--- conflicted
+++ resolved
@@ -634,11 +634,7 @@
             serialisation_meta: crate::StruqtureSerialisationMeta {
                 type_name: "BosonHamiltonian".to_string(),
                 min_version: (2, 0, 0),
-<<<<<<< HEAD
-                version: "2.0.0-alpha.3".to_string(),
-=======
                 version: STRUQTURE_VERSION.to_string(),
->>>>>>> 5c71e643
             },
         };
         let mut so = BosonHamiltonian::new();
