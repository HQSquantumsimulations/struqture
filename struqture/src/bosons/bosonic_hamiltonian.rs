// Copyright © 2021-2023 HQS Quantum Simulations GmbH. All Rights Reserved.
//
// Licensed under the Apache License, Version 2.0 (the "License"); you may not use this file except
// in compliance with the License. You may obtain a copy of the License at
//
//     http://www.apache.org/licenses/LICENSE-2.0
//
// Unless required by applicable law or agreed to in writing, software distributed under the
// License is distributed on an "AS IS" BASIS, WITHOUT WARRANTIES OR CONDITIONS OF ANY KIND, either
// express or implied. See the License for the specific language governing permissions and
// limitations under the License.

use super::{BosonOperator, BosonProduct, HermitianBosonProduct, ModeIndex, OperateOnBosons};
use crate::{
<<<<<<< HEAD
    mappings::BosonToSpin, spins::PauliOperator, GetValue, OperateOnDensityMatrix, OperateOnModes,
    OperateOnState, StruqtureError, SymmetricIndex,
=======
    GetValue, OperateOnDensityMatrix, OperateOnModes, OperateOnState, StruqtureError,
    SymmetricIndex,
>>>>>>> 96e1278e
};
use qoqo_calculator::{CalculatorComplex, CalculatorFloat};
use serde::{Deserialize, Serialize};
use std::fmt::{self, Write};
use std::iter::{FromIterator, IntoIterator};
use std::ops;

use indexmap::map::{Entry, Iter};
use indexmap::IndexMap;

/// BosonHamiltonians are combinations of HermitianBosonProducts with specific CalculatorComplex coefficients.
///
/// This is a representation of sums of creation and annihilation operators with weightings (and their hermitian conjugates), in order to build a full hamiltonian.
/// BosonHamiltonian is the hermitian equivalent of BosonOperator.
///
/// # Example
///
/// ```
/// use struqture::prelude::*;
/// use qoqo_calculator::CalculatorComplex;
/// use struqture::bosons::{ HermitianBosonProduct, BosonHamiltonian};
/// use struqture::prelude::*;
///
/// let mut sh = BosonHamiltonian::new();
///
/// let bp_0 = HermitianBosonProduct::new([0], [1]).unwrap();
/// let bp_1 = HermitianBosonProduct::new([], [0]).unwrap();
/// sh.set(bp_0.clone(), CalculatorComplex::from(0.5)).unwrap();
/// sh.set(bp_1.clone(), CalculatorComplex::from(0.2)).unwrap();
///
/// // Access what you set:
/// assert_eq!(sh.get(&bp_0), &CalculatorComplex::from(0.5));
/// assert_eq!(sh.get(&bp_1), &CalculatorComplex::from(0.2));
/// ```
///
#[derive(Debug, Clone, PartialEq, Serialize, Deserialize)]
#[serde(try_from = "BosonHamiltonianSerialize")]
#[serde(into = "BosonHamiltonianSerialize")]
pub struct BosonHamiltonian {
    /// The internal HashMap of HermitianBosonProducts and coefficients (CalculatorComplex)
    internal_map: IndexMap<HermitianBosonProduct, CalculatorComplex>,
}

impl crate::SerializationSupport for BosonHamiltonian {
    fn struqture_type() -> crate::StruqtureType {
        crate::StruqtureType::BosonHamiltonian
    }
}

#[cfg(feature = "json_schema")]
impl schemars::JsonSchema for BosonHamiltonian {
    fn schema_name() -> String {
        "BosonHamiltonian".to_string()
    }

    fn json_schema(gen: &mut schemars::gen::SchemaGenerator) -> schemars::schema::Schema {
        <BosonHamiltonianSerialize>::json_schema(gen)
    }
}

#[derive(Debug, Clone, PartialEq, Deserialize, Serialize)]
#[cfg_attr(feature = "json_schema", derive(schemars::JsonSchema))]
#[cfg_attr(feature = "json_schema", schemars(deny_unknown_fields))]
struct BosonHamiltonianSerialize {
    items: Vec<(HermitianBosonProduct, CalculatorFloat, CalculatorFloat)>,
    serialisation_meta: crate::StruqtureSerialisationMeta,
}

impl TryFrom<BosonHamiltonianSerialize> for BosonHamiltonian {
    type Error = StruqtureError;
    fn try_from(value: BosonHamiltonianSerialize) -> Result<Self, Self::Error> {
        let target_serialisation_meta =
            <Self as crate::SerializationSupport>::target_serialisation_meta();
        crate::check_can_be_deserialised(&target_serialisation_meta, &value.serialisation_meta)?;
        let new_noise_op: BosonHamiltonian = value
            .items
            .into_iter()
            .map(|(key, real, imag)| (key, CalculatorComplex { re: real, im: imag }))
            .collect();
        Ok(new_noise_op)
    }
}

impl From<BosonHamiltonian> for BosonHamiltonianSerialize {
    fn from(value: BosonHamiltonian) -> Self {
        let serialisation_meta = crate::SerializationSupport::struqture_serialisation_meta(&value);
        let new_noise_op: Vec<(HermitianBosonProduct, CalculatorFloat, CalculatorFloat)> = value
            .into_iter()
            .map(|(key, val)| (key, val.re, val.im))
            .collect();
        Self {
            items: new_noise_op,
            serialisation_meta,
        }
    }
}

impl<'a> OperateOnDensityMatrix<'a> for BosonHamiltonian {
    type Index = HermitianBosonProduct;
    type Value = CalculatorComplex;

    // From trait
    fn get(&self, key: &Self::Index) -> &Self::Value {
        match self.internal_map.get(key) {
            Some(value) => value,
            None => &CalculatorComplex::ZERO,
        }
    }

    // From trait
    fn iter(&'a self) -> impl ExactSizeIterator<Item = (&'a Self::Index, &'a Self::Value)> {
        self.internal_map.iter()
    }

    // From trait
    fn keys(&'a self) -> impl ExactSizeIterator<Item = &'a Self::Index> {
        self.internal_map.keys()
    }

    // From trait
    fn values(&'a self) -> impl ExactSizeIterator<Item = &'a Self::Value> {
        self.internal_map.values()
    }

    // From trait
    fn remove(&mut self, key: &Self::Index) -> Option<Self::Value> {
        self.internal_map.shift_remove(key)
    }

    // From trait
    fn empty_clone(&self, capacity: Option<usize>) -> Self {
        match capacity {
            Some(cap) => Self::with_capacity(cap),
            None => Self::new(),
        }
    }

    /// Overwrites an existing entry or sets a new entry in the BosonHamiltonian with the given (HermitianBosonProduct key, CalculatorComplex value) pair.
    ///
    /// # Arguments
    ///
    /// * `key` - The HermitianBosonProduct key to set in the BosonHamiltonian.
    /// * `value` - The corresponding CalculatorComplex value to set for the key in the BosonHamiltonian.
    ///
    /// # Returns
    ///
    /// * `Ok(Some(CalculatorComplex))` - The key existed, this is the value it had before it was set with the value input.
    /// * `Ok(None)` - The key did not exist, it has been set with its corresponding value.
    /// * `Err(StruqtureError::NonHermitianOperator)` - Key is naturally hermitian (on-diagonal term), but its corresponding value is not real.
    fn set(
        &mut self,
        key: Self::Index,
        value: Self::Value,
    ) -> Result<Option<Self::Value>, StruqtureError> {
        if value.re != CalculatorFloat::ZERO || value.im != CalculatorFloat::ZERO {
            // Catch on diagonals with non-zero imaginary values
            if key.is_natural_hermitian() && value.im != CalculatorFloat::ZERO {
                Err(StruqtureError::NonHermitianOperator)
            } else {
                Ok(self.internal_map.insert(key, value))
            }
        } else {
            match self.internal_map.entry(key) {
                Entry::Occupied(val) => Ok(Some(val.shift_remove())),
                Entry::Vacant(_) => Ok(None),
            }
        }
    }

    /// Adds a new (HermitianBosonProduct key, CalculatorComplex value) pair to the BosonHamiltonian.
    ///
    /// # Arguments
    ///
    /// * `key` - The HermitianBosonProduct key to added to the BosonHamiltonian.
    /// * `value` - The corresponding CalculatorComplex value to add for the key in the BosonHamiltonian.
    ///
    /// # Returns
    ///
    /// * `Ok(())` - The (key, value) pair was successfully added.
    /// * `Err(StruqtureError::NonHermitianOperator)` - Key is naturally hermitian (on-diagonal term), but its corresponding value is not real.
    fn add_operator_product(
        &mut self,
        key: Self::Index,
        value: Self::Value,
    ) -> Result<(), StruqtureError> {
        let old = self.get(&key).clone();
        let new_val = value + old;
        if key.is_natural_hermitian() && new_val.im != CalculatorFloat::ZERO {
            Err(StruqtureError::NonHermitianOperator)
        } else {
            self.set(key, new_val)?;
            Ok(())
        }
    }
}

impl OperateOnState<'_> for BosonHamiltonian {
    // From trait
    fn hermitian_conjugate(&self) -> Self {
        self.clone()
    }
}

impl OperateOnModes<'_> for BosonHamiltonian {
    /// Gets the maximum index of the BosonHamiltonian.
    ///
    /// # Returns
    ///
    /// * `usize` - The number of modes in the BosonHamiltonian.
    fn current_number_modes(&self) -> usize {
        let mut max_mode: usize = 0;
        if !self.internal_map.is_empty() {
            for key in self.internal_map.keys() {
                if key.current_number_modes() > max_mode {
                    max_mode = key.current_number_modes()
                }
            }
        }
        max_mode
    }
}

impl OperateOnBosons<'_> for BosonHamiltonian {}

/// Implements the default function (Default trait) of BosonHamiltonian (an empty BosonHamiltonian).
///
impl Default for BosonHamiltonian {
    fn default() -> Self {
        Self::new()
    }
}

/// Functions for the BosonHamiltonian
///
impl BosonHamiltonian {
    /// Creates a new BosonHamiltonian.
    ///
    /// # Returns
    ///
    /// * `Self` - The new (empty) BosonHamiltonian.
    pub fn new() -> Self {
        BosonHamiltonian {
            internal_map: IndexMap::new(),
        }
    }

    /// Creates a new BosonHamiltonian with pre-allocated capacity.
    ///
    /// # Arguments
    ///
    /// * `capacity` - The pre-allocated capacity of the hamiltonian.
    ///
    /// # Returns
    ///
    /// * `Self` - The new (empty) BosonHamiltonian.
    pub fn with_capacity(capacity: usize) -> Self {
        Self {
            internal_map: IndexMap::with_capacity(capacity),
        }
    }

    /// Export to struqture_1 format.
    #[cfg(feature = "struqture_1_export")]
    pub fn to_struqture_1(
        &self,
    ) -> Result<struqture_1::bosons::BosonHamiltonianSystem, StruqtureError> {
        let mut new_boson_system = struqture_1::bosons::BosonHamiltonianSystem::new(None);
        for (key, val) in self.iter() {
            let one_key = key.to_struqture_1()?;
            let _ = struqture_1::OperateOnDensityMatrix::set(
                &mut new_boson_system,
                one_key,
                val.clone(),
            );
<<<<<<< HEAD
        }
        Ok(new_boson_system)
    }

    /// Export to struqture_1 format.
    #[cfg(feature = "struqture_1_import")]
    pub fn from_struqture_1(
        value: &struqture_1::bosons::BosonHamiltonianSystem,
    ) -> Result<Self, StruqtureError> {
        let mut new_operator = Self::new();
        for (key, val) in struqture_1::OperateOnDensityMatrix::iter(value) {
            let self_key = HermitianBosonProduct::from_struqture_1(key)?;
            let _ = new_operator.set(self_key, val.clone());
        }
        Ok(new_operator)
    }
}

impl BosonToSpin for BosonHamiltonian {
    type Output = PauliOperator;

    // From trait
    fn boson_spin_mapping(
        &self,
        number_spins_per_bosonic_mode: usize,
    ) -> Result<Self::Output, StruqtureError> {
        let mut pauli_operator = PauliOperator::new();
        for (key, value) in self.iter() {
            pauli_operator =
                pauli_operator + key.boson_spin_mapping(number_spins_per_bosonic_mode)? * value;
        }

        Ok(pauli_operator)
=======
        }
        Ok(new_boson_system)
    }

    /// Export to struqture_1 format.
    #[cfg(feature = "struqture_1_import")]
    pub fn from_struqture_1(
        value: &struqture_1::bosons::BosonHamiltonianSystem,
    ) -> Result<Self, StruqtureError> {
        let mut new_operator = Self::new();
        for (key, val) in struqture_1::OperateOnDensityMatrix::iter(value) {
            let self_key = HermitianBosonProduct::from_struqture_1(key)?;
            let _ = new_operator.set(self_key, val.clone());
        }
        Ok(new_operator)
>>>>>>> 96e1278e
    }
}

impl TryFrom<BosonOperator> for BosonHamiltonian {
    type Error = StruqtureError;
    /// Tries to convert a BosonOperator into a BosonHamiltonian.
    ///
    /// # Arguments
    ///
    /// * `hamiltonian` - The BosonOperator to try to convert.
    ///
    /// # Returns
    ///
    /// * `Ok(Self)` - The BosonOperator converted into a BosonHamiltonian.
    /// * `Err(StruqtureError::CreatorsAnnihilatorsMinimumIndex)` - The minimum index of the creators is larger than the minimum index of the annihilators.
    /// * `Err(StruqtureError::NonHermitianOperator)` - Key is naturally hermitian (on-diagonal term), but its corresponding value is not real.
    fn try_from(hamiltonian: BosonOperator) -> Result<Self, StruqtureError> {
        let mut internal = BosonHamiltonian::new();
        for (key, value) in hamiltonian.into_iter() {
            if key.creators().min() > key.annihilators().min() {
                return Err(StruqtureError::CreatorsAnnihilatorsMinimumIndex {
                    creators_min: key.creators().min().cloned(),
                    annihilators_min: key.annihilators().min().cloned(),
                });
            } else {
                let bp = HermitianBosonProduct::get_key(&key);
                internal.add_operator_product(bp, value)?;
            }
        }
        Ok(internal)
    }
}

/// Implements the negative sign function of BosonHamiltonian.
///
impl ops::Neg for BosonHamiltonian {
    type Output = BosonHamiltonian;
    /// Implement minus sign for BosonHamiltonian.
    ///
    /// # Returns
    ///
    /// * `Self` - The BosonHamiltonian * -1.
    fn neg(self) -> Self {
        let mut internal = self.internal_map.clone();
        for key in self.keys() {
            internal.insert(key.clone(), internal[key].clone() * -1.0);
        }
        BosonHamiltonian {
            internal_map: internal,
        }
    }
}

/// Implements the plus function of BosonHamiltonian by BosonHamiltonian.
///
impl<T, V> ops::Add<T> for BosonHamiltonian
where
    T: IntoIterator<Item = (HermitianBosonProduct, V)>,
    V: Into<CalculatorComplex>,
{
    type Output = Result<Self, StruqtureError>;
    /// Implements `+` (add) for two BosonHamiltonians.
    ///
    /// # Arguments
    ///
    /// * `other` - The BosonHamiltonian to be added.
    ///
    /// # Returns
    ///
    /// * `Ok(Self)` - The two BosonHamiltonians added together.
    /// * `Err(StruqtureError::NonHermitianOperator)` - Key is naturally hermitian (on-diagonal term), but its corresponding value is not real.
    fn add(mut self, other: T) -> Self::Output {
        for (key, value) in other.into_iter() {
            self.add_operator_product(key.clone(), Into::<CalculatorComplex>::into(value))?;
        }
        Ok(self)
    }
}

/// Implements the minus function of BosonHamiltonian by BosonHamiltonian.
///
impl<T, V> ops::Sub<T> for BosonHamiltonian
where
    T: IntoIterator<Item = (HermitianBosonProduct, V)>,
    V: Into<CalculatorComplex>,
{
    type Output = Result<Self, StruqtureError>;
    /// Implements `-` (subtract) for two BosonHamiltonians.
    ///
    /// # Arguments
    ///
    /// * `other` - The BosonHamiltonian to be subtracted.
    ///
    /// # Returns
    ///
    /// * `Ok(Self)` - The two BosonHamiltonians added together.
    /// * `Err(StruqtureError::NonHermitianOperator)` - Key is naturally hermitian (on-diagonal term), but its corresponding value is not real.
    fn sub(mut self, other: T) -> Self::Output {
        for (key, value) in other.into_iter() {
            self.add_operator_product(key.clone(), Into::<CalculatorComplex>::into(value) * -1.0)?;
        }
        Ok(self)
    }
}

/// Implements the multiplication function of BosonHamiltonian by CalculatorFloat.
///
impl ops::Mul<CalculatorFloat> for BosonHamiltonian {
    type Output = Self;
    /// Implement `*` for BosonHamiltonian and CalculatorFloat.
    ///
    /// # Arguments
    ///
    /// * `other` - The CalculatorFloat by which to multiply.
    ///
    /// # Returns
    ///
    /// * `Self` - The BosonHamiltonian multiplied by the CalculatorFloat.
    fn mul(self, other: CalculatorFloat) -> Self {
        let mut internal = self.internal_map.clone();
        for key in self.keys() {
            internal.insert(key.clone(), internal[key].clone() * other.clone());
        }
        BosonHamiltonian {
            internal_map: internal,
        }
    }
}

/// Implements the multiplication function of BosonHamiltonian by CalculatorComplex.
///
impl ops::Mul<CalculatorComplex> for BosonHamiltonian {
    type Output = BosonOperator;
    /// Implement `*` for BosonHamiltonian and CalculatorComplex.
    ///
    /// # Arguments
    ///
    /// * `other` - The CalculatorComplex by which to multiply.
    ///
    /// # Returns
    ///
    /// * `BosonOperator` - The BosonHamiltonian multiplied by the CalculatorComplex.
    ///
    /// # Panics
    ///
    /// * Internal bug in BosonProduct::new.
    /// * Internal bug in add_operator_product.
    fn mul(self, other: CalculatorComplex) -> BosonOperator {
        let mut new_out = BosonOperator::with_capacity(self.len());
        for (key, val) in self {
            if key.is_natural_hermitian() {
                let new_key =
                    BosonProduct::new(key.creators().copied(), key.annihilators().copied())
                        .expect("Internal bug in BosonProduct::new");
                new_out
                    .add_operator_product(new_key, other.clone() * val)
                    .expect("Internal bug in add_operator_product");
            } else {
                let new_key =
                    BosonProduct::new(key.creators().copied(), key.annihilators().copied())
                        .expect("Internal bug in BosonProduct::new");
                new_out
                    .add_operator_product(new_key, other.clone() * val.clone())
                    .expect("Internal bug in add_operator_product");
                let (key_tmp, prefactor) = key.hermitian_conjugate();
                let new_key =
                    BosonProduct::new(key_tmp.annihilators().copied(), key_tmp.creators().copied())
                        .expect("Internal bug in BosonProduct::new");
                new_out
                    .add_operator_product(new_key, other.clone() * val * prefactor)
                    .expect("Internal bug in add_operator_product");
            }
        }
        new_out
    }
}

/// Implements the multiplication function of BosonHamiltonian by BosonHamiltonian.
///
impl ops::Mul<BosonHamiltonian> for BosonHamiltonian {
    type Output = BosonOperator;
    /// Implement `*` for BosonHamiltonian and BosonHamiltonian.
    ///
    /// # Arguments
    ///
    /// * `other` - The BosonHamiltonian by which to multiply.
    ///
    /// # Returns
    ///
    /// * `BosonOperator` - The two BosonHamiltonians multiplied.
    ///
    /// # Panics
    ///
    /// * Internal bug in add_operator_product.
    fn mul(self, other: BosonHamiltonian) -> BosonOperator {
        let mut op = BosonOperator::with_capacity(self.len() * other.len());
        for (bps, vals) in self {
            for (bpo, valo) in other.iter() {
                let boson_products = bps.clone() * bpo.clone();
                let coefficient = Into::<CalculatorComplex>::into(valo) * vals.clone();
                for b in boson_products {
                    op.add_operator_product(b, coefficient.clone())
                        .expect("Internal bug in add_operator_product");
                }
            }
        }
        op
    }
}

/// Implements the into_iter function (IntoIterator trait) of BosonHamiltonian.
///
impl IntoIterator for BosonHamiltonian {
    type Item = (HermitianBosonProduct, CalculatorComplex);
    type IntoIter = indexmap::map::IntoIter<HermitianBosonProduct, CalculatorComplex>;
    /// Returns the BosonHamiltonian in Iterator form.
    ///
    /// # Returns
    ///
    /// * `Self::IntoIter` - The BosonHamiltonian in Iterator form.
    fn into_iter(self) -> Self::IntoIter {
        self.internal_map.into_iter()
    }
}

/// Implements the into_iter function (IntoIterator trait) of reference BosonHamiltonian.
///
impl<'a> IntoIterator for &'a BosonHamiltonian {
    type Item = (&'a HermitianBosonProduct, &'a CalculatorComplex);

    type IntoIter = Iter<'a, HermitianBosonProduct, CalculatorComplex>;

    /// Returns the reference BosonHamiltonian in Iterator form.
    ///
    /// # Returns
    ///
    /// * `Self::IntoIter` - The BosonHamiltonian in Iterator form.
    fn into_iter(self) -> Self::IntoIter {
        self.internal_map.iter()
    }
}

/// Implements the from_iter function (FromIterator trait) of BosonHamiltonian.
///
impl FromIterator<(HermitianBosonProduct, CalculatorComplex)> for BosonHamiltonian {
    /// Returns the object in BosonHamiltonian form, from an Iterator form of the object.
    ///
    /// # Arguments
    ///
    /// * `iter` - The iterator containing the information from which to create the BosonHamiltonian.
    ///
    /// # Returns
    ///
    /// * `Self::IntoIter` - The iterator in BosonHamiltonian form.
    ///
    /// # Panics
    ///
    /// * Internal bug in add_operator_product.
    fn from_iter<I: IntoIterator<Item = (HermitianBosonProduct, CalculatorComplex)>>(
        iter: I,
    ) -> Self {
        let mut so = BosonHamiltonian::new();
        for (pp, cc) in iter {
            so.add_operator_product(pp, cc)
                .expect("Internal error in add_operator_product");
        }
        so
    }
}

/// Implements the extend function (Extend trait) of BosonHamiltonian.
///
impl Extend<(HermitianBosonProduct, CalculatorComplex)> for BosonHamiltonian {
    /// Extends the BosonHamiltonian by the specified operations (in Iterator form).
    ///
    /// # Arguments
    ///
    /// * `iter` - The iterator containing the operations by which to extend the BosonHamiltonian.
    ///
    /// # Panics
    ///
    /// * Internal bug in add_operator_product.
    fn extend<I: IntoIterator<Item = (HermitianBosonProduct, CalculatorComplex)>>(
        &mut self,
        iter: I,
    ) {
        for (pp, cc) in iter {
            self.add_operator_product(pp, cc)
                .expect("Internal bug in add_operator_product");
        }
    }
}

/// Implements the format function (Display trait) of BosonHamiltonian.
///
impl fmt::Display for BosonHamiltonian {
    /// Formats the BosonHamiltonian using the given formatter.
    ///
    /// # Arguments
    ///
    /// * `f` - The formatter to use.
    ///
    /// # Returns
    ///
    /// * `std::fmt::Result` - The formatted BosonHamiltonian.
    fn fmt(&self, f: &mut std::fmt::Formatter<'_>) -> std::fmt::Result {
        let mut output = "BosonHamiltonian{\n".to_string();
        for (key, val) in self.iter() {
            writeln!(output, "{key}: {val},")?;
        }
        output.push('}');

        write!(f, "{output}")
    }
}

#[cfg(test)]
mod test {
    use super::*;
    use crate::STRUQTURE_VERSION;
    use serde_test::{assert_tokens, Configure, Token};

    // Test the Clone and PartialEq traits of BosonHamiltonian
    #[test]
    fn so_from_sos() {
        let pp: HermitianBosonProduct = HermitianBosonProduct::new([0], [0]).unwrap();
        let sos = BosonHamiltonianSerialize {
            items: vec![(pp.clone(), 0.5.into(), 0.0.into())],
            serialisation_meta: crate::StruqtureSerialisationMeta {
                type_name: "BosonHamiltonian".to_string(),
                min_version: (2, 0, 0),
                version: STRUQTURE_VERSION.to_string(),
            },
        };
        let mut so = BosonHamiltonian::new();
        so.set(pp, CalculatorComplex::from(0.5)).unwrap();

        assert_eq!(BosonHamiltonian::try_from(sos.clone()).unwrap(), so);
        assert_eq!(BosonHamiltonianSerialize::from(so), sos);
    }
    // Test the Clone and PartialEq traits of BosonHamiltonian
    #[test]
    fn clone_partial_eq() {
        let pp: HermitianBosonProduct = HermitianBosonProduct::new([0], [0]).unwrap();
        let sos = BosonHamiltonianSerialize {
            items: vec![(pp, 0.5.into(), 0.0.into())],
            serialisation_meta: crate::StruqtureSerialisationMeta {
                type_name: "BosonHamiltonian".to_string(),
                min_version: (2, 0, 0),
                version: "2.0.0".to_string(),
            },
        };

        // Test Clone trait
        assert_eq!(sos.clone(), sos);

        // Test PartialEq trait
        let pp_1: HermitianBosonProduct = HermitianBosonProduct::new([0], [0]).unwrap();
        let sos_1 = BosonHamiltonianSerialize {
            items: vec![(pp_1, 0.5.into(), 0.0.into())],
            serialisation_meta: crate::StruqtureSerialisationMeta {
                type_name: "BosonHamiltonian".to_string(),
                min_version: (2, 0, 0),
                version: "2.0.0".to_string(),
            },
        };
        let pp_2: HermitianBosonProduct = HermitianBosonProduct::new([0], [1]).unwrap();
        let sos_2 = BosonHamiltonianSerialize {
            items: vec![(pp_2, 0.5.into(), 0.0.into())],
            serialisation_meta: crate::StruqtureSerialisationMeta {
                type_name: "BosonHamiltonian".to_string(),
                min_version: (2, 0, 0),
                version: "2.0.0".to_string(),
            },
        };
        assert!(sos_1 == sos);
        assert!(sos == sos_1);
        assert!(sos_2 != sos);
        assert!(sos != sos_2);
    }

    // Test the Debug trait of BosonHamiltonian
    #[test]
    fn debug() {
        let pp: HermitianBosonProduct = HermitianBosonProduct::new([0], [0]).unwrap();
        let sos = BosonHamiltonianSerialize {
            items: vec![(pp, 0.5.into(), 0.0.into())],
            serialisation_meta: crate::StruqtureSerialisationMeta {
                type_name: "BosonHamiltonian".to_string(),
                min_version: (2, 0, 0),
                version: "2.0.0".to_string(),
            },
        };

        assert_eq!(
<<<<<<< HEAD
            format!("{:?}", sos),
=======
            format!("{sos:?}"),
>>>>>>> 96e1278e
            "BosonHamiltonianSerialize { items: [(HermitianBosonProduct { creators: [0], annihilators: [0] }, Float(0.5), Float(0.0))], serialisation_meta: StruqtureSerialisationMeta { type_name: \"BosonHamiltonian\", min_version: (2, 0, 0), version: \"2.0.0\" } }"
        );
    }

    /// Test BosonHamiltonian Serialization and Deserialization traits (readable)
    #[test]
    fn serde_readable() {
        let pp: HermitianBosonProduct = HermitianBosonProduct::new([0], [0]).unwrap();
        let sos = BosonHamiltonianSerialize {
            items: vec![(pp, 0.5.into(), 0.0.into())],
            serialisation_meta: crate::StruqtureSerialisationMeta {
                type_name: "BosonHamiltonian".to_string(),
                min_version: (2, 0, 0),
                version: "2.0.0".to_string(),
            },
        };

        assert_tokens(
            &sos.readable(),
            &[
                Token::Struct {
                    name: "BosonHamiltonianSerialize",
                    len: 2,
                },
                Token::Str("items"),
                Token::Seq { len: Some(1) },
                Token::Tuple { len: 3 },
                Token::Str("c0a0"),
                Token::F64(0.5),
                Token::F64(0.0),
                Token::TupleEnd,
                Token::SeqEnd,
                Token::Str("serialisation_meta"),
                Token::Struct {
                    name: "StruqtureSerialisationMeta",
                    len: 3,
                },
                Token::Str("type_name"),
                Token::Str("BosonHamiltonian"),
                Token::Str("min_version"),
                Token::Tuple { len: 3 },
                Token::U64(2),
                Token::U64(0),
                Token::U64(0),
                Token::TupleEnd,
                Token::Str("version"),
                Token::Str("2.0.0"),
                Token::StructEnd,
                Token::StructEnd,
            ],
        );
    }

    /// Test BosonHamiltonian Serialization and Deserialization traits (compact)
    #[test]
    fn serde_compact() {
        let pp: HermitianBosonProduct = HermitianBosonProduct::new([0], [0]).unwrap();
        let sos = BosonHamiltonianSerialize {
            items: vec![(pp, 0.5.into(), 0.0.into())],
            serialisation_meta: crate::StruqtureSerialisationMeta {
                type_name: "BosonHamiltonian".to_string(),
                min_version: (2, 0, 0),
                version: "2.0.0".to_string(),
            },
        };

        assert_tokens(
            &sos.compact(),
            &[
                Token::Struct {
                    name: "BosonHamiltonianSerialize",
                    len: 2,
                },
                Token::Str("items"),
                Token::Seq { len: Some(1) },
                Token::Tuple { len: 3 },
                Token::Tuple { len: 2 },
                Token::Seq { len: Some(1) },
                Token::U64(0),
                Token::SeqEnd,
                Token::Seq { len: Some(1) },
                Token::U64(0),
                Token::SeqEnd,
                Token::TupleEnd,
                Token::NewtypeVariant {
                    name: "CalculatorFloat",
                    variant: "Float",
                },
                Token::F64(0.5),
                Token::NewtypeVariant {
                    name: "CalculatorFloat",
                    variant: "Float",
                },
                Token::F64(0.0),
                Token::TupleEnd,
                Token::SeqEnd,
                Token::Str("serialisation_meta"),
                Token::Struct {
                    name: "StruqtureSerialisationMeta",
                    len: 3,
                },
                Token::Str("type_name"),
                Token::Str("BosonHamiltonian"),
                Token::Str("min_version"),
                Token::Tuple { len: 3 },
                Token::U64(2),
                Token::U64(0),
                Token::U64(0),
                Token::TupleEnd,
                Token::Str("version"),
                Token::Str("2.0.0"),
                Token::StructEnd,
                Token::StructEnd,
            ],
        );
    }
}<|MERGE_RESOLUTION|>--- conflicted
+++ resolved
@@ -12,13 +12,8 @@
 
 use super::{BosonOperator, BosonProduct, HermitianBosonProduct, ModeIndex, OperateOnBosons};
 use crate::{
-<<<<<<< HEAD
     mappings::BosonToSpin, spins::PauliOperator, GetValue, OperateOnDensityMatrix, OperateOnModes,
     OperateOnState, StruqtureError, SymmetricIndex,
-=======
-    GetValue, OperateOnDensityMatrix, OperateOnModes, OperateOnState, StruqtureError,
-    SymmetricIndex,
->>>>>>> 96e1278e
 };
 use qoqo_calculator::{CalculatorComplex, CalculatorFloat};
 use serde::{Deserialize, Serialize};
@@ -293,7 +288,6 @@
                 one_key,
                 val.clone(),
             );
-<<<<<<< HEAD
         }
         Ok(new_boson_system)
     }
@@ -327,23 +321,6 @@
         }
 
         Ok(pauli_operator)
-=======
-        }
-        Ok(new_boson_system)
-    }
-
-    /// Export to struqture_1 format.
-    #[cfg(feature = "struqture_1_import")]
-    pub fn from_struqture_1(
-        value: &struqture_1::bosons::BosonHamiltonianSystem,
-    ) -> Result<Self, StruqtureError> {
-        let mut new_operator = Self::new();
-        for (key, val) in struqture_1::OperateOnDensityMatrix::iter(value) {
-            let self_key = HermitianBosonProduct::from_struqture_1(key)?;
-            let _ = new_operator.set(self_key, val.clone());
-        }
-        Ok(new_operator)
->>>>>>> 96e1278e
     }
 }
 
@@ -739,11 +716,7 @@
         };
 
         assert_eq!(
-<<<<<<< HEAD
-            format!("{:?}", sos),
-=======
             format!("{sos:?}"),
->>>>>>> 96e1278e
             "BosonHamiltonianSerialize { items: [(HermitianBosonProduct { creators: [0], annihilators: [0] }, Float(0.5), Float(0.0))], serialisation_meta: StruqtureSerialisationMeta { type_name: \"BosonHamiltonian\", min_version: (2, 0, 0), version: \"2.0.0\" } }"
         );
     }
