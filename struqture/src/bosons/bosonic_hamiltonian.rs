--- conflicted
+++ resolved
@@ -217,13 +217,8 @@
     }
 }
 
-<<<<<<< HEAD
 impl<'a> OperateOnModes<'a> for BosonHamiltonian {
     /// Gets the maximum index of the BosonHamiltonian.
-=======
-impl OperateOnModes<'_> for BosonHamiltonian {
-    /// Returns maximum index in BosonHamiltonian internal_map.
->>>>>>> 6a8772f3
     ///
     /// # Returns
     ///
