// Copyright © 2021-2023 HQS Quantum Simulations GmbH. All Rights Reserved.
//
// Licensed under the Apache License, Version 2.0 (the "License"); you may not use this file except
// in compliance with the License. You may obtain a copy of the License at
//
//     http://www.apache.org/licenses/LICENSE-2.0
//
// Unless required by applicable law or agreed to in writing, software distributed under the
// License is distributed on an "AS IS" BASIS, WITHOUT WARRANTIES OR CONDITIONS OF ANY KIND, either
// express or implied. See the License for the specific language governing permissions and
// limitations under the License.

use super::BosonIndex;
use crate::{
    mappings::BosonToSpin,
    spins::{PauliOperator, PauliProduct},
    CorrespondsTo, CreatorsAnnihilators, GetValue, ModeIndex, OperateOnDensityMatrix, SpinIndex,
    StruqtureError, SymmetricIndex,
};
use qoqo_calculator::CalculatorComplex;
use serde::{
    de::{Error, SeqAccess, Visitor},
    ser::SerializeTuple,
    Deserialize, Deserializer, Serialize, Serializer,
};
use std::{ops::Mul, str::FromStr};
use tinyvec::TinyVec;

/// A product of bosonic creation and annihilation operators.
///
/// The BosonProduct is used as an index for non-hermitian, normal ordered bosonic operators.
/// A bosonic operator can be written as a sum over normal ordered products of creation and annihilation operators.
/// The BosonProduct is used as an index when setting or adding new summands to a bosonic operator and when querrying the
/// weight of a product of operators in the sum.
///
/// # Example
///
/// ```rust
/// use struqture::prelude::*;
/// use struqture::bosons::BosonProduct;
///
/// let b_product = BosonProduct::new([0,0], [0,1]).unwrap();
/// println!("{}", b_product);
///
/// ```
#[derive(Debug, Clone, Hash, PartialEq, Eq, PartialOrd, Ord, Default)]
pub struct BosonProduct {
    /// The ordered list of creator indices.
    creators: TinyVec<[usize; 2]>,
    /// The ordered list of annihilator indices.
    annihilators: TinyVec<[usize; 2]>,
}

#[cfg(feature = "json_schema")]
impl schemars::JsonSchema for BosonProduct {
    fn schema_name() -> String {
        "BosonProduct".to_string()
    }
    fn json_schema(gen: &mut schemars::gen::SchemaGenerator) -> schemars::schema::Schema {
        let tmp_schema = gen.subschema_for::<String>();
        let mut obj = tmp_schema.into_object();
        let meta = obj.metadata();
        meta.description = Some("Represents products of Bosonic creators and annhilators by a string creators (c) or annihilators (a) followed by the modes they are acting on. E.g. c0a1.".to_string());

        schemars::schema::Schema::Object(obj)
    }
}

impl crate::SerializationSupport for BosonProduct {
    fn struqture_type() -> crate::StruqtureType {
        crate::StruqtureType::BosonProduct
    }
}

/// Implementing serde serialization writing directly to string.
///
impl Serialize for BosonProduct {
    /// Serialization function for BosonProduct according to string type.
    ///
    /// # Arguments
    ///
    /// * `self` - BosonProduct to be serialized.
    /// * `serializer` - Serializer used for serialization.
    ///
    /// # Returns
    ///
    /// `S::Ok` - Serialized instance of BosonProduct.
    /// `S::Error` - Error in the serialization process.
    fn serialize<S>(&self, serializer: S) -> Result<S::Ok, S::Error>
    where
        S: Serializer,
    {
        let readable = serializer.is_human_readable();
        if readable {
            serializer.serialize_str(&self.to_string())
        } else {
            let mut tuple = serializer.serialize_tuple(2)?;
            tuple.serialize_element(&self.creators)?;
            tuple.serialize_element(&self.annihilators)?;
            tuple.end()
        }
    }
}

/// Deserializing directly from string.
///
impl<'de> Deserialize<'de> for BosonProduct {
    /// Deserialization function for BosonProduct.
    ///
    /// # Arguments
    ///
    /// * `self` - Serialized instance of BosonProduct to be deserialized.
    /// * `deserializer` - Deserializer used for deserialization.
    ///
    /// # Returns
    ///
    /// `DecoherenceProduct` - Deserialized instance of BosonProduct.
    /// `D::Error` - Error in the deserialization process.
    fn deserialize<D>(deserializer: D) -> Result<BosonProduct, D::Error>
    where
        D: Deserializer<'de>,
    {
        let human_readable = deserializer.is_human_readable();
        if human_readable {
            struct TemporaryVisitor;
            impl<'de> Visitor<'de> for TemporaryVisitor {
                type Value = BosonProduct;

                fn expecting(&self, formatter: &mut std::fmt::Formatter) -> std::fmt::Result {
                    formatter.write_str("String")
                }

                fn visit_str<E>(self, v: &str) -> Result<Self::Value, E>
                where
                    E: serde::de::Error,
                {
                    BosonProduct::from_str(v).map_err(|err| E::custom(format!("{err:?}")))
                }

                fn visit_borrowed_str<E>(self, v: &'de str) -> Result<Self::Value, E>
                where
                    E: serde::de::Error,
                {
                    BosonProduct::from_str(v).map_err(|err| E::custom(format!("{err:?}")))
                }
            }

            deserializer.deserialize_str(TemporaryVisitor)
        } else {
            struct BosonProductVisitor;
            impl<'de> serde::de::Visitor<'de> for BosonProductVisitor {
                type Value = BosonProduct;
                fn expecting(&self, formatter: &mut std::fmt::Formatter) -> std::fmt::Result {
                    std::fmt::Formatter::write_str(
                        formatter,
                        "Tuple of two sequences of unsigned integers",
                    )
                }
                fn visit_seq<M>(self, mut access: M) -> Result<Self::Value, M::Error>
                where
                    M: SeqAccess<'de>,
                {
                    let creators: TinyVec<[usize; 2]> = match access.next_element()? {
                        Some(x) => x,
                        None => {
                            return Err(M::Error::custom("Missing creator sequence".to_string()));
                        }
                    };
                    let annihilators: TinyVec<[usize; 2]> = match access.next_element()? {
                        Some(x) => x,
                        None => {
                            return Err(M::Error::custom(
                                "Missing annihilator sequence".to_string(),
                            ));
                        }
                    };

                    BosonProduct::new(creators, annihilators).map_err(M::Error::custom)
                }
            }
            let pp_visitor = BosonProductVisitor;

            deserializer.deserialize_tuple(2, pp_visitor)
        }
    }
}

impl ModeIndex for BosonProduct {
    /// Creates a new BosonProduct.
    ///
    /// # Arguments
    ///
    /// * `creators` - The creator indices to have in the BosonProduct.
    /// * `annihilators` - The annihilators indices to have in the BosonProduct.
    ///
    /// # Returns
    ///
    /// * `Ok(BosonProduct)` - The new BosonProduct with the given creators and annihilators.
    fn new(
        creators: impl IntoIterator<Item = usize>,
        annihilators: impl IntoIterator<Item = usize>,
    ) -> Result<Self, StruqtureError> {
        let mut creators: TinyVec<[usize; 2]> = creators.into_iter().collect();
        creators.sort_unstable();
        let mut annihilators: TinyVec<[usize; 2]> = annihilators.into_iter().collect();
        annihilators.sort_unstable();

        Ok(Self {
            creators: creators.iter().copied().collect(),
            annihilators: annihilators.iter().copied().collect(),
        })
    }

    // From trait
    fn creators(&self) -> std::slice::Iter<usize> {
        self.creators.iter()
    }

    // From trait
    fn annihilators(&self) -> std::slice::Iter<usize> {
        self.annihilators.iter()
    }

    /// Creates a pair (BosonProduct, CalculatorComplex).
    ///
    /// The first item is the valid BosonProduct created from the input creators and annihilators.
    /// The second term is the input CalculatorComplex transformed according to the valid order of creators and annihilators.
    ///
    /// # Arguments
    ///
    /// * `creators` - The creator indices to have in the BosonProduct.
    /// * `annihilators` - The annihilators indices to have in the BosonProduct.
    /// * `value` - The CalculatorComplex to transform.
    ///
    /// # Returns
    ///
    /// * `Ok((BosonProduct, CalculatorComplex))` - The valid BosonProduct and the corresponding transformed CalculatorComplex.
    fn create_valid_pair(
        creators: impl IntoIterator<Item = usize>,
        annihilators: impl IntoIterator<Item = usize>,
        value: qoqo_calculator::CalculatorComplex,
    ) -> Result<(Self, qoqo_calculator::CalculatorComplex), StruqtureError> {
        let mut creators: TinyVec<[usize; 2]> = creators.into_iter().collect();
        creators.sort_unstable();
        let mut annihilators: TinyVec<[usize; 2]> = annihilators.into_iter().collect();
        annihilators.sort_unstable();
        Ok((
            Self {
                creators,
                annihilators,
            },
            value,
        ))
    }
}

impl BosonIndex for BosonProduct {}

impl BosonProduct {
    /// Export to struqture_1 format.
    #[cfg(feature = "struqture_1_export")]
    pub fn to_struqture_1(&self) -> Result<struqture_1::bosons::BosonProduct, StruqtureError> {
        let self_string = self.to_string();
        let struqture_1_product = struqture_1::bosons::BosonProduct::from_str(&self_string)
            .map_err(|err| StruqtureError::GenericError {
<<<<<<< HEAD
                msg: format!("{}", err),
=======
                msg: format!("{err}"),
>>>>>>> 96e1278e
            })?;
        Ok(struqture_1_product)
    }

    /// Export to struqture_1 format.
    #[cfg(feature = "struqture_1_import")]
    pub fn from_struqture_1(
        value: &struqture_1::bosons::BosonProduct,
    ) -> Result<Self, StruqtureError> {
        let value_string = value.to_string();
        let pauli_product = Self::from_str(&value_string)?;
        Ok(pauli_product)
    }
}

<<<<<<< HEAD
impl BosonToSpin for BosonProduct {
    type Output = PauliOperator;

    // From trait
    fn boson_spin_mapping(
        &self,
        number_spins_per_bosonic_mode: usize,
    ) -> Result<Self::Output, StruqtureError> {
        let prefactor: CalculatorComplex =
            (1.0 / (number_spins_per_bosonic_mode as f64).sqrt()).into();
        let number_creators = self.number_creators();
        let number_annihilators = self.number_annihilators();
        let mut pauli_operator = PauliOperator::new();

        match (number_creators, number_annihilators) {
            (0, 0) => {pauli_operator.add_operator_product(PauliProduct::new(), 1.0.into())?;},
            (0, 1) => {
                for j in (self.annihilators[0] * number_spins_per_bosonic_mode)
                    ..((self.annihilators[0] + 1) * number_spins_per_bosonic_mode)
                {
                    pauli_operator
                        .add_operator_product(PauliProduct::new().x(j), prefactor.clone())?;
                }
            }
            (1, 1) => {
                if !self.is_natural_hermitian() {
                    return Err(StruqtureError::GenericError { msg: format!("The boson -> spin transformation is only available for terms such as b†b or (b† + b), but the term here is: {}", self) });
                }
                for j in (self.annihilators[0] * number_spins_per_bosonic_mode)
                    ..((self.annihilators[0] + 1) * number_spins_per_bosonic_mode)
                {
                    pauli_operator.add_operator_product(
                        PauliProduct::new().z(j),
                            0.5.into(),
                    )?;
                }
            },
            _ => return Err(StruqtureError::GenericError { msg: format!("The boson -> spin transformation is only available for terms such as b†b or (b† + b), but the term here is: {}", self) })
        }

        Ok(pauli_operator)
    }
}

=======
>>>>>>> 96e1278e
impl CorrespondsTo<BosonProduct> for BosonProduct {
    /// Gets the BosonProduct corresponding to self (here, itself).
    ///
    /// # Returns
    ///
    /// * `BosonProduct` - The BosonProduct corresponding to Self.
    fn corresponds_to(&self) -> BosonProduct {
        self.clone()
    }
}

impl CorrespondsTo<HermitianBosonProduct> for BosonProduct {
    /// Gets the HermitianBosonProduct corresponding to Self.
    ///
    /// # Returns
    ///
    /// * `HermitianBosonProduct` - The HermitianBosonProduct corresponding to Self.
    fn corresponds_to(&self) -> HermitianBosonProduct {
        if self.creators().min() > self.annihilators().min() {
            HermitianBosonProduct {
                creators: self.annihilators.clone(),
                annihilators: self.creators.clone(),
            }
        } else {
            HermitianBosonProduct {
                creators: self.creators.clone(),
                annihilators: self.annihilators.clone(),
            }
        }
    }
}

impl SymmetricIndex for BosonProduct {
    // From trait
    fn hermitian_conjugate(&self) -> (Self, f64) {
        (
            Self {
                annihilators: self.creators.clone(),
                creators: self.annihilators.clone(),
            },
            1.0,
        )
    }

    // From trait
    fn is_natural_hermitian(&self) -> bool {
        self.creators == self.annihilators
    }
}

/// Implements the multiplication function of BosonProduct by BosonProduct.
///
impl Mul<BosonProduct> for BosonProduct {
    type Output = Vec<BosonProduct>;
    /// Implement `*` for BosonProduct and BosonProduct.
    ///
    /// # Arguments
    ///
    /// * `rhs` - The BosonProduct to multiply by.
    ///
    /// # Returns
    ///
    /// * `Vec<BosonProduct>` - The two BosonProducts multiplied.
    ///
    /// # Panics
    ///
    /// * Unexpectedly failed construction of BosonProduct creation, internal struqture bug (create_valid_pair).
    fn mul(self, rhs: BosonProduct) -> Self::Output {
        let mut output_vec: Vec<BosonProduct> = Vec::new();

        let commuted_creators_annihilators =
            commute_creator_annihilator(&self.annihilators, &rhs.creators);
        for (new_creators, mut new_annihilators) in commuted_creators_annihilators {
            let mut tmp_creators = self.creators.clone();
            tmp_creators.extend(new_creators.into_iter());
            new_annihilators.extend(rhs.annihilators().copied());
            let (tmp_boson_product, _) = BosonProduct::create_valid_pair(
                tmp_creators,
                new_annihilators,
                1.0.into(),
            )
            .expect(
                "Unexpectedly failed construction of BosonProduct creation, internal struqture bug (create_valid_pair)",
            );
            output_vec.push(tmp_boson_product);
        }
        output_vec
    }
}

impl Mul<Vec<BosonProduct>> for BosonProduct {
    type Output = Vec<BosonProduct>;
    /// Implement `*` for BosonProduct and a vector of BosonProducts.
    ///
    /// # Arguments
    ///
    /// * `rhs` - The vector of BosonProducts to multiply by.
    ///
    /// # Returns
    ///
    /// * `Self` - The result of the multiplication.
    ///
    /// # Panics
    ///
    /// * Unexpectedly failed construction of BosonProduct creation internal struqture bug.
    fn mul(self, rhs: Vec<BosonProduct>) -> Self::Output {
        let mut output_vec: Vec<BosonProduct> = Vec::new();
        for rh_bp in rhs.iter() {
            output_vec.append(&mut (self.clone() * rh_bp.clone()))
        }
        output_vec
    }
}

impl Mul<BosonProduct> for Vec<BosonProduct> {
    type Output = Vec<BosonProduct>;
    /// Implement `*` for a vector of BosonProducts and a BosonProduct.
    ///
    /// # Arguments
    ///
    /// * `rhs` - The BosonProduct to multiply by.
    ///
    /// # Returns
    ///
    /// * `Self` - The result of the multiplication.
    ///
    /// # Panics
    ///
    /// * Unexpectedly failed construction of BosonProduct creation internal struqture bug.
    fn mul(self, rhs: BosonProduct) -> Self::Output {
        let mut output_vec: Vec<BosonProduct> = Vec::new();
        for lh_bp in self {
            output_vec.append(&mut (lh_bp * rhs.clone()))
        }
        output_vec
    }
}

impl Mul<HermitianBosonProduct> for BosonProduct {
    type Output = Vec<BosonProduct>;
    /// Implement `*` for a BosonProduct and a HermitianBosonProduct.
    ///
    /// # Arguments
    ///
    /// * `rhs` - The HermitianBosonProduct to multiply by.
    ///
    /// # Returns
    ///
    /// * `Self` - The result of the multiplication.
    ///
    /// # Panics
    ///
    /// * Could not convert rhs into a BosonProduct.
    /// * Unexpectedly failed construction of BosonProduct creation internal struqture bug.
    fn mul(self, rhs: HermitianBosonProduct) -> Self::Output {
        let mut output_vec: Vec<BosonProduct> = Vec::new();

        let mut right_to_mul: Vec<BosonProduct> = Vec::new();
        let hbp_to_bp = BosonProduct::new(rhs.creators, rhs.annihilators)
            .expect("Could not convert rhs into a BosonProduct");
        right_to_mul.push(hbp_to_bp.clone());
        if !hbp_to_bp.is_natural_hermitian() {
            right_to_mul.push(hbp_to_bp.hermitian_conjugate().0);
        }

        for right in right_to_mul {
            output_vec.append(&mut (self.clone() * right));
        }
        output_vec
    }
}

/// Trait for transforming value stored at index I when using index of different type T to read out value
///
impl GetValue<BosonProduct> for BosonProduct {
    type ValueIn = CalculatorComplex;
    type ValueOut = CalculatorComplex;

    /// Gets the key corresponding to the input index (here, itself).
    ///
    /// # Arguments
    ///
    /// * `index` - The index for which to get the corresponding Product.
    ///
    /// # Returns
    ///
    /// * `Self` - The corresponding BosonProduct.
    fn get_key(index: &BosonProduct) -> Self {
        index.clone()
    }

    /// Gets the transformed value corresponding to the input index and value (here, itself).
    ///
    /// # Arguments
    ///
    /// * `index` - The index to transform the value by.
    /// * `value` - The value to be transformed.
    ///
    /// # Returns
    ///
    /// * `CalculatorComplex` - The transformed value.
    fn get_transform(
        _index: &BosonProduct,
        value: qoqo_calculator::CalculatorComplex,
    ) -> qoqo_calculator::CalculatorComplex {
        value
    }
}

/// Implements the format function (Display trait) of BosonProduct.
///
impl std::fmt::Display for BosonProduct {
    /// Formats the BosonProduct using the given formatter.
    ///
    /// # Arguments
    ///
    /// * `f` - The formatter to use.
    ///
    /// # Returns
    ///
    /// * `std::fmt::Result` - The formatted BosonProduct.
    fn fmt(&self, f: &mut std::fmt::Formatter<'_>) -> std::fmt::Result {
        let mut string: String = String::new();

        if self.creators.is_empty() & self.annihilators.is_empty() {
            string.push('I');
        } else {
            for index in self.creators() {
                string.push_str(format!("c{index}").as_str());
            }
            for index in self.annihilators() {
                string.push_str(format!("a{index}").as_str());
            }
        }
        write!(f, "{string}")
    }
}

impl FromStr for BosonProduct {
    type Err = StruqtureError;
    /// Constructs a BosonProduct from a string.
    ///
    /// # Arguments
    ///
    /// * `s` - The string to convert.
    ///
    /// # Returns
    ///
    /// * `Ok(Self)` - The successfully converted BosonProduct.
    /// * `Err(StruqtureError::FromStringFailed)` - Used operator that is neither 'c' nor 'a'.
    /// * `Err(StruqtureError::FromStringFailed)` - Index in given creators or annihilators is not an integer.
    fn from_str(s: &str) -> Result<Self, Self::Err> {
        if s == "I" {
            Self::new([], [])
        } else {
            let mut creators: TinyVec<[usize; 2]> = TinyVec::<[usize; 2]>::with_capacity(2);
            let mut annihilators: TinyVec<[usize; 2]> = TinyVec::<[usize; 2]>::with_capacity(2);

            let operators = s.split(char::is_numeric).filter(|s| !s.is_empty());
            let indices = s.split(char::is_alphabetic).filter(|s| !s.is_empty());
            let mut parsing_creators: bool = true;
            for (index, op) in indices.zip(operators) {
                match index.parse() {
                    Ok(num) => {
                        match op{
                            "c" => {if parsing_creators{ creators.push(num);} else{return Err(StruqtureError::IndicesNotNormalOrdered{index_i: num, index_j: num+1})}}
                            "a" => {annihilators.push(num); parsing_creators = false;}
                            _ => return Err(StruqtureError::FromStringFailed{msg: format!("Used operator {op} that is neither 'c' nor 'a' in BosonProduct::from_str")})
                        }
                    }
                    Err(_) => return Err(StruqtureError::FromStringFailed{msg: format!("Index in given creators or annihilators is not an integer: {index}")}),
                }
            }
            Self::new(creators, annihilators)
        }
    }
}

/// A hermitian product of bosonic creation and annihilation operators
///
/// The HermitianBosonProduct is used as an index for hermitian, normal ordered bosonic operators. It stores the input creation and annihilation operators,
/// but also implicitly stores its hermitian conjugate, e.g: c_0 c_1 a_0 a_2 + a_2 a_0 c_1 c_0.
/// A bosonic operator can be written as a sum over normal ordered products of creation and annihilation operators.
/// The HermitianBosonProduct is used as an index when setting or adding new summands to a hermitian bosonic operator and when querying the
/// weight of a product of operators in the sum.
///
/// # Example
///
/// ```rust
/// use struqture::prelude::*;
/// use struqture::bosons::HermitianBosonProduct;
///
/// let b_product = HermitianBosonProduct::new([0,0], [0,1]).unwrap();
/// println!("{}", b_product);
///
/// ```
#[derive(Debug, Clone, Hash, PartialEq, Eq, PartialOrd, Ord, Default)]
pub struct HermitianBosonProduct {
    /// The ordered list of creator indices.
    creators: TinyVec<[usize; 2]>,
    /// The ordered list of annihilator indices.
    annihilators: TinyVec<[usize; 2]>,
}

#[cfg(feature = "json_schema")]
impl schemars::JsonSchema for HermitianBosonProduct {
    fn schema_name() -> String {
        "HermitianBosonProduct".to_string()
    }
    fn json_schema(gen: &mut schemars::gen::SchemaGenerator) -> schemars::schema::Schema {
        let tmp_schema = gen.subschema_for::<String>();
        let mut obj = tmp_schema.into_object();
        let meta = obj.metadata();
        meta.description = Some("Represents products of Bosonic creators and annhilators by a string creators (c) or annihilators (a) followed by the modes they are acting on. E.g. c0a1.".to_string());

        schemars::schema::Schema::Object(obj)
    }
}

impl crate::SerializationSupport for HermitianBosonProduct {
    fn struqture_type() -> crate::StruqtureType {
        crate::StruqtureType::HermitianBosonProduct
    }
}

/// Implementing serde serialization writing directly to string.
///
impl Serialize for HermitianBosonProduct {
    /// Serialization function for HermitianBosonProduct according to string type.
    ///
    /// # Arguments
    ///
    /// * `self` - HermitianBosonProduct to be serialized.
    /// * `serializer` - Serializer used for serialization.
    ///
    /// # Returns
    ///
    /// `S::Ok` - Serialized instance of HermitianBosonProduct.
    /// `S::Error` - Error in the serialization process.
    fn serialize<S>(&self, serializer: S) -> Result<S::Ok, S::Error>
    where
        S: Serializer,
    {
        let readable = serializer.is_human_readable();
        if readable {
            serializer.serialize_str(&self.to_string())
        } else {
            let mut tuple = serializer.serialize_tuple(2)?;
            tuple.serialize_element(&self.creators)?;
            tuple.serialize_element(&self.annihilators)?;
            tuple.end()
        }
    }
}

/// Deserializing directly from string.
///
impl<'de> Deserialize<'de> for HermitianBosonProduct {
    /// Deserialization function for HermitianBosonProduct.
    ///
    /// # Arguments
    ///
    /// * `self` - Serialized instance of HermitianBosonProduct to be deserialized.
    /// * `deserializer` - Deserializer used for deserialization.
    ///
    /// # Returns
    ///
    /// `DecoherenceProduct` - Deserialized instance of HermitianBosonProduct.
    /// `D::Error` - Error in the deserialization process.
    fn deserialize<D>(deserializer: D) -> Result<HermitianBosonProduct, D::Error>
    where
        D: Deserializer<'de>,
    {
        let human_readable = deserializer.is_human_readable();
        if human_readable {
            struct TemporaryVisitor;
            impl<'de> Visitor<'de> for TemporaryVisitor {
                type Value = HermitianBosonProduct;

                fn expecting(&self, formatter: &mut std::fmt::Formatter) -> std::fmt::Result {
                    formatter.write_str("String")
                }

                fn visit_str<E>(self, v: &str) -> Result<Self::Value, E>
                where
                    E: serde::de::Error,
                {
                    HermitianBosonProduct::from_str(v).map_err(|err| E::custom(format!("{err:?}")))
                }

                fn visit_borrowed_str<E>(self, v: &'de str) -> Result<Self::Value, E>
                where
                    E: serde::de::Error,
                {
                    HermitianBosonProduct::from_str(v).map_err(|err| E::custom(format!("{err:?}")))
                }
            }

            deserializer.deserialize_str(TemporaryVisitor)
        } else {
            struct BosonProductVisitor;
            impl<'de> serde::de::Visitor<'de> for BosonProductVisitor {
                type Value = HermitianBosonProduct;
                fn expecting(&self, formatter: &mut std::fmt::Formatter) -> std::fmt::Result {
                    std::fmt::Formatter::write_str(
                        formatter,
                        "Tuple of two sequences of unsigned integers",
                    )
                }
                fn visit_seq<M>(self, mut access: M) -> Result<Self::Value, M::Error>
                where
                    M: SeqAccess<'de>,
                {
                    let creators: TinyVec<[usize; 2]> = match access.next_element()? {
                        Some(x) => x,
                        None => {
                            return Err(M::Error::custom("Missing creator sequence".to_string()));
                        }
                    };
                    let annihilators: TinyVec<[usize; 2]> = match access.next_element()? {
                        Some(x) => x,
                        None => {
                            return Err(M::Error::custom(
                                "Missing annihilator sequence".to_string(),
                            ));
                        }
                    };

                    HermitianBosonProduct::new(creators, annihilators).map_err(M::Error::custom)
                }
            }
            let pp_visitor = BosonProductVisitor;

            deserializer.deserialize_tuple(2, pp_visitor)
        }
    }
}

impl ModeIndex for HermitianBosonProduct {
    /// Creates a new HermitianBosonProduct.
    ///
    /// # Arguments
    ///
    /// * `creators` - The creator indices to have in the HermitianBosonProduct.
    /// * `annihilators` - The annihilators indices to have in the HermitianBosonProduct.
    ///
    /// # Returns
    ///
    /// * `Ok(HermitianBosonProduct)` - The new HermitianBosonProduct with the given creators and annihilators.
    /// * `Err(StruqtureError::CreatorsAnnihilatorsMinimumIndex)` - The minimum index of the creators is larger than the minimum index of the annihilators.
    fn new(
        creators: impl IntoIterator<Item = usize>,
        annihilators: impl IntoIterator<Item = usize>,
    ) -> Result<Self, StruqtureError> {
        let mut creators: TinyVec<[usize; 2]> = creators.into_iter().collect();
        creators.sort_unstable();
        let mut annihilators: TinyVec<[usize; 2]> = annihilators.into_iter().collect();
        annihilators.sort_unstable();
        let mut number_equal_indices = 0;
        for (creator, annihilator) in creators.iter().zip(annihilators.iter()) {
            match annihilator.cmp(creator) {
                std::cmp::Ordering::Less => {
                    return Err(StruqtureError::CreatorsAnnihilatorsMinimumIndex {
                        creators_min: Some(*creator),
                        annihilators_min: Some(*annihilator),
                    });
                }
                std::cmp::Ordering::Greater => {
                    break;
                }
                _ => {
                    number_equal_indices += 1;
                }
            }
        }
        if creators.len() > number_equal_indices && annihilators.len() == number_equal_indices {
            return Err(StruqtureError::CreatorsAnnihilatorsMinimumIndex {
                creators_min: creators.get(number_equal_indices).copied(),
                annihilators_min: None,
            });
        }
        Ok(Self {
            creators: creators.iter().copied().collect(),
            annihilators: annihilators.iter().copied().collect(),
        })
    }

    /// Gets the creator indices of the HermitianBosonProduct.
    ///
    /// # Returns
    ///
    /// * `usize` - The creator indices in the HermitianBosonProduct.
    fn creators(&self) -> std::slice::Iter<usize> {
        self.creators.iter()
    }

    /// Gets the annihilator indices of the HermitianBosonProduct.
    ///
    /// # Returns
    ///
    /// * `usize` - The annihilator indices in the HermitianBosonProduct.
    fn annihilators(&self) -> std::slice::Iter<usize> {
        self.annihilators.iter()
    }

    /// Creates a pair (HermitianBosonProduct, CalculatorComplex).
    ///
    /// The first item is the valid HermitianBosonProduct created from the input creators and annihilators.
    /// The second term is the input CalculatorComplex transformed according to the valid order of creators and annihilators.
    ///
    /// # Arguments
    ///
    /// * `creators` - The creator indices to have in the HermitianBosonProduct.
    /// * `annihilators` - The annihilators indices to have in the HermitianBosonProduct.
    /// * `value` - The CalculatorComplex to transform.
    ///
    /// # Returns
    ///
    /// * `Ok((HermitianBosonProduct, CalculatorComplex))` - The valid HermitianBosonProduct and the corresponding transformed CalculatorComplex.
    fn create_valid_pair(
        creators: impl IntoIterator<Item = usize>,
        annihilators: impl IntoIterator<Item = usize>,
        value: qoqo_calculator::CalculatorComplex,
    ) -> Result<(Self, qoqo_calculator::CalculatorComplex), StruqtureError> {
        let mut creators: TinyVec<[usize; 2]> = creators.into_iter().collect();
        creators.sort_unstable();
        let mut annihilators: TinyVec<[usize; 2]> = annihilators.into_iter().collect();
        annihilators.sort_unstable();
        let mut hermitian_conjugate = false;
        let mut number_equal_indices = 0;
        for (creator, annihilator) in creators.iter().zip(annihilators.iter()) {
            match annihilator.cmp(creator) {
                std::cmp::Ordering::Less => {
                    hermitian_conjugate = true;
                    break;
                }
                std::cmp::Ordering::Greater => break,
                _ => {
                    number_equal_indices += 1;
                }
            }
        }

        if creators.len() > number_equal_indices && annihilators.len() == number_equal_indices {
            hermitian_conjugate = true;
        }
        if hermitian_conjugate {
            Ok((
                Self {
                    creators: annihilators,
                    annihilators: creators,
                },
                value.conj(),
            ))
        } else {
            Ok((
                Self {
                    creators,
                    annihilators,
                },
                value,
            ))
        }
    }
}

impl BosonIndex for HermitianBosonProduct {}

impl HermitianBosonProduct {
    /// Export to struqture_1 format.
    #[cfg(feature = "struqture_1_export")]
    pub fn to_struqture_1(
        &self,
    ) -> Result<struqture_1::bosons::HermitianBosonProduct, StruqtureError> {
        let self_string = self.to_string();
        let struqture_1_product =
            struqture_1::bosons::HermitianBosonProduct::from_str(&self_string).map_err(|err| {
                StruqtureError::GenericError {
<<<<<<< HEAD
                    msg: format!("{}", err),
=======
                    msg: format!("{err}"),
>>>>>>> 96e1278e
                }
            })?;
        Ok(struqture_1_product)
    }

    /// Export to struqture_1 format.
    #[cfg(feature = "struqture_1_import")]
    pub fn from_struqture_1(
        value: &struqture_1::bosons::HermitianBosonProduct,
    ) -> Result<Self, StruqtureError> {
        let value_string = value.to_string();
        let pauli_product = Self::from_str(&value_string)?;
        Ok(pauli_product)
    }
}

<<<<<<< HEAD
impl BosonToSpin for HermitianBosonProduct {
    type Output = PauliOperator;

    // From trait
    fn boson_spin_mapping(
        &self,
        number_spins_per_bosonic_mode: usize,
    ) -> Result<Self::Output, StruqtureError> {
        let prefactor: CalculatorComplex =
            (1.0 / (number_spins_per_bosonic_mode as f64).sqrt()).into();
        let number_creators = self.number_creators();
        let number_annihilators = self.number_annihilators();
        let mut pauli_operator = PauliOperator::new();

        match (number_creators, number_annihilators) {
            (0, 1) => {
                for j in (self.annihilators[0] * number_spins_per_bosonic_mode)
                    ..((self.annihilators[0] + 1) * number_spins_per_bosonic_mode)
                {
                    pauli_operator
                        .add_operator_product(PauliProduct::new().x(j), prefactor.clone())?;
                }
            }
            (1, 1) => {
                if !self.is_natural_hermitian() {
                    return Err(StruqtureError::GenericError { msg: format!("The boson -> spin transformation is only available for terms such as b†b or (b† + b), but the term here is: {}", self) });
                }
                for j in (self.annihilators[0] * number_spins_per_bosonic_mode)
                    ..((self.annihilators[0] + 1) * number_spins_per_bosonic_mode)
                {
                    pauli_operator.add_operator_product(
                        PauliProduct::new().z(j),
                            0.5.into(),
                    )?;
                }
            },
            _ => return Err(StruqtureError::GenericError { msg: format!("The boson -> spin transformation is only available for terms such as b†b or (b† + b), but the term here is: {}", self) })
        }

        Ok(pauli_operator)
    }
}

=======
>>>>>>> 96e1278e
impl CorrespondsTo<HermitianBosonProduct> for HermitianBosonProduct {
    /// Gets the HermitianBosonProduct corresponding to self (here, itself).
    ///
    /// # Returns
    ///
    /// * `HermitianBosonProduct` - The HermitianBosonProduct corresponding to Self.
    fn corresponds_to(&self) -> HermitianBosonProduct {
        self.clone()
    }
}

impl CorrespondsTo<BosonProduct> for HermitianBosonProduct {
    /// Gets the BosonProduct corresponding to Self.
    ///
    /// # Returns
    ///
    /// * `BosonProduct` - The BosonProduct corresponding to Self.
    fn corresponds_to(&self) -> BosonProduct {
        BosonProduct {
            creators: self.creators.clone(),
            annihilators: self.annihilators.clone(),
        }
    }
}

impl SymmetricIndex for HermitianBosonProduct {
    // From trait
    fn hermitian_conjugate(&self) -> (Self, f64) {
        (self.clone(), 1.0)
    }

    // From trait
    fn is_natural_hermitian(&self) -> bool {
        self.creators == self.annihilators
    }
}

/// Implements the multiplication function of HermitianBosonProduct by HermitianBosonProduct.
///
impl Mul<HermitianBosonProduct> for HermitianBosonProduct {
    type Output = Vec<BosonProduct>;

    /// Implement `*` for HermitianBosonProduct and HermitianBosonProduct.
    ///
    /// # Arguments
    ///
    /// * `rhs` - The HermitianBosonProduct to multiply by.
    ///
    /// # Returns
    ///
    /// * `Vec<BosonProduct>` - The two HermitianBosonProducts multiplied.
    ///
    /// # Panics
    ///
    /// * Could not convert self into a BosonProduct.
    /// * Could not convert rhs into a BosonProduct.
    /// * Unexpectedly failed construction of BosonProduct creation, internal struqture bug.
    fn mul(self, rhs: HermitianBosonProduct) -> Self::Output {
        let mut output_vec: Vec<BosonProduct> = Vec::new();

        let mut left_to_mul: Vec<BosonProduct> = Vec::new();
        let bp_left = BosonProduct::new(self.creators, self.annihilators)
            .expect("Could not convert self into a BosonProduct");
        left_to_mul.push(bp_left.clone());
        if !bp_left.is_natural_hermitian() {
            left_to_mul.push(bp_left.hermitian_conjugate().0);
        }

        let mut right_to_mul: Vec<BosonProduct> = Vec::new();
        let bp_right = BosonProduct::new(rhs.creators, rhs.annihilators)
            .expect("Could not convert rhs into a BosonProduct");
        right_to_mul.push(bp_right.clone());
        if !bp_right.is_natural_hermitian() {
            right_to_mul.push(bp_right.hermitian_conjugate().0);
        }

        for left in left_to_mul {
            for right in right_to_mul.clone() {
                output_vec.append(&mut (left.clone() * right));
            }
        }
        output_vec
    }
}

/// Implements the multiplication function of a vector of BosonProducts by a HermitianBosonProduct.
///
impl Mul<HermitianBosonProduct> for Vec<BosonProduct> {
    type Output = Vec<BosonProduct>;

    /// Implement `*` for a vector of BosonProducts and a HermitianBosonProduct.
    ///
    /// # Arguments
    ///
    /// * `rhs` - The HermitianBosonProduct to multiply by.
    ///
    /// # Returns
    ///
    /// * `Self` - The result of the multiplication.
    ///
    /// # Panics
    ///
    /// * Could not convert rhs into a BosonProduct.
    /// * Unexpectedly failed construction of BosonProduct creation, internal struqture bug.
    fn mul(self, rhs: HermitianBosonProduct) -> Self::Output {
        let mut output_vec: Vec<BosonProduct> = Vec::new();
        for lh_bp in self {
            output_vec.append(&mut (lh_bp * rhs.clone()))
        }
        output_vec
    }
}

/// Implements the multiplication function of a HermitianBosonProduct by a reference BosonProduct.
///
impl Mul<&BosonProduct> for HermitianBosonProduct {
    type Output = Vec<BosonProduct>;
    /// Implement `*` for a HermitianBosonProduct and a reference BosonProduct.
    ///
    /// # Arguments
    ///
    /// * `rhs` - The reference BosonProduct to multiply by.
    ///
    /// # Returns
    ///
    /// * `Self` - The result of the multiplication.
    ///
    /// # Panics
    ///
    /// * Could not convert self into a BosonProduct.
    /// * Unexpectedly failed construction of BosonProduct creation, internal struqture bug.
    fn mul(self, rhs: &BosonProduct) -> Self::Output {
        let mut output_vec: Vec<BosonProduct> = Vec::new();

        let mut left_to_mul: Vec<BosonProduct> = Vec::new();
        let hbp_to_bp = BosonProduct::new(self.creators, self.annihilators)
            .expect("Could not convert self into a BosonProduct");
        left_to_mul.push(hbp_to_bp.clone());
        if !hbp_to_bp.is_natural_hermitian() {
            left_to_mul.push(hbp_to_bp.hermitian_conjugate().0);
        }

        for left in left_to_mul {
            output_vec.append(&mut (left.clone() * rhs.clone()));
        }
        output_vec
    }
}

/// Implements the multiplication function of a HermitianBosonProduct by a vector of BosonProducts.
///
impl Mul<Vec<BosonProduct>> for HermitianBosonProduct {
    type Output = Vec<BosonProduct>;

    /// Implement `*` for a HermitianBosonProduct and a vector of BosonProducts.
    ///
    /// # Arguments
    ///
    /// * `other` - The vector of BosonProducts to multiply by.
    ///
    /// # Returns
    ///
    /// * `Self` - The result of the multiplication.
    ///
    /// # Panics
    ///
    /// * Could not convert self into a BosonProduct.
    /// * Unexpectedly failed construction of BosonProduct creation, internal struqture bug.
    fn mul(self, rhs: Vec<BosonProduct>) -> Self::Output {
        let mut output_vec: Vec<BosonProduct> = Vec::new();
        for rh_bp in rhs.iter() {
            output_vec.append(&mut (self.clone() * rh_bp))
        }
        output_vec
    }
}

/// Trait for transforming value stored at index I when using index of different type T to read out value
///
impl GetValue<HermitianBosonProduct> for HermitianBosonProduct {
    type ValueIn = CalculatorComplex;
    type ValueOut = CalculatorComplex;

    /// Gets the key corresponding to the input index (here, itself).
    ///
    /// # Arguments
    ///
    /// * `index` - The index for which to get the corresponding Product.
    ///
    /// # Returns
    ///
    /// * `Self` - The corresponding HermitianBosonProduct.
    fn get_key(index: &HermitianBosonProduct) -> Self {
        index.clone()
    }

    /// Gets the transformed value corresponding to the input index and value (here, itself).
    ///
    /// # Arguments
    ///
    /// * `index` - The index to transform the value by.
    /// * `value` - The value to be transformed.
    ///
    /// # Returns
    ///
    /// * `CalculatorComplex` - The transformed value.
    fn get_transform(
        _index: &HermitianBosonProduct,
        value: qoqo_calculator::CalculatorComplex,
    ) -> qoqo_calculator::CalculatorComplex {
        value
    }
}

impl GetValue<BosonProduct> for HermitianBosonProduct {
    type ValueIn = CalculatorComplex;
    type ValueOut = CalculatorComplex;

    /// Gets the HermitianBosonProduct corresponding to the input BosonProduct.
    ///
    /// # Arguments
    ///
    /// * `index` - The BosonProduct of which to get the corresponding HermitianBosonProduct.
    ///
    /// # Returns
    ///
    /// * `Self` - The corresponding HermitianBosonProduct.
    fn get_key(index: &BosonProduct) -> Self {
        if index.creators().min() > index.annihilators().min() {
            Self {
                creators: index.annihilators.clone(),
                annihilators: index.creators.clone(),
            }
        } else {
            Self {
                creators: index.creators.clone(),
                annihilators: index.annihilators.clone(),
            }
        }
    }

    /// Gets the transformed value corresponding to the input BosonProduct and value.
    ///
    /// # Arguments
    ///
    /// * `index` - The BosonProduct to transform the value by.
    /// * `value` - The value to be transformed.
    ///
    /// # Returns
    ///
    /// * `CalculatorComplex` - The transformed value.
    fn get_transform(
        index: &BosonProduct,
        value: qoqo_calculator::CalculatorComplex,
    ) -> qoqo_calculator::CalculatorComplex {
        if index.creators().min() > index.annihilators().min() {
            value.conj()
        } else {
            value
        }
    }
}

impl GetValue<HermitianBosonProduct> for BosonProduct {
    type ValueIn = CalculatorComplex;
    type ValueOut = CalculatorComplex;

    /// Gets the BosonProduct corresponding to the input HermitianBosonProduct.
    ///
    /// # Arguments
    ///
    /// * `index` - The index for which to get the corresponding Product.
    ///
    /// # Returns
    ///
    /// * `Self` - The corresponding BosonProduct.
    fn get_key(index: &HermitianBosonProduct) -> Self {
        Self {
            creators: index.creators.clone(),
            annihilators: index.annihilators.clone(),
        }
    }

    /// Gets the transformed value corresponding to the input HermitianBosonProduct and value (here, itself).
    ///
    /// # Arguments
    ///
    /// * `index` - The HermitianBosonProduct to transform the value by.
    /// * `value` - The value to be transformed.
    ///
    /// # Returns
    ///
    /// * `CalculatorComplex` - The transformed value.
    fn get_transform(
        _index: &HermitianBosonProduct,
        value: qoqo_calculator::CalculatorComplex,
    ) -> qoqo_calculator::CalculatorComplex {
        value
    }
}

/// Implements the format function (Display trait) of HermitianBosonProduct.
///
impl std::fmt::Display for HermitianBosonProduct {
    /// Formats the HermitianBosonProduct using the given formatter.
    ///
    /// # Arguments
    ///
    /// * `f` - The formatter to use.
    ///
    /// # Returns
    ///
    /// * `std::fmt::Result` - The formatted HermitianBosonProduct.
    fn fmt(&self, f: &mut std::fmt::Formatter<'_>) -> std::fmt::Result {
        let mut string: String = String::new();
        if self.creators.is_empty() & self.annihilators.is_empty() {
            string.push('I'); // Empty is just identity
        } else {
            for index in self.creators() {
                string.push_str(format!("c{index}").as_str());
            }
            for index in self.annihilators() {
                string.push_str(format!("a{index}").as_str());
            }
        }
        write!(f, "{string}")
    }
}

impl FromStr for HermitianBosonProduct {
    type Err = StruqtureError;

    /// Constructs a HermitianBosonProduct from a string.
    ///
    /// # Arguments
    ///
    /// * `s` - The string to convert.
    ///
    /// # Returns
    ///
    /// * `Ok(Self)` - The successfully converted HermitianBosonProduct.
    /// * `Err(StruqtureError::IndicesNotNormalOrdered)` - Indices are not normal ordered.
    /// * `Err(StruqtureError::FromStringFailed)` - Used operator that is neither 'c' nor 'a'.
    /// * `Err(StruqtureError::FromStringFailed)` - Index in given creators or annihilators is not an integer.
    fn from_str(s: &str) -> Result<Self, Self::Err> {
        if s == "I" {
            Self::new([], [])
        } else {
            let mut creators: TinyVec<[usize; 2]> = TinyVec::<[usize; 2]>::with_capacity(2);
            let mut annihilators: TinyVec<[usize; 2]> = TinyVec::<[usize; 2]>::with_capacity(2);

            let operators = s.split(char::is_numeric).filter(|s| !s.is_empty());
            let indices = s.split(char::is_alphabetic).filter(|s| !s.is_empty());
            let mut parsing_creators: bool = true;
            for (index, op) in indices.zip(operators) {
                match index.parse() {
                    Ok(num) => {
                        match op{
                            "c" => {if parsing_creators{ creators.push(num);} else{return Err(StruqtureError::IndicesNotNormalOrdered{index_i: num, index_j: num+1})}}
                            "a" => {annihilators.push(num); parsing_creators = false;}
                            _ => return Err(StruqtureError::FromStringFailed{msg: format!("Used operator {op} that is neither 'c' nor 'a' in HermitianBosonProduct::from_str")})
                        }
                    }
                    Err(_) => return Err(StruqtureError::FromStringFailed{msg: format!("Index in given creators or annihilators is not an integer: {index}")}),
                }
            }
            Self::new(creators, annihilators)
        }
    }
}

/// Assumes both annihilators_left and creators_right are sorted.
fn commute_creator_annihilator(
    annihilators_left: &[usize],
    creators_right: &[usize],
) -> Vec<CreatorsAnnihilators> {
    let mut result: Vec<CreatorsAnnihilators> = Vec::new();
    let mut found = false;

    for (cindex, creator) in creators_right.iter().enumerate() {
        for (aindex, _) in annihilators_left
            .iter()
            .enumerate()
            .skip_while(|(_, an)| *an != creator)
            .take_while(|(_, an)| *an == creator)
        {
            let recurse_creators: TinyVec<[usize; 2]> = creators_right
                .iter()
                .enumerate()
                .filter(|(index, _)| *index != cindex)
                .map(|(_, rc)| rc)
                .copied()
                .collect();
            let recurse_annihilators: TinyVec<[usize; 2]> = annihilators_left
                .iter()
                .enumerate()
                .filter(|(index, _)| *index != aindex)
                .map(|(_, rc)| rc)
                .copied()
                .collect();
            let recursed = commute_creator_annihilator(&recurse_annihilators, &recurse_creators);
            result.append(&mut recursed.clone());
            if !found {
                for (mut c, mut a) in recursed {
                    c.push(*creator);
                    a.push(*creator);
                    result.push((c, a))
                }
            }
            found = true
        }
        if found {
            break;
        }
    }
    if !found {
        result.push((
            creators_right.iter().copied().collect(),
            annihilators_left.iter().copied().collect(),
        ));
    }
    result
}

#[cfg(test)]
mod test {
    use crate::ModeTinyVec;

    use super::*;
    use test_case::test_case;
    use tinyvec::tiny_vec;

    #[test_case(tiny_vec!([usize; 2] => 0, 2, 4), tiny_vec!([usize; 2] => 1, 3, 5),
     vec![(tiny_vec!([usize; 2] => 1, 3, 5), tiny_vec!([usize; 2] => 0, 2, 4))]; "0,2,4 - 1,3,5")]
    #[test_case(tiny_vec!([usize; 2] => 0), tiny_vec!([usize; 2] => 0),
     vec![(tiny_vec!([usize; 2] => 0), tiny_vec!([usize; 2] => 0)), (tiny_vec!([usize; 2]), tiny_vec!([usize; 2]))]; "0, - 0")]
    #[test_case(tiny_vec!([usize; 2] => 20), tiny_vec!([usize; 2]),
     vec![(tiny_vec!([usize; 2]), tiny_vec!([usize; 2] => 20))]; "20 - empty")]
    #[test_case(tiny_vec!([usize; 2] => 1,20), tiny_vec!([usize; 2] => 1,30),
     vec![(tiny_vec!([usize; 2] => 30,1), tiny_vec!([usize; 2] => 20,1)), (tiny_vec!([usize; 2] => 30), tiny_vec!([usize; 2] => 20))]; "1,20 - 1,30")]
    #[test_case(tiny_vec!([usize; 2] => 1,2,20), tiny_vec!([usize; 2] => 1,2,30),
     vec![(tiny_vec!([usize; 2] => 30), tiny_vec!([usize; 2] => 20)), (tiny_vec!([usize; 2] => 30,2), tiny_vec!([usize; 2] => 20,2)),
          (tiny_vec!([usize; 2] => 30,1), tiny_vec!([usize; 2] => 20,1)), (tiny_vec!([usize; 2] => 30,2,1), tiny_vec!([usize; 2] => 20,2,1))]; "1,2,20 - 1,2,30")]
    #[test_case(tiny_vec!([usize; 2] => 10,20,30), tiny_vec!([usize; 2] => 10,30),
    vec![(tiny_vec!([usize; 2]), tiny_vec!([usize; 2] => 20)), (tiny_vec!([usize; 2] => 30), tiny_vec!([usize; 2] => 20,30)),
        (tiny_vec!([usize; 2] => 10), tiny_vec!([usize; 2] => 20,10)), (tiny_vec!([usize; 2] => 30,10), tiny_vec!([usize; 2] => 20,30,10))]; "10,20,30 - 10,30")]
    #[test_case(tiny_vec!([usize; 2] => 10,20,30), tiny_vec!([usize; 2] => 10,30,40),
    vec![(tiny_vec!([usize; 2] => 40), tiny_vec!([usize; 2] => 20)), (tiny_vec!([usize; 2] => 40,30), tiny_vec!([usize; 2] => 20,30)),
        (tiny_vec!([usize; 2] => 40,10), tiny_vec!([usize; 2] => 20,10)), (tiny_vec!([usize; 2] => 40,30,10), tiny_vec!([usize; 2] => 20,30,10))]; "10,20,30 - 10,30,40")]
    fn commute(
        annihilators_left: TinyVec<[usize; 2]>,
        creators_right: TinyVec<[usize; 2]>,
        expected: Vec<(ModeTinyVec, ModeTinyVec)>,
    ) {
        let result = commute_creator_annihilator(&annihilators_left, &creators_right);
        assert_eq!(result.len(), expected.len());
        for pair in expected {
            assert!(result.contains(&pair));
        }
    }
}<|MERGE_RESOLUTION|>--- conflicted
+++ resolved
@@ -263,11 +263,7 @@
         let self_string = self.to_string();
         let struqture_1_product = struqture_1::bosons::BosonProduct::from_str(&self_string)
             .map_err(|err| StruqtureError::GenericError {
-<<<<<<< HEAD
-                msg: format!("{}", err),
-=======
                 msg: format!("{err}"),
->>>>>>> 96e1278e
             })?;
         Ok(struqture_1_product)
     }
@@ -283,7 +279,6 @@
     }
 }
 
-<<<<<<< HEAD
 impl BosonToSpin for BosonProduct {
     type Output = PauliOperator;
 
@@ -328,8 +323,6 @@
     }
 }
 
-=======
->>>>>>> 96e1278e
 impl CorrespondsTo<BosonProduct> for BosonProduct {
     /// Gets the BosonProduct corresponding to self (here, itself).
     ///
@@ -908,11 +901,7 @@
         let struqture_1_product =
             struqture_1::bosons::HermitianBosonProduct::from_str(&self_string).map_err(|err| {
                 StruqtureError::GenericError {
-<<<<<<< HEAD
-                    msg: format!("{}", err),
-=======
                     msg: format!("{err}"),
->>>>>>> 96e1278e
                 }
             })?;
         Ok(struqture_1_product)
@@ -929,7 +918,6 @@
     }
 }
 
-<<<<<<< HEAD
 impl BosonToSpin for HermitianBosonProduct {
     type Output = PauliOperator;
 
@@ -973,8 +961,6 @@
     }
 }
 
-=======
->>>>>>> 96e1278e
 impl CorrespondsTo<HermitianBosonProduct> for HermitianBosonProduct {
     /// Gets the HermitianBosonProduct corresponding to self (here, itself).
     ///
