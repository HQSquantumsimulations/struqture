--- conflicted
+++ resolved
@@ -208,11 +208,7 @@
         let self_string = self.to_string();
         let struqture_1_product = struqture_1::mixed_systems::MixedProduct::from_str(&self_string)
             .map_err(|err| StruqtureError::GenericError {
-<<<<<<< HEAD
-                msg: format!("{}", err),
-=======
                 msg: format!("{err}"),
->>>>>>> 96e1278e
             })?;
         Ok(struqture_1_product)
     }
