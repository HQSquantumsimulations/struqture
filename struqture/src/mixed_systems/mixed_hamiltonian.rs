// Copyright © 2021-2023 HQS Quantum Simulations GmbH. All Rights Reserved.
//
// Licensed under the Apache License, Version 2.0 (the "License"); you may not use this file except
// in compliance with the License. You may obtain a copy of the License at
//
//     http://www.apache.org/licenses/LICENSE-2.0
//
// Unless required by applicable law or agreed to in writing, software distributed under the
// License is distributed on an "AS IS" BASIS, WITHOUT WARRANTIES OR CONDITIONS OF ANY KIND, either
// express or implied. See the License for the specific language governing permissions and
// limitations under the License.

use super::{
    HermitianMixedProduct, HermitianOperateOnMixedSystems, MixedIndex, MixedOperator,
    OperateOnMixedSystems,
};
use crate::{
    ModeIndex, OperateOnDensityMatrix, OperateOnState, SpinIndex, StruqtureError, SymmetricIndex,
};
use qoqo_calculator::{CalculatorComplex, CalculatorFloat};
use serde::{Deserialize, Serialize};
use std::fmt::{self, Write};
use std::iter::{FromIterator, IntoIterator};
use std::ops;

use indexmap::map::{Entry, Iter};
use indexmap::IndexMap;

/// MixedHamiltonians are combinations of HermitianMixedProducts with specific CalculatorComplex coefficients.
///
/// This is a representation of sums of Pauli products with weightings in order to build a full Hamiltonian.
///
/// # Example
///
/// ```
/// use struqture::prelude::*;
/// use qoqo_calculator::CalculatorComplex;
/// use struqture::mixed_systems::{HermitianMixedProduct, MixedHamiltonian};
/// use struqture::spins::PauliProduct;
/// use struqture::bosons::BosonProduct;
/// use struqture::fermions::FermionProduct;
///
/// let mut sh = MixedHamiltonian::new(1, 1, 1);
///
/// let pp_1: HermitianMixedProduct = HermitianMixedProduct::new([PauliProduct::new().x(0),], [BosonProduct::new([], [1]).unwrap()], [FermionProduct::new([0], [1]).unwrap()]).unwrap();
/// let pp_0: HermitianMixedProduct = HermitianMixedProduct::new([PauliProduct::new().z(0),], [BosonProduct::new([0], [1]).unwrap()], [FermionProduct::new([0], [0]).unwrap()]).unwrap();
/// sh.set(pp_1.clone(), CalculatorComplex::from(0.5)).unwrap();
/// sh.set(pp_0.clone(), CalculatorComplex::from(0.2)).unwrap();
///
/// // Access what you set:
/// assert_eq!(sh.get(&pp_1), &CalculatorComplex::from(0.5));
/// assert_eq!(sh.get(&pp_0), &CalculatorComplex::from(0.2));
/// ```
///
#[derive(Debug, Clone, PartialEq, Serialize, Deserialize)]
#[serde(try_from = "MixedHamiltonianSerialize")]
#[serde(into = "MixedHamiltonianSerialize")]
pub struct MixedHamiltonian {
    /// The internal HashMap of HermitianMixedProducts and coefficients (CalculatorFloat)
    internal_map: IndexMap<HermitianMixedProduct, CalculatorComplex>,
    /// Number of Spin subsystems
    pub(crate) n_spins: usize,
    /// Number of Boson subsystems
    pub(crate) n_bosons: usize,
    /// Number of Fermion subsystems
    pub(crate) n_fermions: usize,
}

impl crate::SerializationSupport for MixedHamiltonian {
    fn struqture_type() -> crate::StruqtureType {
        crate::StruqtureType::MixedHamiltonian
    }
}

#[cfg(feature = "json_schema")]
impl schemars::JsonSchema for MixedHamiltonian {
    fn schema_name() -> String {
        "MixedHamiltonian".to_string()
    }

    fn json_schema(gen: &mut schemars::gen::SchemaGenerator) -> schemars::schema::Schema {
        <MixedHamiltonianSerialize>::json_schema(gen)
    }
}

#[derive(Debug, Clone, PartialEq, Deserialize, Serialize)]
#[cfg_attr(feature = "json_schema", derive(schemars::JsonSchema))]
#[cfg_attr(feature = "json_schema", schemars(deny_unknown_fields))]
struct MixedHamiltonianSerialize {
    items: Vec<(HermitianMixedProduct, CalculatorFloat, CalculatorFloat)>,
    n_spins: usize,
    n_bosons: usize,
    n_fermions: usize,
    serialisation_meta: crate::StruqtureSerialisationMeta,
}

impl TryFrom<MixedHamiltonianSerialize> for MixedHamiltonian {
    type Error = StruqtureError;
    fn try_from(value: MixedHamiltonianSerialize) -> Result<Self, Self::Error> {
        let target_serialisation_meta =
            <Self as crate::SerializationSupport>::target_serialisation_meta();
        crate::check_can_be_deserialised(&target_serialisation_meta, &value.serialisation_meta)?;
        let mut new_noise_op =
            MixedHamiltonian::new(value.n_spins, value.n_bosons, value.n_fermions);
        for (key, real, imag) in value.items.iter() {
            let _ =
                new_noise_op.add_operator_product(key.clone(), CalculatorComplex::new(real, imag));
        }
        Ok(new_noise_op)
    }
}

impl From<MixedHamiltonian> for MixedHamiltonianSerialize {
    fn from(value: MixedHamiltonian) -> Self {
        let serialisation_meta = crate::SerializationSupport::struqture_serialisation_meta(&value);
        let new_noise_op: Vec<(HermitianMixedProduct, CalculatorFloat, CalculatorFloat)> = value
            .clone()
            .into_iter()
            .map(|(key, val)| (key, val.re, val.im))
            .collect();
        Self {
            items: new_noise_op,
            n_spins: value.n_spins,
            n_bosons: value.n_bosons,
            n_fermions: value.n_fermions,
            serialisation_meta,
        }
    }
}

impl<'a> OperateOnDensityMatrix<'a> for MixedHamiltonian {
    type Index = HermitianMixedProduct;
    type Value = CalculatorComplex;

    // From trait
    fn get(&self, key: &Self::Index) -> &Self::Value {
        match self.internal_map.get(key) {
            Some(value) => value,
            None => &CalculatorComplex::ZERO,
        }
    }

    // From trait
    fn iter(&'a self) -> impl ExactSizeIterator<Item = (&'a Self::Index, &'a Self::Value)> {
        self.internal_map.iter()
    }

    // From trait
    fn keys(&'a self) -> impl ExactSizeIterator<Item = &'a Self::Index> {
        self.internal_map.keys()
    }

    // From trait
    fn values(&'a self) -> impl ExactSizeIterator<Item = &'a Self::Value> {
        self.internal_map.values()
    }

    // From trait
    fn remove(&mut self, key: &Self::Index) -> Option<Self::Value> {
        self.internal_map.shift_remove(key)
    }

    // From trait
    fn empty_clone(&self, capacity: Option<usize>) -> Self {
        match capacity {
            Some(cap) => Self::with_capacity(self.n_spins, self.n_bosons, self.n_fermions, cap),
            None => Self::new(self.n_spins, self.n_bosons, self.n_fermions),
        }
    }

    /// Overwrites an existing entry or sets a new entry in the MixedHamiltonian with the given (HermitianMixedProduct key, CalculatorComplex value) pair.
    ///
    /// # Arguments
    ///
    /// * `key` - The HermitianMixedProduct key to set in the MixedHamiltonian.
    /// * `value` - The corresponding CalculatorComplex value to set for the key in the MixedHamiltonian.
    ///
    /// # Returns
    ///
    /// * `Ok(Some(CalculatorComplex))` - The key existed, this is the value it had before it was set with the value input.
    /// * `Ok(None)` - The key did not exist, it has been set with its corresponding value.
    /// * `Err(StruqtureError::MissmatchedNumberSubsystems)` - Number of subsystems in system and key do not match.
    /// * `Err(StruqtureError::NonHermitianOperator)` - Key is naturally hermitian (on-diagonal term), but its corresponding value is not real.
    fn set(
        &mut self,
        key: Self::Index,
        value: Self::Value,
    ) -> Result<Option<Self::Value>, StruqtureError> {
        if key.spins().len() != self.n_spins
            || key.bosons().len() != self.n_bosons
            || key.fermions().len() != self.n_fermions
        {
            return Err(StruqtureError::MissmatchedNumberSubsystems {
                target_number_spin_subsystems: self.n_spins,
                target_number_boson_subsystems: self.n_bosons,
                target_number_fermion_subsystems: self.n_fermions,
                actual_number_spin_subsystems: key.spins().len(),
                actual_number_boson_subsystems: key.bosons().len(),
                actual_number_fermion_subsystems: key.fermions().len(),
            });
        }
        if value.re != CalculatorFloat::ZERO || value.im != CalculatorFloat::ZERO {
            // Catch on diagonals with non-zero imaginary values
            if key.is_natural_hermitian() && value.im != CalculatorFloat::ZERO {
                Err(StruqtureError::NonHermitianOperator)
            } else {
                Ok(self.internal_map.insert(key, value))
            }
        } else {
            match self.internal_map.entry(key) {
                Entry::Occupied(val) => Ok(Some(val.shift_remove())),
                Entry::Vacant(_) => Ok(None),
            }
        }
    }
}

impl<'a> OperateOnState<'a> for MixedHamiltonian {
    // From trait
    fn hermitian_conjugate(&self) -> Self {
        self.clone()
    }
}

impl<'a> HermitianOperateOnMixedSystems<'a> for MixedHamiltonian {}

impl<'a> OperateOnMixedSystems<'a> for MixedHamiltonian {
    // From trait
    fn current_number_spins(&self) -> Vec<usize> {
        let mut current_number_spins: Vec<usize> = (0..self.n_spins).map(|_| 0).collect();
        for key in self.keys() {
            for (index, s) in key.spins().enumerate() {
                let maxk = s.current_number_spins();
                if maxk > current_number_spins[index] {
                    current_number_spins[index] = maxk
                }
            }
        }
        current_number_spins
    }

    // From trait
    fn current_number_bosonic_modes(&self) -> Vec<usize> {
        let mut number_bosons: Vec<usize> = (0..self.n_bosons).map(|_| 0).collect();
        for key in self.keys() {
            for (index, s) in key.bosons().enumerate() {
                let maxk = s.current_number_modes();
                if maxk > number_bosons[index] {
                    number_bosons[index] = maxk
                }
            }
        }
        number_bosons
    }

    // From trait
    fn current_number_fermionic_modes(&self) -> Vec<usize> {
        let mut number_fermions: Vec<usize> = (0..self.n_fermions).map(|_| 0).collect();
        for key in self.keys() {
            for (index, s) in key.fermions().enumerate() {
                let maxk = s.current_number_modes();
                if maxk > number_fermions[index] {
                    number_fermions[index] = maxk
                }
            }
        }
        number_fermions
    }
}

/// Implements the default function (Default trait) of MixedHamiltonian (an empty MixedHamiltonian).
///
impl Default for MixedHamiltonian {
    fn default() -> Self {
        Self::new(0, 0, 0)
    }
}

/// Functions for the MixedHamiltonian
///
impl MixedHamiltonian {
    /// Creates a new MixedHamiltonian.
    ///
    /// # Arguments:
    ///
    /// * `n_spins` - Number of spin sub-systems
    /// * `n_bosons` - Number of bosonic sub-systems
    /// * `n_fermions` - Number of fermionic sub-systems
    ///
    /// # Returns
    ///
    /// * `Self` - The new (empty) MixedHamiltonian.
    pub fn new(n_spins: usize, n_bosons: usize, n_fermions: usize) -> Self {
        MixedHamiltonian {
            internal_map: IndexMap::new(),
            n_spins,
            n_bosons,
            n_fermions,
        }
    }

    /// Creates a new MixedHamiltonian with capacity.
    ///
    /// # Arguments
    ///
    /// * `n_spins` - The number of spin sub-systems.
    /// * `n_bosons` - The number of boson sub-systems.
    /// * `n_fermions` - The number of fermion sub-systems.
    /// * `capacity` - The pre-allocated capacity of the hamiltonian.
    ///
    /// # Returns
    ///
    /// * `Self` - The new (empty) MixedHamiltonian.
    pub fn with_capacity(
        n_spins: usize,
        n_bosons: usize,
        n_fermions: usize,
        capacity: usize,
    ) -> Self {
        Self {
            internal_map: IndexMap::with_capacity(capacity),
            n_spins,
            n_bosons,
            n_fermions,
        }
    }

    /// Export to struqture_1 format.
    #[cfg(feature = "struqture_1_export")]
    pub fn to_struqture_1(
        &self,
    ) -> Result<struqture_1::mixed_systems::MixedHamiltonianSystem, StruqtureError> {
        let mut new_mixed_system = struqture_1::mixed_systems::MixedHamiltonianSystem::new(
            vec![None; self.n_spins],
            vec![None; self.n_bosons],
            vec![None; self.n_fermions],
        );
        for (key, val) in self.iter() {
            let one_key = key.to_struqture_1()?;
            let _ = struqture_1::OperateOnDensityMatrix::set(
                &mut new_mixed_system,
                one_key,
                val.clone(),
            );
        }
        Ok(new_mixed_system)
    }

    /// Export to struqture_1 format.
    #[cfg(feature = "struqture_1_import")]
    pub fn from_struqture_1(
        value: &struqture_1::mixed_systems::MixedHamiltonianSystem,
    ) -> Result<Self, StruqtureError> {
        let mut new_qubit_operator = Self::new(
            struqture_1::mixed_systems::OperateOnMixedSystems::current_number_spins(value).len(),
            struqture_1::mixed_systems::OperateOnMixedSystems::current_number_bosonic_modes(value)
                .len(),
            struqture_1::mixed_systems::OperateOnMixedSystems::current_number_fermionic_modes(
                value,
            )
            .len(),
        );
        for (key, val) in struqture_1::OperateOnDensityMatrix::iter(value) {
            let self_key = HermitianMixedProduct::from_struqture_1(key)?;
            let _ = new_qubit_operator.set(self_key, val.clone());
        }
        Ok(new_qubit_operator)
    }
}

/// Implements the negative sign function of MixedHamiltonian.
///
impl ops::Neg for MixedHamiltonian {
    type Output = MixedHamiltonian;
    /// Implement minus sign for MixedHamiltonian.
    ///
    /// # Returns
    ///
    /// * `Self` - The MixedHamiltonian * -1.
    fn neg(self) -> Self {
        let mut internal = self.internal_map.clone();
        let n_spins = self.n_spins;
        let n_bosons = self.n_bosons;
        let n_fermions = self.n_fermions;
        for key in self.keys() {
            internal.insert(key.clone(), internal[key].clone() * -1.0);
        }
        MixedHamiltonian {
            internal_map: internal,
            n_spins,
            n_bosons,
            n_fermions,
        }
    }
}

/// Implements the plus function of MixedHamiltonian by MixedHamiltonian.
///
impl<T, V> ops::Add<T> for MixedHamiltonian
where
    T: IntoIterator<Item = (HermitianMixedProduct, V)>,
    V: Into<CalculatorComplex>,
{
    type Output = Result<Self, StruqtureError>;
    /// Implements `+` (add) for two MixedHamiltonians.
    ///
    /// # Arguments
    ///
    /// * `other` - The MixedHamiltonian to be added.
    ///
    /// # Returns
    ///
    /// * `Ok(Self)` - The two MixedHamiltonians added together.
    /// * `Err(StruqtureError::MissmatchedNumberSubsystems)` - Number of subsystems in system and key do not match.
    /// * `Err(StruqtureError::NonHermitianOperator)` - Key is naturally hermitian (on-diagonal term), but its corresponding value is not real.
    fn add(mut self, other: T) -> Self::Output {
        for (key, value) in other.into_iter() {
            self.add_operator_product(key.clone(), Into::<CalculatorComplex>::into(value))?;
        }
        Ok(self)
    }
}

/// Implements the minus function of MixedHamiltonian by MixedHamiltonian.
///
impl<T, V> ops::Sub<T> for MixedHamiltonian
where
    T: IntoIterator<Item = (HermitianMixedProduct, V)>,
    V: Into<CalculatorComplex>,
{
    type Output = Result<Self, StruqtureError>;
    /// Implements `-` (subtract) for two MixedHamiltonians.
    ///
    /// # Arguments
    ///
    /// * `other` - The MixedHamiltonian to be subtracted.
    ///
    /// # Returns
    ///
    /// * `Ok(Self)` - The two MixedHamiltonians subtracted.
    /// * `Err(StruqtureError::MissmatchedNumberSubsystems)` - Number of subsystems in system and key do not match.
    /// * `Err(StruqtureError::NonHermitianOperator)` - Key is naturally hermitian (on-diagonal term), but its corresponding value is not real.
    fn sub(mut self, other: T) -> Self::Output {
        for (key, value) in other.into_iter() {
            self.add_operator_product(key.clone(), Into::<CalculatorComplex>::into(value) * -1.0)?;
        }
        Ok(self)
    }
}

/// Implements the multiplication function of MixedHamiltonian by CalculatorComplex/CalculatorFloat.
///
impl<T> ops::Mul<T> for MixedHamiltonian
where
    T: Into<CalculatorComplex>,
{
    type Output = Self;
    /// Implement `*` for MixedHamiltonian and CalculatorComplex/CalculatorFloat.
    ///
    /// # Arguments
    ///
    /// * `other` - The CalculatorComplex or CalculatorFloat by which to multiply.
    ///
    /// # Returns
    ///
    /// * `Self` - The MixedHamiltonian multiplied by the CalculatorComplex/CalculatorFloat.
    fn mul(self, other: T) -> Self {
        let other_cc = Into::<CalculatorComplex>::into(other);
        let mut internal = self.internal_map.clone();
        let n_spins = self.n_spins;
        let n_bosons = self.n_bosons;
        let n_fermions = self.n_fermions;
        for key in self.keys() {
            internal.insert(key.clone(), internal[key].clone() * other_cc.clone());
        }
        MixedHamiltonian {
            internal_map: internal,
            n_spins,
            n_bosons,
            n_fermions,
        }
    }
}

/// Implements the multiplication function of MixedHamiltonian by MixedHamiltonian.
///
impl ops::Mul<MixedHamiltonian> for MixedHamiltonian {
    type Output = Result<MixedOperator, StruqtureError>;
    /// Implement `*` for MixedHamiltonian and MixedHamiltonian.
    ///
    /// # Arguments
    ///
    /// * `other` - The MixedHamiltonian to multiply by.
    ///
    /// # Returns
    ///
    /// * `Ok(Self)` - The two MixedHamiltonians multiplied.
    /// * `Err(StruqtureError::MissmatchedNumberSubsystems)` - Number of subsystems in system and key do not match.
    /// * `Err(StruqtureError::NonHermitianOperator)` - Key is naturally hermitian (on-diagonal term), but its corresponding value is not real.
    fn mul(self, other: MixedHamiltonian) -> Self::Output {
        let mut op = MixedOperator::with_capacity(
            self.n_spins,
            self.n_bosons,
            self.n_fermions,
            self.len() * other.len(),
        );
        for (bps, vals) in self {
            for (bpo, valo) in other.iter() {
                let mixed_products = (bps.clone() * bpo.clone())?;
                let coefficient = Into::<CalculatorComplex>::into(valo) * vals.clone();
                for (b, coeff) in mixed_products {
                    op.add_operator_product(b, coefficient.clone() * coeff)?;
                }
            }
        }
        Ok(op)
    }
}

/// Implements the into_iter function (IntoIterator trait) of MixedHamiltonian.
///
impl IntoIterator for MixedHamiltonian {
    type Item = (HermitianMixedProduct, CalculatorComplex);
    type IntoIter = indexmap::map::IntoIter<HermitianMixedProduct, CalculatorComplex>;
    /// Returns the MixedHamiltonian in Iterator form.
    ///
    /// # Returns
    ///
    /// * `Self::IntoIter` - The MixedHamiltonian in Iterator form.
    fn into_iter(self) -> Self::IntoIter {
        self.internal_map.into_iter()
    }
}

/// Implements the into_iter function (IntoIterator trait) of reference MixedHamiltonian.
///
impl<'a> IntoIterator for &'a MixedHamiltonian {
    type Item = (&'a HermitianMixedProduct, &'a CalculatorComplex);
    type IntoIter = Iter<'a, HermitianMixedProduct, CalculatorComplex>;

    /// Returns the reference MixedHamiltonian in Iterator form.
    ///
    /// # Returns
    ///
    /// * `Self::IntoIter` - The reference MixedHamiltonian in Iterator form.
    fn into_iter(self) -> Self::IntoIter {
        self.internal_map.iter()
    }
}

/// Implements the from_iter function (FromIterator trait) of MixedHamiltonian.
///
impl FromIterator<(HermitianMixedProduct, CalculatorComplex)> for MixedHamiltonian {
    /// Returns the object in MixedHamiltonian form, from an Iterator form of the object.
    ///
    /// # Arguments
    ///
    /// * `iter` - The iterator containing the information from which to create the MixedHamiltonian.
    ///
    /// # Returns
    ///
    /// * `Self::IntoIter` - The iterator in MixedHamiltonian form.
    ///
    /// # Panics
    ///
    /// * Internal bug in set.
    /// * Internal bug in add_operator_product.
    fn from_iter<I: IntoIterator<Item = (HermitianMixedProduct, CalculatorComplex)>>(
        iter: I,
    ) -> Self {
        let mut iterator = iter.into_iter();
        match iterator.next() {
            Some(first_element) => {
                let spins = first_element.0.spins().len();
                let bosons = first_element.0.bosons().len();
                let fermions = first_element.0.fermions().len();
                let mut mh = MixedHamiltonian::new(spins, bosons, fermions);
                mh.set(first_element.0, first_element.1)
                    .expect("Internal error in set");
                for (pair, cc) in iterator {
                    mh.add_operator_product(pair, cc)
                        .expect("Internal error in add_operator_product");
                }
                mh
            }
            None => MixedHamiltonian::new(0, 0, 0),
        }
    }
}

/// Implements the extend function (Extend trait) of MixedHamiltonian.
///
impl Extend<(HermitianMixedProduct, CalculatorComplex)> for MixedHamiltonian {
    /// Extends the MixedHamiltonian by the specified operations (in Iterator form).
    ///
    /// # Arguments
    ///
    /// * `iter` - The iterator containing the operations by which to extend the MixedHamiltonian.
    ///
    /// # Panics
    ///
    /// * Internal bug in add_operator_product.
    fn extend<I: IntoIterator<Item = (HermitianMixedProduct, CalculatorComplex)>>(
        &mut self,
        iter: I,
    ) {
        for (pp, cc) in iter {
            self.add_operator_product(pp, cc)
                .expect("Internal error in add_operator_product");
        }
    }
}

/// Implements the format function (Display trait) of MixedHamiltonian.
///
impl fmt::Display for MixedHamiltonian {
    /// Formats the MixedHamiltonian using the given formatter.
    ///
    /// # Arguments
    ///
    /// * `f` - The formatter to use.
    ///
    /// # Returns
    ///
    /// * `std::fmt::Result` - The formatted MixedHamiltonian.
    fn fmt(&self, f: &mut std::fmt::Formatter<'_>) -> std::fmt::Result {
        let mut output = "MixedHamiltonian{\n".to_string();
        for (key, val) in self.iter() {
            writeln!(output, "{}: {},", key, val)?;
        }
        output.push('}');

        write!(f, "{}", output)
    }
}

#[cfg(test)]
mod test {
    use super::*;
    use crate::bosons::BosonProduct;
    use crate::fermions::FermionProduct;
    use crate::spins::PauliProduct;
    use crate::STRUQTURE_VERSION;
    use serde_test::{assert_tokens, Configure, Token};

    // Test the Clone and PartialEq traits of QubitOperator
    #[test]
    fn so_from_sos() {
        let pp: HermitianMixedProduct = HermitianMixedProduct::new(
            [PauliProduct::new().z(2)],
            [BosonProduct::new([0], [3]).unwrap()],
            [FermionProduct::new([0], [2]).unwrap()],
        )
        .unwrap();
        let sos = MixedHamiltonianSerialize {
            items: vec![(pp.clone(), 0.5.into(), 0.0.into())],
            n_spins: 1,
            n_bosons: 1,
            n_fermions: 1,
            serialisation_meta: crate::StruqtureSerialisationMeta {
                type_name: "MixedHamiltonian".to_string(),
                min_version: (2, 0, 0),
<<<<<<< HEAD
                version: "2.0.0-alpha.3".to_string(),
=======
                version: STRUQTURE_VERSION.to_string(),
>>>>>>> 5c71e643
            },
        };
        let mut so = MixedHamiltonian::new(1, 1, 1);
        so.set(pp, CalculatorComplex::from(0.5)).unwrap();

        assert_eq!(MixedHamiltonian::try_from(sos.clone()).unwrap(), so);
        assert_eq!(MixedHamiltonianSerialize::from(so), sos);
    }
    // Test the Clone and PartialEq traits of QubitOperator
    #[test]
    fn clone_partial_eq() {
        let pp: HermitianMixedProduct = HermitianMixedProduct::new(
            [PauliProduct::new().z(2)],
            [BosonProduct::new([0], [3]).unwrap()],
            [FermionProduct::new([0], [2]).unwrap()],
        )
        .unwrap();
        let sos = MixedHamiltonianSerialize {
            items: vec![(pp, 0.5.into(), 0.0.into())],
            n_spins: 1,
            n_bosons: 1,
            n_fermions: 1,
            serialisation_meta: crate::StruqtureSerialisationMeta {
                type_name: "MixedHamiltonian".to_string(),
                min_version: (2, 0, 0),
                version: "2.0.0".to_string(),
            },
        };

        // Test Clone trait
        assert_eq!(sos.clone(), sos);

        // Test PartialEq trait
        let pp_1: HermitianMixedProduct = HermitianMixedProduct::new(
            [PauliProduct::new().z(2)],
            [BosonProduct::new([0], [3]).unwrap()],
            [FermionProduct::new([0], [2]).unwrap()],
        )
        .unwrap();
        let sos_1 = MixedHamiltonianSerialize {
            items: vec![(pp_1, 0.5.into(), 0.0.into())],
            n_spins: 1,
            n_bosons: 1,
            n_fermions: 1,
            serialisation_meta: crate::StruqtureSerialisationMeta {
                type_name: "MixedHamiltonian".to_string(),
                min_version: (2, 0, 0),
                version: "2.0.0".to_string(),
            },
        };
        let pp_2: HermitianMixedProduct = HermitianMixedProduct::new(
            [PauliProduct::new().z(0)],
            [BosonProduct::new([0], [3]).unwrap()],
            [FermionProduct::new([0], [2]).unwrap()],
        )
        .unwrap();
        let sos_2 = MixedHamiltonianSerialize {
            items: vec![(pp_2, 0.5.into(), 0.0.into())],
            n_spins: 1,
            n_bosons: 1,
            n_fermions: 1,
            serialisation_meta: crate::StruqtureSerialisationMeta {
                type_name: "MixedHamiltonian".to_string(),
                min_version: (2, 0, 0),
                version: "2.0.0".to_string(),
            },
        };
        assert!(sos_1 == sos);
        assert!(sos == sos_1);
        assert!(sos_2 != sos);
        assert!(sos != sos_2);
    }

    // Test the Debug trait of QubitOperator
    #[test]
    fn debug() {
        let pp: HermitianMixedProduct = HermitianMixedProduct::new(
            [PauliProduct::new().z(2)],
            [BosonProduct::new([0], [3]).unwrap()],
            [FermionProduct::new([0], [2]).unwrap()],
        )
        .unwrap();
        let sos = MixedHamiltonianSerialize {
            items: vec![(pp, 0.5.into(), 0.0.into())],
            n_spins: 1,
            n_bosons: 1,
            n_fermions: 1,
            serialisation_meta: crate::StruqtureSerialisationMeta {
                type_name: "MixedHamiltonian".to_string(),
                min_version: (2, 0, 0),
                version: "2.0.0".to_string(),
            },
        };

        assert_eq!(
            format!("{:?}", sos),
            "MixedHamiltonianSerialize { items: [(HermitianMixedProduct { spins: [PauliProduct { items: [(2, Z)] }], bosons: [BosonProduct { creators: [0], annihilators: [3] }], fermions: [FermionProduct { creators: [0], annihilators: [2] }] }, Float(0.5), Float(0.0))], n_spins: 1, n_bosons: 1, n_fermions: 1, serialisation_meta: StruqtureSerialisationMeta { type_name: \"MixedHamiltonian\", min_version: (2, 0, 0), version: \"2.0.0\" } }"
        );
    }

    /// Test QubitOperator Serialization and Deserialization traits (readable)
    #[test]
    fn serde_readable() {
        let pp: HermitianMixedProduct = HermitianMixedProduct::new(
            [PauliProduct::new().z(2)],
            [BosonProduct::new([0], [3]).unwrap()],
            [FermionProduct::new([0], [2]).unwrap()],
        )
        .unwrap();
        let sos = MixedHamiltonianSerialize {
            items: vec![(pp, 0.5.into(), 0.0.into())],
            n_spins: 1,
            n_bosons: 1,
            n_fermions: 1,
            serialisation_meta: crate::StruqtureSerialisationMeta {
                type_name: "MixedHamiltonian".to_string(),
                min_version: (2, 0, 0),
                version: "2.0.0".to_string(),
            },
        };

        assert_tokens(
            &sos.readable(),
            &[
                Token::Struct {
                    name: "MixedHamiltonianSerialize",
                    len: 5,
                },
                Token::Str("items"),
                Token::Seq { len: Some(1) },
                Token::Tuple { len: 3 },
                Token::Str("S2Z:Bc0a3:Fc0a2:"),
                Token::F64(0.5),
                Token::F64(0.0),
                Token::TupleEnd,
                Token::SeqEnd,
                Token::Str("n_spins"),
                Token::U64(1),
                Token::Str("n_bosons"),
                Token::U64(1),
                Token::Str("n_fermions"),
                Token::U64(1),
                Token::Str("serialisation_meta"),
                Token::Struct {
                    name: "StruqtureSerialisationMeta",
                    len: 3,
                },
                Token::Str("type_name"),
                Token::Str("MixedHamiltonian"),
                Token::Str("min_version"),
                Token::Tuple { len: 3 },
                Token::U64(2),
                Token::U64(0),
                Token::U64(0),
                Token::TupleEnd,
                Token::Str("version"),
                Token::Str("2.0.0"),
                Token::StructEnd,
                Token::StructEnd,
            ],
        );
    }

    /// Test QubitOperator Serialization and Deserialization traits (compact)
    #[test]
    fn serde_compact() {
        let pp: HermitianMixedProduct = HermitianMixedProduct::new(
            [PauliProduct::new().z(2)],
            [BosonProduct::new([0], [3]).unwrap()],
            [FermionProduct::new([0], [2]).unwrap()],
        )
        .unwrap();
        let sos = MixedHamiltonianSerialize {
            items: vec![(pp, 0.5.into(), 0.0.into())],
            n_spins: 1,
            n_bosons: 1,
            n_fermions: 1,
            serialisation_meta: crate::StruqtureSerialisationMeta {
                type_name: "MixedHamiltonian".to_string(),
                min_version: (2, 0, 0),
                version: "2.0.0".to_string(),
            },
        };

        assert_tokens(
            &sos.compact(),
            &[
                Token::Struct {
                    name: "MixedHamiltonianSerialize",
                    len: 5,
                },
                Token::Str("items"),
                Token::Seq { len: Some(1) },
                Token::Tuple { len: 3 },
                Token::Tuple { len: 3 },
                Token::Seq { len: Some(1) },
                Token::Seq { len: Some(1) },
                Token::Tuple { len: 2 },
                Token::U64(2),
                Token::UnitVariant {
                    name: "SingleQubitOperator",
                    variant: "Z",
                },
                Token::TupleEnd,
                Token::SeqEnd,
                Token::SeqEnd,
                Token::Seq { len: Some(1) },
                Token::Tuple { len: 2 },
                Token::Seq { len: Some(1) },
                Token::U64(0),
                Token::SeqEnd,
                Token::Seq { len: Some(1) },
                Token::U64(3),
                Token::SeqEnd,
                Token::TupleEnd,
                Token::SeqEnd,
                Token::Seq { len: Some(1) },
                Token::Tuple { len: 2 },
                Token::Seq { len: Some(1) },
                Token::U64(0),
                Token::SeqEnd,
                Token::Seq { len: Some(1) },
                Token::U64(2),
                Token::SeqEnd,
                Token::TupleEnd,
                Token::SeqEnd,
                Token::TupleEnd,
                Token::NewtypeVariant {
                    name: "CalculatorFloat",
                    variant: "Float",
                },
                Token::F64(0.5),
                Token::NewtypeVariant {
                    name: "CalculatorFloat",
                    variant: "Float",
                },
                Token::F64(0.0),
                Token::TupleEnd,
                Token::SeqEnd,
                Token::Str("n_spins"),
                Token::U64(1),
                Token::Str("n_bosons"),
                Token::U64(1),
                Token::Str("n_fermions"),
                Token::U64(1),
                Token::Str("serialisation_meta"),
                Token::Struct {
                    name: "StruqtureSerialisationMeta",
                    len: 3,
                },
                Token::Str("type_name"),
                Token::Str("MixedHamiltonian"),
                Token::Str("min_version"),
                Token::Tuple { len: 3 },
                Token::U64(2),
                Token::U64(0),
                Token::U64(0),
                Token::TupleEnd,
                Token::Str("version"),
                Token::Str("2.0.0"),
                Token::StructEnd,
                Token::StructEnd,
            ],
        );
    }
}<|MERGE_RESOLUTION|>--- conflicted
+++ resolved
@@ -660,11 +660,7 @@
             serialisation_meta: crate::StruqtureSerialisationMeta {
                 type_name: "MixedHamiltonian".to_string(),
                 min_version: (2, 0, 0),
-<<<<<<< HEAD
-                version: "2.0.0-alpha.3".to_string(),
-=======
                 version: STRUQTURE_VERSION.to_string(),
->>>>>>> 5c71e643
             },
         };
         let mut so = MixedHamiltonian::new(1, 1, 1);
