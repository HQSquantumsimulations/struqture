// Copyright © 2021-2023 HQS Quantum Simulations GmbH. All Rights Reserved.
//
// Licensed under the Apache License, Version 2.0 (the "License"); you may not use this file except
// in compliance with the License. You may obtain a copy of the License at
//
//     http://www.apache.org/licenses/LICENSE-2.0
//
// Unless required by applicable law or agreed to in writing, software distributed under the
// License is distributed on an "AS IS" BASIS, WITHOUT WARRANTIES OR CONDITIONS OF ANY KIND, either
// express or implied. See the License for the specific language governing permissions and
// limitations under the License.

use super::{
    HermitianMixedProduct, HermitianOperateOnMixedSystems, MixedIndex, MixedOperator,
    OperateOnMixedSystems,
};
use crate::{
    ModeIndex, OperateOnDensityMatrix, OperateOnState, SpinIndex, StruqtureError, SymmetricIndex,
};
use qoqo_calculator::{CalculatorComplex, CalculatorFloat};
use serde::{Deserialize, Serialize};
use std::fmt::{self, Write};
use std::iter::{FromIterator, IntoIterator};
use std::ops;

use indexmap::map::{Entry, Iter};
use indexmap::IndexMap;

/// MixedHamiltonians are combinations of HermitianMixedProducts with specific CalculatorComplex coefficients.
///
/// This is a representation of sums of Pauli products with weightings in order to build a full Hamiltonian.
///
/// # Example
///
/// ```
/// use struqture::prelude::*;
/// use qoqo_calculator::CalculatorComplex;
/// use struqture::mixed_systems::{HermitianMixedProduct, MixedHamiltonian};
/// use struqture::spins::PauliProduct;
/// use struqture::bosons::BosonProduct;
/// use struqture::fermions::FermionProduct;
///
/// let mut sh = MixedHamiltonian::new(1, 1, 1);
///
/// let pp_1: HermitianMixedProduct = HermitianMixedProduct::new([PauliProduct::new().x(0),], [BosonProduct::new([], [1]).unwrap()], [FermionProduct::new([0], [1]).unwrap()]).unwrap();
/// let pp_0: HermitianMixedProduct = HermitianMixedProduct::new([PauliProduct::new().z(0),], [BosonProduct::new([0], [1]).unwrap()], [FermionProduct::new([0], [0]).unwrap()]).unwrap();
/// sh.set(pp_1.clone(), CalculatorComplex::from(0.5)).unwrap();
/// sh.set(pp_0.clone(), CalculatorComplex::from(0.2)).unwrap();
///
/// // Access what you set:
/// assert_eq!(sh.get(&pp_1), &CalculatorComplex::from(0.5));
/// assert_eq!(sh.get(&pp_0), &CalculatorComplex::from(0.2));
/// ```
///
#[derive(Debug, Clone, PartialEq, Serialize, Deserialize)]
#[serde(try_from = "MixedHamiltonianSerialize")]
#[serde(into = "MixedHamiltonianSerialize")]
pub struct MixedHamiltonian {
    /// The internal HashMap of HermitianMixedProducts and coefficients (CalculatorFloat)
    internal_map: IndexMap<HermitianMixedProduct, CalculatorComplex>,
    /// Number of Spin subsystems
    pub(crate) n_spins: usize,
    /// Number of Boson subsystems
    pub(crate) n_bosons: usize,
    /// Number of Fermion subsystems
    pub(crate) n_fermions: usize,
}

impl crate::SerializationSupport for MixedHamiltonian {
    fn struqture_type() -> crate::StruqtureType {
        crate::StruqtureType::MixedHamiltonian
    }
}

#[cfg(feature = "json_schema")]
impl schemars::JsonSchema for MixedHamiltonian {
    fn schema_name() -> String {
        "MixedHamiltonian".to_string()
    }

    fn json_schema(gen: &mut schemars::gen::SchemaGenerator) -> schemars::schema::Schema {
        <MixedHamiltonianSerialize>::json_schema(gen)
    }
}

#[derive(Debug, Clone, PartialEq, Deserialize, Serialize)]
#[cfg_attr(feature = "json_schema", derive(schemars::JsonSchema))]
#[cfg_attr(feature = "json_schema", schemars(deny_unknown_fields))]
struct MixedHamiltonianSerialize {
    items: Vec<(HermitianMixedProduct, CalculatorFloat, CalculatorFloat)>,
    n_spins: usize,
    n_bosons: usize,
    n_fermions: usize,
    serialisation_meta: crate::StruqtureSerialisationMeta,
}

impl TryFrom<MixedHamiltonianSerialize> for MixedHamiltonian {
    type Error = StruqtureError;
    fn try_from(value: MixedHamiltonianSerialize) -> Result<Self, Self::Error> {
        let target_serialisation_meta =
            <Self as crate::SerializationSupport>::target_serialisation_meta();
        crate::check_can_be_deserialised(&target_serialisation_meta, &value.serialisation_meta)?;
        let mut new_noise_op =
            MixedHamiltonian::new(value.n_spins, value.n_bosons, value.n_fermions);
        for (key, real, imag) in value.items.iter() {
            let _ =
                new_noise_op.add_operator_product(key.clone(), CalculatorComplex::new(real, imag));
        }
        Ok(new_noise_op)
    }
}

impl From<MixedHamiltonian> for MixedHamiltonianSerialize {
    fn from(value: MixedHamiltonian) -> Self {
        let serialisation_meta = crate::SerializationSupport::struqture_serialisation_meta(&value);
        let new_noise_op: Vec<(HermitianMixedProduct, CalculatorFloat, CalculatorFloat)> = value
            .clone()
            .into_iter()
            .map(|(key, val)| (key, val.re, val.im))
            .collect();
        Self {
            items: new_noise_op,
            n_spins: value.n_spins,
            n_bosons: value.n_bosons,
            n_fermions: value.n_fermions,
            serialisation_meta,
        }
    }
}

impl<'a> OperateOnDensityMatrix<'a> for MixedHamiltonian {
    type Index = HermitianMixedProduct;
    type Value = CalculatorComplex;

    // From trait
    fn get(&self, key: &Self::Index) -> &Self::Value {
        match self.internal_map.get(key) {
            Some(value) => value,
            None => &CalculatorComplex::ZERO,
        }
    }

    // From trait
    fn iter(&'a self) -> impl ExactSizeIterator<Item = (&'a Self::Index, &'a Self::Value)> {
        self.internal_map.iter()
    }

    // From trait
    fn keys(&'a self) -> impl ExactSizeIterator<Item = &'a Self::Index> {
        self.internal_map.keys()
    }

    // From trait
    fn values(&'a self) -> impl ExactSizeIterator<Item = &'a Self::Value> {
        self.internal_map.values()
    }

    // From trait
    fn remove(&mut self, key: &Self::Index) -> Option<Self::Value> {
        self.internal_map.shift_remove(key)
    }

    // From trait
    fn empty_clone(&self, capacity: Option<usize>) -> Self {
        match capacity {
            Some(cap) => Self::with_capacity(self.n_spins, self.n_bosons, self.n_fermions, cap),
            None => Self::new(self.n_spins, self.n_bosons, self.n_fermions),
        }
    }

    /// Overwrites an existing entry or sets a new entry in the MixedHamiltonian with the given (HermitianMixedProduct key, CalculatorComplex value) pair.
    ///
    /// # Arguments
    ///
    /// * `key` - The HermitianMixedProduct key to set in the MixedHamiltonian.
    /// * `value` - The corresponding CalculatorComplex value to set for the key in the MixedHamiltonian.
    ///
    /// # Returns
    ///
    /// * `Ok(Some(CalculatorComplex))` - The key existed, this is the value it had before it was set with the value input.
    /// * `Ok(None)` - The key did not exist, it has been set with its corresponding value.
    /// * `Err(StruqtureError::MissmatchedNumberSubsystems)` - Number of subsystems in system and key do not match.
    /// * `Err(StruqtureError::NonHermitianOperator)` - Key is naturally hermitian (on-diagonal term), but its corresponding value is not real.
    fn set(
        &mut self,
        key: Self::Index,
        value: Self::Value,
    ) -> Result<Option<Self::Value>, StruqtureError> {
        if key.spins().len() != self.n_spins
            || key.bosons().len() != self.n_bosons
            || key.fermions().len() != self.n_fermions
        {
            return Err(StruqtureError::MissmatchedNumberSubsystems {
                target_number_spin_subsystems: self.n_spins,
                target_number_boson_subsystems: self.n_bosons,
                target_number_fermion_subsystems: self.n_fermions,
                actual_number_spin_subsystems: key.spins().len(),
                actual_number_boson_subsystems: key.bosons().len(),
                actual_number_fermion_subsystems: key.fermions().len(),
            });
        }
        if value.re != CalculatorFloat::ZERO || value.im != CalculatorFloat::ZERO {
            // Catch on diagonals with non-zero imaginary values
            if key.is_natural_hermitian() && value.im != CalculatorFloat::ZERO {
                Err(StruqtureError::NonHermitianOperator)
            } else {
                Ok(self.internal_map.insert(key, value))
            }
        } else {
            match self.internal_map.entry(key) {
                Entry::Occupied(val) => Ok(Some(val.shift_remove())),
                Entry::Vacant(_) => Ok(None),
            }
        }
    }
}

impl OperateOnState<'_> for MixedHamiltonian {
    // From trait
    fn hermitian_conjugate(&self) -> Self {
        self.clone()
    }
}

<<<<<<< HEAD
impl<'a> HermitianOperateOnMixedSystems<'a> for MixedHamiltonian {}
=======
impl OperateOnMixedSystems<'_> for MixedHamiltonian {
    // From trait
    fn number_spins(&self) -> Vec<usize> {
        self.current_number_spins()
    }
>>>>>>> 6a8772f3

impl<'a> OperateOnMixedSystems<'a> for MixedHamiltonian {
    // From trait
    fn current_number_spins(&self) -> Vec<usize> {
        let mut current_number_spins: Vec<usize> = (0..self.n_spins).map(|_| 0).collect();
        for key in self.keys() {
            for (index, s) in key.spins().enumerate() {
                let maxk = s.current_number_spins();
                if maxk > current_number_spins[index] {
                    current_number_spins[index] = maxk
                }
            }
        }
        current_number_spins
    }

    // From trait
    fn current_number_bosonic_modes(&self) -> Vec<usize> {
        let mut number_bosons: Vec<usize> = (0..self.n_bosons).map(|_| 0).collect();
        for key in self.keys() {
            for (index, s) in key.bosons().enumerate() {
                let maxk = s.current_number_modes();
                if maxk > number_bosons[index] {
                    number_bosons[index] = maxk
                }
            }
        }
        number_bosons
    }

    // From trait
    fn current_number_fermionic_modes(&self) -> Vec<usize> {
        let mut number_fermions: Vec<usize> = (0..self.n_fermions).map(|_| 0).collect();
        for key in self.keys() {
            for (index, s) in key.fermions().enumerate() {
                let maxk = s.current_number_modes();
                if maxk > number_fermions[index] {
                    number_fermions[index] = maxk
                }
            }
        }
        number_fermions
    }
}

/// Implements the default function (Default trait) of MixedHamiltonian (an empty MixedHamiltonian).
///
impl Default for MixedHamiltonian {
    fn default() -> Self {
        Self::new(0, 0, 0)
    }
}

/// Functions for the MixedHamiltonian
///
impl MixedHamiltonian {
    /// Creates a new MixedHamiltonian.
    ///
    /// # Arguments:
    ///
    /// * `n_spins` - Number of spin sub-systems
    /// * `n_bosons` - Number of bosonic sub-systems
    /// * `n_fermions` - Number of fermionic sub-systems
    ///
    /// # Returns
    ///
    /// * `Self` - The new (empty) MixedHamiltonian.
    pub fn new(n_spins: usize, n_bosons: usize, n_fermions: usize) -> Self {
        MixedHamiltonian {
            internal_map: IndexMap::new(),
            n_spins,
            n_bosons,
            n_fermions,
        }
    }

    /// Creates a new MixedHamiltonian with capacity.
    ///
    /// # Arguments
    ///
    /// * `n_spins` - The number of spin sub-systems.
    /// * `n_bosons` - The number of boson sub-systems.
    /// * `n_fermions` - The number of fermion sub-systems.
    /// * `capacity` - The pre-allocated capacity of the hamiltonian.
    ///
    /// # Returns
    ///
    /// * `Self` - The new (empty) MixedHamiltonian.
    pub fn with_capacity(
        n_spins: usize,
        n_bosons: usize,
        n_fermions: usize,
        capacity: usize,
    ) -> Self {
        Self {
            internal_map: IndexMap::with_capacity(capacity),
            n_spins,
            n_bosons,
            n_fermions,
        }
    }

    /// Export to struqture_1 format.
    #[cfg(feature = "struqture_1_export")]
    pub fn to_struqture_1(
        &self,
    ) -> Result<struqture_1::mixed_systems::MixedHamiltonianSystem, StruqtureError> {
        let mut new_mixed_system = struqture_1::mixed_systems::MixedHamiltonianSystem::new(
            vec![None; self.n_spins],
            vec![None; self.n_bosons],
            vec![None; self.n_fermions],
        );
        for (key, val) in self.iter() {
            let one_key = key.to_struqture_1()?;
            let _ = struqture_1::OperateOnDensityMatrix::set(
                &mut new_mixed_system,
                one_key,
                val.clone(),
            );
        }
        Ok(new_mixed_system)
    }

    /// Export to struqture_1 format.
    #[cfg(feature = "struqture_1_import")]
    pub fn from_struqture_1(
        value: &struqture_1::mixed_systems::MixedHamiltonianSystem,
    ) -> Result<Self, StruqtureError> {
        let mut new_qubit_operator = Self::new(
            struqture_1::mixed_systems::OperateOnMixedSystems::current_number_spins(value).len(),
            struqture_1::mixed_systems::OperateOnMixedSystems::current_number_bosonic_modes(value)
                .len(),
            struqture_1::mixed_systems::OperateOnMixedSystems::current_number_fermionic_modes(
                value,
            )
            .len(),
        );
        for (key, val) in struqture_1::OperateOnDensityMatrix::iter(value) {
            let self_key = HermitianMixedProduct::from_struqture_1(key)?;
            let _ = new_qubit_operator.set(self_key, val.clone());
        }
        Ok(new_qubit_operator)
    }
}

/// Implements the negative sign function of MixedHamiltonian.
///
impl ops::Neg for MixedHamiltonian {
    type Output = MixedHamiltonian;
    /// Implement minus sign for MixedHamiltonian.
    ///
    /// # Returns
    ///
    /// * `Self` - The MixedHamiltonian * -1.
    fn neg(self) -> Self {
        let mut internal = self.internal_map.clone();
        let n_spins = self.n_spins;
        let n_bosons = self.n_bosons;
        let n_fermions = self.n_fermions;
        for key in self.keys() {
            internal.insert(key.clone(), internal[key].clone() * -1.0);
        }
        MixedHamiltonian {
            internal_map: internal,
            n_spins,
            n_bosons,
            n_fermions,
        }
    }
}

/// Implements the plus function of MixedHamiltonian by MixedHamiltonian.
///
impl<T, V> ops::Add<T> for MixedHamiltonian
where
    T: IntoIterator<Item = (HermitianMixedProduct, V)>,
    V: Into<CalculatorComplex>,
{
    type Output = Result<Self, StruqtureError>;
    /// Implements `+` (add) for two MixedHamiltonians.
    ///
    /// # Arguments
    ///
    /// * `other` - The MixedHamiltonian to be added.
    ///
    /// # Returns
    ///
    /// * `Ok(Self)` - The two MixedHamiltonians added together.
    /// * `Err(StruqtureError::MissmatchedNumberSubsystems)` - Number of subsystems in system and key do not match.
    /// * `Err(StruqtureError::NonHermitianOperator)` - Key is naturally hermitian (on-diagonal term), but its corresponding value is not real.
    fn add(mut self, other: T) -> Self::Output {
        for (key, value) in other.into_iter() {
            self.add_operator_product(key.clone(), Into::<CalculatorComplex>::into(value))?;
        }
        Ok(self)
    }
}

/// Implements the minus function of MixedHamiltonian by MixedHamiltonian.
///
impl<T, V> ops::Sub<T> for MixedHamiltonian
where
    T: IntoIterator<Item = (HermitianMixedProduct, V)>,
    V: Into<CalculatorComplex>,
{
    type Output = Result<Self, StruqtureError>;
    /// Implements `-` (subtract) for two MixedHamiltonians.
    ///
    /// # Arguments
    ///
    /// * `other` - The MixedHamiltonian to be subtracted.
    ///
    /// # Returns
    ///
    /// * `Ok(Self)` - The two MixedHamiltonians subtracted.
    /// * `Err(StruqtureError::MissmatchedNumberSubsystems)` - Number of subsystems in system and key do not match.
    /// * `Err(StruqtureError::NonHermitianOperator)` - Key is naturally hermitian (on-diagonal term), but its corresponding value is not real.
    fn sub(mut self, other: T) -> Self::Output {
        for (key, value) in other.into_iter() {
            self.add_operator_product(key.clone(), Into::<CalculatorComplex>::into(value) * -1.0)?;
        }
        Ok(self)
    }
}

/// Implements the multiplication function of MixedHamiltonian by CalculatorComplex/CalculatorFloat.
///
impl<T> ops::Mul<T> for MixedHamiltonian
where
    T: Into<CalculatorComplex>,
{
    type Output = Self;
    /// Implement `*` for MixedHamiltonian and CalculatorComplex/CalculatorFloat.
    ///
    /// # Arguments
    ///
    /// * `other` - The CalculatorComplex or CalculatorFloat by which to multiply.
    ///
    /// # Returns
    ///
    /// * `Self` - The MixedHamiltonian multiplied by the CalculatorComplex/CalculatorFloat.
    fn mul(self, other: T) -> Self {
        let other_cc = Into::<CalculatorComplex>::into(other);
        let mut internal = self.internal_map.clone();
        let n_spins = self.n_spins;
        let n_bosons = self.n_bosons;
        let n_fermions = self.n_fermions;
        for key in self.keys() {
            internal.insert(key.clone(), internal[key].clone() * other_cc.clone());
        }
        MixedHamiltonian {
            internal_map: internal,
            n_spins,
            n_bosons,
            n_fermions,
        }
    }
}

/// Implements the multiplication function of MixedHamiltonian by MixedHamiltonian.
///
impl ops::Mul<MixedHamiltonian> for MixedHamiltonian {
    type Output = Result<MixedOperator, StruqtureError>;
    /// Implement `*` for MixedHamiltonian and MixedHamiltonian.
    ///
    /// # Arguments
    ///
    /// * `other` - The MixedHamiltonian to multiply by.
    ///
    /// # Returns
    ///
    /// * `Ok(Self)` - The two MixedHamiltonians multiplied.
    /// * `Err(StruqtureError::MissmatchedNumberSubsystems)` - Number of subsystems in system and key do not match.
    /// * `Err(StruqtureError::NonHermitianOperator)` - Key is naturally hermitian (on-diagonal term), but its corresponding value is not real.
    fn mul(self, other: MixedHamiltonian) -> Self::Output {
        let mut op = MixedOperator::with_capacity(
            self.n_spins,
            self.n_bosons,
            self.n_fermions,
            self.len() * other.len(),
        );
        for (bps, vals) in self {
            for (bpo, valo) in other.iter() {
                let mixed_products = (bps.clone() * bpo.clone())?;
                let coefficient = Into::<CalculatorComplex>::into(valo) * vals.clone();
                for (b, coeff) in mixed_products {
                    op.add_operator_product(b, coefficient.clone() * coeff)?;
                }
            }
        }
        Ok(op)
    }
}

/// Implements the into_iter function (IntoIterator trait) of MixedHamiltonian.
///
impl IntoIterator for MixedHamiltonian {
    type Item = (HermitianMixedProduct, CalculatorComplex);
    type IntoIter = indexmap::map::IntoIter<HermitianMixedProduct, CalculatorComplex>;
    /// Returns the MixedHamiltonian in Iterator form.
    ///
    /// # Returns
    ///
    /// * `Self::IntoIter` - The MixedHamiltonian in Iterator form.
    fn into_iter(self) -> Self::IntoIter {
        self.internal_map.into_iter()
    }
}

/// Implements the into_iter function (IntoIterator trait) of reference MixedHamiltonian.
///
impl<'a> IntoIterator for &'a MixedHamiltonian {
    type Item = (&'a HermitianMixedProduct, &'a CalculatorComplex);
    type IntoIter = Iter<'a, HermitianMixedProduct, CalculatorComplex>;

    /// Returns the reference MixedHamiltonian in Iterator form.
    ///
    /// # Returns
    ///
    /// * `Self::IntoIter` - The reference MixedHamiltonian in Iterator form.
    fn into_iter(self) -> Self::IntoIter {
        self.internal_map.iter()
    }
}

/// Implements the from_iter function (FromIterator trait) of MixedHamiltonian.
///
impl FromIterator<(HermitianMixedProduct, CalculatorComplex)> for MixedHamiltonian {
    /// Returns the object in MixedHamiltonian form, from an Iterator form of the object.
    ///
    /// # Arguments
    ///
    /// * `iter` - The iterator containing the information from which to create the MixedHamiltonian.
    ///
    /// # Returns
    ///
    /// * `Self::IntoIter` - The iterator in MixedHamiltonian form.
    ///
    /// # Panics
    ///
    /// * Internal bug in set.
    /// * Internal bug in add_operator_product.
    fn from_iter<I: IntoIterator<Item = (HermitianMixedProduct, CalculatorComplex)>>(
        iter: I,
    ) -> Self {
        let mut iterator = iter.into_iter();
        match iterator.next() {
            Some(first_element) => {
                let spins = first_element.0.spins().len();
                let bosons = first_element.0.bosons().len();
                let fermions = first_element.0.fermions().len();
                let mut mh = MixedHamiltonian::new(spins, bosons, fermions);
                mh.set(first_element.0, first_element.1)
                    .expect("Internal error in set");
                for (pair, cc) in iterator {
                    mh.add_operator_product(pair, cc)
                        .expect("Internal error in add_operator_product");
                }
                mh
            }
            None => MixedHamiltonian::new(0, 0, 0),
        }
    }
}

/// Implements the extend function (Extend trait) of MixedHamiltonian.
///
impl Extend<(HermitianMixedProduct, CalculatorComplex)> for MixedHamiltonian {
    /// Extends the MixedHamiltonian by the specified operations (in Iterator form).
    ///
    /// # Arguments
    ///
    /// * `iter` - The iterator containing the operations by which to extend the MixedHamiltonian.
    ///
    /// # Panics
    ///
    /// * Internal bug in add_operator_product.
    fn extend<I: IntoIterator<Item = (HermitianMixedProduct, CalculatorComplex)>>(
        &mut self,
        iter: I,
    ) {
        for (pp, cc) in iter {
            self.add_operator_product(pp, cc)
                .expect("Internal error in add_operator_product");
        }
    }
}

/// Implements the format function (Display trait) of MixedHamiltonian.
///
impl fmt::Display for MixedHamiltonian {
    /// Formats the MixedHamiltonian using the given formatter.
    ///
    /// # Arguments
    ///
    /// * `f` - The formatter to use.
    ///
    /// # Returns
    ///
    /// * `std::fmt::Result` - The formatted MixedHamiltonian.
    fn fmt(&self, f: &mut std::fmt::Formatter<'_>) -> std::fmt::Result {
        let mut output = "MixedHamiltonian{\n".to_string();
        for (key, val) in self.iter() {
            writeln!(output, "{}: {},", key, val)?;
        }
        output.push('}');

        write!(f, "{}", output)
    }
}

#[cfg(test)]
mod test {
    use super::*;
    use crate::bosons::BosonProduct;
    use crate::fermions::FermionProduct;
    use crate::spins::PauliProduct;
    use crate::STRUQTURE_VERSION;
    use serde_test::{assert_tokens, Configure, Token};

    // Test the Clone and PartialEq traits of QubitOperator
    #[test]
    fn so_from_sos() {
        let pp: HermitianMixedProduct = HermitianMixedProduct::new(
            [PauliProduct::new().z(2)],
            [BosonProduct::new([0], [3]).unwrap()],
            [FermionProduct::new([0], [2]).unwrap()],
        )
        .unwrap();
        let sos = MixedHamiltonianSerialize {
            items: vec![(pp.clone(), 0.5.into(), 0.0.into())],
            n_spins: 1,
            n_bosons: 1,
            n_fermions: 1,
            serialisation_meta: crate::StruqtureSerialisationMeta {
                type_name: "MixedHamiltonian".to_string(),
                min_version: (2, 0, 0),
                version: STRUQTURE_VERSION.to_string(),
            },
        };
        let mut so = MixedHamiltonian::new(1, 1, 1);
        so.set(pp, CalculatorComplex::from(0.5)).unwrap();

        assert_eq!(MixedHamiltonian::try_from(sos.clone()).unwrap(), so);
        assert_eq!(MixedHamiltonianSerialize::from(so), sos);
    }
    // Test the Clone and PartialEq traits of QubitOperator
    #[test]
    fn clone_partial_eq() {
        let pp: HermitianMixedProduct = HermitianMixedProduct::new(
            [PauliProduct::new().z(2)],
            [BosonProduct::new([0], [3]).unwrap()],
            [FermionProduct::new([0], [2]).unwrap()],
        )
        .unwrap();
        let sos = MixedHamiltonianSerialize {
            items: vec![(pp, 0.5.into(), 0.0.into())],
            n_spins: 1,
            n_bosons: 1,
            n_fermions: 1,
            serialisation_meta: crate::StruqtureSerialisationMeta {
                type_name: "MixedHamiltonian".to_string(),
                min_version: (2, 0, 0),
                version: "2.0.0".to_string(),
            },
        };

        // Test Clone trait
        assert_eq!(sos.clone(), sos);

        // Test PartialEq trait
        let pp_1: HermitianMixedProduct = HermitianMixedProduct::new(
            [PauliProduct::new().z(2)],
            [BosonProduct::new([0], [3]).unwrap()],
            [FermionProduct::new([0], [2]).unwrap()],
        )
        .unwrap();
        let sos_1 = MixedHamiltonianSerialize {
            items: vec![(pp_1, 0.5.into(), 0.0.into())],
            n_spins: 1,
            n_bosons: 1,
            n_fermions: 1,
            serialisation_meta: crate::StruqtureSerialisationMeta {
                type_name: "MixedHamiltonian".to_string(),
                min_version: (2, 0, 0),
                version: "2.0.0".to_string(),
            },
        };
        let pp_2: HermitianMixedProduct = HermitianMixedProduct::new(
            [PauliProduct::new().z(0)],
            [BosonProduct::new([0], [3]).unwrap()],
            [FermionProduct::new([0], [2]).unwrap()],
        )
        .unwrap();
        let sos_2 = MixedHamiltonianSerialize {
            items: vec![(pp_2, 0.5.into(), 0.0.into())],
            n_spins: 1,
            n_bosons: 1,
            n_fermions: 1,
            serialisation_meta: crate::StruqtureSerialisationMeta {
                type_name: "MixedHamiltonian".to_string(),
                min_version: (2, 0, 0),
                version: "2.0.0".to_string(),
            },
        };
        assert!(sos_1 == sos);
        assert!(sos == sos_1);
        assert!(sos_2 != sos);
        assert!(sos != sos_2);
    }

    // Test the Debug trait of QubitOperator
    #[test]
    fn debug() {
        let pp: HermitianMixedProduct = HermitianMixedProduct::new(
            [PauliProduct::new().z(2)],
            [BosonProduct::new([0], [3]).unwrap()],
            [FermionProduct::new([0], [2]).unwrap()],
        )
        .unwrap();
        let sos = MixedHamiltonianSerialize {
            items: vec![(pp, 0.5.into(), 0.0.into())],
            n_spins: 1,
            n_bosons: 1,
            n_fermions: 1,
            serialisation_meta: crate::StruqtureSerialisationMeta {
                type_name: "MixedHamiltonian".to_string(),
                min_version: (2, 0, 0),
                version: "2.0.0".to_string(),
            },
        };

        assert_eq!(
            format!("{:?}", sos),
            "MixedHamiltonianSerialize { items: [(HermitianMixedProduct { spins: [PauliProduct { items: [(2, Z)] }], bosons: [BosonProduct { creators: [0], annihilators: [3] }], fermions: [FermionProduct { creators: [0], annihilators: [2] }] }, Float(0.5), Float(0.0))], n_spins: 1, n_bosons: 1, n_fermions: 1, serialisation_meta: StruqtureSerialisationMeta { type_name: \"MixedHamiltonian\", min_version: (2, 0, 0), version: \"2.0.0\" } }"
        );
    }

    /// Test QubitOperator Serialization and Deserialization traits (readable)
    #[test]
    fn serde_readable() {
        let pp: HermitianMixedProduct = HermitianMixedProduct::new(
            [PauliProduct::new().z(2)],
            [BosonProduct::new([0], [3]).unwrap()],
            [FermionProduct::new([0], [2]).unwrap()],
        )
        .unwrap();
        let sos = MixedHamiltonianSerialize {
            items: vec![(pp, 0.5.into(), 0.0.into())],
            n_spins: 1,
            n_bosons: 1,
            n_fermions: 1,
            serialisation_meta: crate::StruqtureSerialisationMeta {
                type_name: "MixedHamiltonian".to_string(),
                min_version: (2, 0, 0),
                version: "2.0.0".to_string(),
            },
        };

        assert_tokens(
            &sos.readable(),
            &[
                Token::Struct {
                    name: "MixedHamiltonianSerialize",
                    len: 5,
                },
                Token::Str("items"),
                Token::Seq { len: Some(1) },
                Token::Tuple { len: 3 },
                Token::Str("S2Z:Bc0a3:Fc0a2:"),
                Token::F64(0.5),
                Token::F64(0.0),
                Token::TupleEnd,
                Token::SeqEnd,
                Token::Str("n_spins"),
                Token::U64(1),
                Token::Str("n_bosons"),
                Token::U64(1),
                Token::Str("n_fermions"),
                Token::U64(1),
                Token::Str("serialisation_meta"),
                Token::Struct {
                    name: "StruqtureSerialisationMeta",
                    len: 3,
                },
                Token::Str("type_name"),
                Token::Str("MixedHamiltonian"),
                Token::Str("min_version"),
                Token::Tuple { len: 3 },
                Token::U64(2),
                Token::U64(0),
                Token::U64(0),
                Token::TupleEnd,
                Token::Str("version"),
                Token::Str("2.0.0"),
                Token::StructEnd,
                Token::StructEnd,
            ],
        );
    }

    /// Test QubitOperator Serialization and Deserialization traits (compact)
    #[test]
    fn serde_compact() {
        let pp: HermitianMixedProduct = HermitianMixedProduct::new(
            [PauliProduct::new().z(2)],
            [BosonProduct::new([0], [3]).unwrap()],
            [FermionProduct::new([0], [2]).unwrap()],
        )
        .unwrap();
        let sos = MixedHamiltonianSerialize {
            items: vec![(pp, 0.5.into(), 0.0.into())],
            n_spins: 1,
            n_bosons: 1,
            n_fermions: 1,
            serialisation_meta: crate::StruqtureSerialisationMeta {
                type_name: "MixedHamiltonian".to_string(),
                min_version: (2, 0, 0),
                version: "2.0.0".to_string(),
            },
        };

        assert_tokens(
            &sos.compact(),
            &[
                Token::Struct {
                    name: "MixedHamiltonianSerialize",
                    len: 5,
                },
                Token::Str("items"),
                Token::Seq { len: Some(1) },
                Token::Tuple { len: 3 },
                Token::Tuple { len: 3 },
                Token::Seq { len: Some(1) },
                Token::Seq { len: Some(1) },
                Token::Tuple { len: 2 },
                Token::U64(2),
                Token::UnitVariant {
                    name: "SingleQubitOperator",
                    variant: "Z",
                },
                Token::TupleEnd,
                Token::SeqEnd,
                Token::SeqEnd,
                Token::Seq { len: Some(1) },
                Token::Tuple { len: 2 },
                Token::Seq { len: Some(1) },
                Token::U64(0),
                Token::SeqEnd,
                Token::Seq { len: Some(1) },
                Token::U64(3),
                Token::SeqEnd,
                Token::TupleEnd,
                Token::SeqEnd,
                Token::Seq { len: Some(1) },
                Token::Tuple { len: 2 },
                Token::Seq { len: Some(1) },
                Token::U64(0),
                Token::SeqEnd,
                Token::Seq { len: Some(1) },
                Token::U64(2),
                Token::SeqEnd,
                Token::TupleEnd,
                Token::SeqEnd,
                Token::TupleEnd,
                Token::NewtypeVariant {
                    name: "CalculatorFloat",
                    variant: "Float",
                },
                Token::F64(0.5),
                Token::NewtypeVariant {
                    name: "CalculatorFloat",
                    variant: "Float",
                },
                Token::F64(0.0),
                Token::TupleEnd,
                Token::SeqEnd,
                Token::Str("n_spins"),
                Token::U64(1),
                Token::Str("n_bosons"),
                Token::U64(1),
                Token::Str("n_fermions"),
                Token::U64(1),
                Token::Str("serialisation_meta"),
                Token::Struct {
                    name: "StruqtureSerialisationMeta",
                    len: 3,
                },
                Token::Str("type_name"),
                Token::Str("MixedHamiltonian"),
                Token::Str("min_version"),
                Token::Tuple { len: 3 },
                Token::U64(2),
                Token::U64(0),
                Token::U64(0),
                Token::TupleEnd,
                Token::Str("version"),
                Token::Str("2.0.0"),
                Token::StructEnd,
                Token::StructEnd,
            ],
        );
    }
}<|MERGE_RESOLUTION|>--- conflicted
+++ resolved
@@ -222,15 +222,7 @@
     }
 }
 
-<<<<<<< HEAD
 impl<'a> HermitianOperateOnMixedSystems<'a> for MixedHamiltonian {}
-=======
-impl OperateOnMixedSystems<'_> for MixedHamiltonian {
-    // From trait
-    fn number_spins(&self) -> Vec<usize> {
-        self.current_number_spins()
-    }
->>>>>>> 6a8772f3
 
 impl<'a> OperateOnMixedSystems<'a> for MixedHamiltonian {
     // From trait
