// Copyright © 2021-2023 HQS Quantum Simulations GmbH. All Rights Reserved.
//
// Licensed under the Apache License, Version 2.0 (the "License"); you may not use this file except
// in compliance with the License. You may obtain a copy of the License at
//
//     http://www.apache.org/licenses/LICENSE-2.0
//
// Unless required by applicable law or agreed to in writing, software distributed under the
// License is distributed on an "AS IS" BASIS, WITHOUT WARRANTIES OR CONDITIONS OF ANY KIND, either
// express or implied. See the License for the specific language governing permissions and
// limitations under the License.

use super::{MixedIndex, MixedProduct, OperateOnMixedSystems};
use crate::{ModeIndex, OperateOnDensityMatrix, OperateOnState, SpinIndex, StruqtureError};
use qoqo_calculator::{CalculatorComplex, CalculatorFloat};
use serde::{Deserialize, Serialize};
use std::fmt::{self, Write};
use std::iter::{FromIterator, IntoIterator};
use std::ops;

use indexmap::map::{Entry, Iter};
use indexmap::IndexMap;

/// MixedOperators are combinations of MixedProducts with specific CalculatorComplex coefficients.
///
/// # Example
///
/// ```
/// use struqture::prelude::*;
/// use qoqo_calculator::CalculatorComplex;
/// use struqture::spins::PauliProduct;
/// use struqture::bosons::BosonProduct;
/// use struqture::fermions::FermionProduct;
/// use struqture::mixed_systems::{MixedProduct, MixedOperator};
///
/// let mut sh = MixedOperator::new(1, 1, 1);
///
/// let mp_1: MixedProduct = MixedProduct::new([PauliProduct::new().x(0),], [BosonProduct::new([0], [1]).unwrap()], [FermionProduct::new([0], [1]).unwrap()]).unwrap();
/// let mp_0: MixedProduct = MixedProduct::new([PauliProduct::new().z(0),], [BosonProduct::new([0], [1]).unwrap()], [FermionProduct::new([0], [1]).unwrap()]).unwrap();
/// sh.set(mp_1.clone(), CalculatorComplex::from(0.5)).unwrap();
/// sh.set(mp_0.clone(), CalculatorComplex::from(0.2)).unwrap();
///
/// // Access what you set:
/// assert_eq!(sh.get(&mp_1), &CalculatorComplex::from(0.5));
/// assert_eq!(sh.get(&mp_0), &CalculatorComplex::from(0.2));
/// ```
///
#[derive(Debug, Clone, PartialEq, Serialize, Deserialize)]
#[serde(try_from = "MixedOperatorSerialize")]
#[serde(into = "MixedOperatorSerialize")]
pub struct MixedOperator {
    /// The internal HashMap of MixedProducts and coefficients (CalculatorComplex)
    internal_map: IndexMap<MixedProduct, CalculatorComplex>,
    /// Number of Spin subsystems
    n_spins: usize,
    /// Number of Boson subsystems
    n_bosons: usize,
    /// Number of Fermion subsystems
    n_fermions: usize,
}

impl crate::SerializationSupport for MixedOperator {
    fn struqture_type() -> crate::StruqtureType {
        crate::StruqtureType::MixedOperator
    }
}
#[cfg(feature = "json_schema")]
impl schemars::JsonSchema for MixedOperator {
    fn schema_name() -> String {
        "MixedOperator".to_string()
    }

    fn json_schema(gen: &mut schemars::gen::SchemaGenerator) -> schemars::schema::Schema {
        <MixedOperatorSerialize>::json_schema(gen)
    }
}

#[derive(Debug, Clone, PartialEq, Deserialize, Serialize)]
#[cfg_attr(feature = "json_schema", derive(schemars::JsonSchema))]
#[cfg_attr(feature = "json_schema", schemars(deny_unknown_fields))]
struct MixedOperatorSerialize {
    items: Vec<(MixedProduct, CalculatorFloat, CalculatorFloat)>,
    n_spins: usize,
    n_bosons: usize,
    n_fermions: usize,
    serialisation_meta: crate::StruqtureSerialisationMeta,
}

impl TryFrom<MixedOperatorSerialize> for MixedOperator {
    type Error = StruqtureError;
    fn try_from(value: MixedOperatorSerialize) -> Result<Self, Self::Error> {
        let target_serialisation_meta =
            <Self as crate::SerializationSupport>::target_serialisation_meta();
        crate::check_can_be_deserialised(&target_serialisation_meta, &value.serialisation_meta)?;
        let mut new_noise_op = MixedOperator::new(value.n_spins, value.n_bosons, value.n_fermions);
        for (key, real, imag) in value.items.iter() {
            let _ =
                new_noise_op.add_operator_product(key.clone(), CalculatorComplex::new(real, imag));
        }
        Ok(new_noise_op)
    }
}

impl From<MixedOperator> for MixedOperatorSerialize {
    fn from(value: MixedOperator) -> Self {
        let serialisation_meta = crate::SerializationSupport::struqture_serialisation_meta(&value);
        let new_noise_op: Vec<(MixedProduct, CalculatorFloat, CalculatorFloat)> = value
            .clone()
            .into_iter()
            .map(|(key, val)| (key, val.re, val.im))
            .collect();
        Self {
            items: new_noise_op,
            n_spins: value.n_spins,
            n_bosons: value.n_bosons,
            n_fermions: value.n_fermions,
            serialisation_meta,
        }
    }
}

impl<'a> OperateOnDensityMatrix<'a> for MixedOperator {
    type Index = MixedProduct;
    type Value = CalculatorComplex;

    // From trait
    fn get(&self, key: &Self::Index) -> &Self::Value {
        match self.internal_map.get(key) {
            Some(value) => value,
            None => &CalculatorComplex::ZERO,
        }
    }

    // From trait
    fn iter(&'a self) -> impl ExactSizeIterator<Item = (&'a Self::Index, &'a Self::Value)> {
        self.internal_map.iter()
    }

    // From trait
    fn keys(&'a self) -> impl ExactSizeIterator<Item = &'a Self::Index> {
        self.internal_map.keys()
    }

    // From trait
    fn values(&'a self) -> impl ExactSizeIterator<Item = &'a Self::Value> {
        self.internal_map.values()
    }

    // From trait
    fn remove(&mut self, key: &Self::Index) -> Option<Self::Value> {
        self.internal_map.shift_remove(key)
    }

    // From trait
    fn empty_clone(&self, capacity: Option<usize>) -> Self {
        match capacity {
            Some(cap) => Self::with_capacity(self.n_spins, self.n_bosons, self.n_fermions, cap),
            None => Self::new(self.n_spins, self.n_bosons, self.n_fermions),
        }
    }

    /// Overwrites an existing entry or sets a new entry in the MixedOperator with the given (MixedProduct key, CalculatorComplex value) pair.
    ///
    /// # Arguments
    ///
    /// * `key` - The MixedProduct key to set in the MixedOperator.
    /// * `value` - The corresponding CalculatorComplex value to set for the key in the MixedOperator.
    ///
    /// # Returns
    ///
    /// * `Ok(Some(CalculatorComplex))` - The key existed, this is the value it had before it was set with the value input.
    /// * `Ok(None)` - The key did not exist, it has been set with its corresponding value.
    /// * `Err(StruqtureError::MismatchedNumberSubsystems)` - Number of subsystems in system and key do not match.
    fn set(
        &mut self,
        key: Self::Index,
        value: Self::Value,
    ) -> Result<Option<Self::Value>, StruqtureError> {
        if key.spins().len() != self.n_spins
            || key.bosons().len() != self.n_bosons
            || key.fermions().len() != self.n_fermions
        {
            return Err(StruqtureError::MismatchedNumberSubsystems {
                target_number_spin_subsystems: self.n_spins,
                target_number_boson_subsystems: self.n_bosons,
                target_number_fermion_subsystems: self.n_fermions,
                actual_number_spin_subsystems: key.spins().len(),
                actual_number_boson_subsystems: key.bosons().len(),
                actual_number_fermion_subsystems: key.fermions().len(),
            });
        }
        if value.re != CalculatorFloat::ZERO || value.im != CalculatorFloat::ZERO {
            // Catch on diagonals with non-zero imaginary values
            Ok(self.internal_map.insert(key, value))
        } else {
            match self.internal_map.entry(key) {
                Entry::Occupied(val) => Ok(Some(val.shift_remove())),
                Entry::Vacant(_) => Ok(None),
            }
        }
    }
}

impl OperateOnState<'_> for MixedOperator {
    // From trait
    fn hermitian_conjugate(&self) -> Self {
        self.clone()
    }
}

impl OperateOnMixedSystems<'_> for MixedOperator {
    // From trait
    fn current_number_spins(&self) -> Vec<usize> {
        let mut current_number_spins: Vec<usize> = (0..self.n_spins).map(|_| 0).collect();
        for key in self.keys() {
            for (index, s) in key.spins().enumerate() {
                let maxk = s.current_number_spins();
                if maxk > current_number_spins[index] {
                    current_number_spins[index] = maxk
                }
            }
        }
        current_number_spins
    }

    // From trait
    fn current_number_bosonic_modes(&self) -> Vec<usize> {
        let mut number_bosons: Vec<usize> = (0..self.n_bosons).map(|_| 0).collect();
        for key in self.keys() {
            for (index, s) in key.bosons().enumerate() {
                let maxk = s.current_number_modes();
                if maxk > number_bosons[index] {
                    number_bosons[index] = maxk
                }
            }
        }
        number_bosons
    }

    // From trait
    fn current_number_fermionic_modes(&self) -> Vec<usize> {
        let mut number_fermions: Vec<usize> = (0..self.n_fermions).map(|_| 0).collect();
        for key in self.keys() {
            for (index, s) in key.fermions().enumerate() {
                let maxk = s.current_number_modes();
                if maxk > number_fermions[index] {
                    number_fermions[index] = maxk
                }
            }
        }
        number_fermions
    }
}

/// Implements the default function (Default trait) of MixedOperator (an empty MixedOperator).
///
impl Default for MixedOperator {
    fn default() -> Self {
        Self::new(0, 0, 0)
    }
}

/// Functions for the MixedOperator
///
impl MixedOperator {
    /// Creates a new MixedOperator.
    ///
    /// # Arguments:
    ///
    /// * `n_spins` - Number of spin sub-systems
    /// * `n_bosons` - Number of bosonic sub-systems
    /// * `n_fermions` - Number of fermionic sub-systems
    ///
    /// # Returns
    ///
    /// * `Self` - The new (empty) MixedOperator.
    pub fn new(n_spins: usize, n_bosons: usize, n_fermions: usize) -> Self {
        MixedOperator {
            internal_map: IndexMap::new(),
            n_spins,
            n_bosons,
            n_fermions,
        }
    }

    /// Creates a new MixedOperator with capacity.
    ///
    /// # Arguments
    ///
    /// * `n_spins` - The number of spin sub-systems.
    /// * `n_bosons` - The number of boson sub-systems.
    /// * `n_fermions` - The number of fermion sub-systems.
    /// * `capacity` - The pre-allocated capacity of the operator.
    ///
    /// # Returns
    ///
    /// * `Self` - The new (empty) MixedOperator.
    pub fn with_capacity(
        n_spins: usize,
        n_bosons: usize,
        n_fermions: usize,
        capacity: usize,
    ) -> Self {
        Self {
            internal_map: IndexMap::with_capacity(capacity),
            n_spins,
            n_bosons,
            n_fermions,
        }
    }

    /// Export to struqture_1 format.
    #[cfg(feature = "struqture_1_export")]
    pub fn to_struqture_1(
        &self,
    ) -> Result<struqture_1::mixed_systems::MixedSystem, StruqtureError> {
        let mut new_mixed_system = struqture_1::mixed_systems::MixedSystem::new(
            vec![None; self.n_spins],
            vec![None; self.n_bosons],
            vec![None; self.n_fermions],
        );
        for (key, val) in self.iter() {
            let one_key = key.to_struqture_1()?;
            let _ = struqture_1::OperateOnDensityMatrix::set(
                &mut new_mixed_system,
                one_key,
                val.clone(),
            );
        }
        Ok(new_mixed_system)
    }

    /// Export to struqture_1 format.
    #[cfg(feature = "struqture_1_import")]
    pub fn from_struqture_1(
        value: &struqture_1::mixed_systems::MixedSystem,
    ) -> Result<Self, StruqtureError> {
        let mut new_operator = Self::new(
            struqture_1::mixed_systems::OperateOnMixedSystems::current_number_spins(value).len(),
            struqture_1::mixed_systems::OperateOnMixedSystems::current_number_bosonic_modes(value)
                .len(),
            struqture_1::mixed_systems::OperateOnMixedSystems::current_number_fermionic_modes(
                value,
            )
            .len(),
        );
        for (key, val) in struqture_1::OperateOnDensityMatrix::iter(value) {
            let self_key = MixedProduct::from_struqture_1(key)?;
            let _ = new_operator.set(self_key, val.clone());
        }
        Ok(new_operator)
    }
}

/// Implements the negative sign function of MixedOperator.
///
impl ops::Neg for MixedOperator {
    type Output = MixedOperator;
    /// Implement minus sign for MixedOperator.
    ///
    /// # Returns
    ///
    /// * `Self` - The MixedOperator * -1.
    fn neg(self) -> Self {
        let mut internal = self.internal_map.clone();
        let n_spins = self.n_spins;
        let n_bosons = self.n_bosons;
        let n_fermions = self.n_fermions;
        for key in self.keys() {
            internal.insert(key.clone(), internal[key].clone() * -1.0);
        }
        MixedOperator {
            internal_map: internal,
            n_spins,
            n_bosons,
            n_fermions,
        }
    }
}

/// Implements the plus function of MixedOperator by MixedOperator.
///
impl<T, V> ops::Add<T> for MixedOperator
where
    T: IntoIterator<Item = (MixedProduct, V)>,
    V: Into<CalculatorComplex>,
{
    type Output = Result<Self, StruqtureError>;
    /// Implements `+` (add) for two MixedOperators.
    ///
    /// # Arguments
    ///
    /// * `other` - The MixedOperator to be added.
    ///
    /// # Returns
    ///
    /// * `Ok(Self)` - The two MixedOperators added together.
    /// * `Err(StruqtureError::MismatchedNumberSubsystems)` - Number of subsystems in system and key do not match.
    fn add(mut self, other: T) -> Self::Output {
        for (key, value) in other.into_iter() {
            self.add_operator_product(key.clone(), Into::<CalculatorComplex>::into(value))?;
        }
        Ok(self)
    }
}

/// Implements the minus function of MixedOperator by MixedOperator.
///
impl<T, V> ops::Sub<T> for MixedOperator
where
    T: IntoIterator<Item = (MixedProduct, V)>,
    V: Into<CalculatorComplex>,
{
    type Output = Result<Self, StruqtureError>;
    /// Implements `-` (subtract) for two MixedOperators.
    ///
    /// # Arguments
    ///
    /// * `other` - The MixedOperator to be subtracted.
    ///
    /// # Returns
    ///
    /// * `Ok(Self)` - The two MixedOperators subtracted.
    /// * `Err(StruqtureError::MismatchedNumberSubsystems)` - Number of subsystems in system and key do not match.
    fn sub(mut self, other: T) -> Self::Output {
        for (key, value) in other.into_iter() {
            self.add_operator_product(key.clone(), Into::<CalculatorComplex>::into(value) * -1.0)?;
        }
        Ok(self)
    }
}

/// Implements the multiplication function of MixedOperator by CalculatorComplex/CalculatorFloat.
///
impl<T> ops::Mul<T> for MixedOperator
where
    T: Into<CalculatorComplex>,
{
    type Output = Self;
    /// Implement `*` for MixedOperator and CalculatorComplex/CalculatorFloat.
    ///
    /// # Arguments
    ///
    /// * `other` - The CalculatorComplex or CalculatorFloat by which to multiply.
    ///
    /// # Returns
    ///
    /// * `Self` - The MixedOperator multiplied by the CalculatorComplex/CalculatorFloat.
    fn mul(self, other: T) -> Self {
        let other_cc = Into::<CalculatorComplex>::into(other);
        let mut internal = self.internal_map.clone();
        let n_spins = self.n_spins;
        let n_bosons = self.n_bosons;
        let n_fermions = self.n_fermions;
        for key in self.keys() {
            internal.insert(key.clone(), internal[key].clone() * other_cc.clone());
        }
        MixedOperator {
            internal_map: internal,
            n_spins,
            n_bosons,
            n_fermions,
        }
    }
}

/// Implements the multiplication function of MixedOperator by MixedOperator.
///
impl ops::Mul<MixedOperator> for MixedOperator {
    type Output = Result<MixedOperator, StruqtureError>;
    /// Implement `*` for MixedOperator and MixedOperator.
    ///
    /// # Arguments
    ///
    /// * `other` - The MixedOperator to multiply by.
    ///
    /// # Returns
    ///
    /// * `Ok(Self)` - The two MixedOperators multiplied.
    /// * `Err(StruqtureError::MismatchedNumberSubsystems)` - Number of subsystems in system and key do not match.
    fn mul(self, other: MixedOperator) -> Self::Output {
        let mut op = MixedOperator::with_capacity(
            self.n_spins,
            self.n_bosons,
            self.n_fermions,
            self.len() * other.len(),
        );
        for (bps, vals) in self {
            for (bpo, valo) in other.iter() {
                let mixed_products = (bps.clone() * bpo.clone())?;
                let coefficient = Into::<CalculatorComplex>::into(valo) * vals.clone();
                for (b, coeff) in mixed_products {
                    op.add_operator_product(b, coefficient.clone() * coeff)?;
                }
            }
        }
        Ok(op)
    }
}

/// Implements the into_iter function (IntoIterator trait) of MixedOperator.
///
impl IntoIterator for MixedOperator {
    type Item = (MixedProduct, CalculatorComplex);
    type IntoIter = indexmap::map::IntoIter<MixedProduct, CalculatorComplex>;
    /// Returns the MixedOperator in Iterator form.
    ///
    /// # Returns
    ///
    /// * `Self::IntoIter` - The MixedOperator in Iterator form.
    fn into_iter(self) -> Self::IntoIter {
        self.internal_map.into_iter()
    }
}

/// Implements the into_iter function (IntoIterator trait) of reference MixedOperator.
///
impl<'a> IntoIterator for &'a MixedOperator {
    type Item = (&'a MixedProduct, &'a CalculatorComplex);
    type IntoIter = Iter<'a, MixedProduct, CalculatorComplex>;

    /// Returns the reference MixedOperator in Iterator form.
    ///
    /// # Returns
    ///
    /// * `Self::IntoIter` - The reference MixedOperator in Iterator form.
    fn into_iter(self) -> Self::IntoIter {
        self.internal_map.iter()
    }
}

/// Implements the from_iter function (FromIterator trait) of MixedOperator.
///
impl FromIterator<(MixedProduct, CalculatorComplex)> for MixedOperator {
    /// Returns the object in MixedOperator form, from an Iterator form of the object.
    ///
    /// # Arguments
    ///
    /// * `iter` - The iterator containing the information from which to create the MixedOperator.
    ///
    /// # Returns
    ///
    /// * `Self::IntoIter` - The iterator in MixedOperator form.
    ///
    /// # Panics
    ///
    /// * Internal error in set.
    /// * Internal error in add_operator_product.
    fn from_iter<I: IntoIterator<Item = (MixedProduct, CalculatorComplex)>>(iter: I) -> Self {
        let mut iterator = iter.into_iter();
        match iterator.next() {
            Some(first_element) => {
                let spins = first_element.0.spins().len();
                let bosons = first_element.0.bosons().len();
                let fermions = first_element.0.fermions().len();
                let mut slno = MixedOperator::new(spins, bosons, fermions);
                slno.set(first_element.0, first_element.1)
                    .expect("Internal error in set");
                for (pair, cc) in iterator {
                    slno.add_operator_product(pair, cc)
                        .expect("Internal error in add_operator_product");
                }
                slno
            }
            None => MixedOperator::new(0, 0, 0),
        }
    }
}

/// Implements the extend function (Extend trait) of MixedOperator.
///
impl Extend<(MixedProduct, CalculatorComplex)> for MixedOperator {
    /// Extends the MixedOperator by the specified operations (in Iterator form).
    ///
    /// # Arguments
    ///
    /// * `iter` - The iterator containing the operations by which to extend the MixedOperator.
    ///
    /// # Panics
    ///
    /// * Internal error in add_operator_product.
    fn extend<I: IntoIterator<Item = (MixedProduct, CalculatorComplex)>>(&mut self, iter: I) {
        for (pp, cc) in iter {
            self.add_operator_product(pp, cc)
                .expect("Internal error in add_operator_product");
        }
    }
}

/// Implements the format function (Display trait) of MixedOperator.
///
impl fmt::Display for MixedOperator {
    /// Formats the MixedOperator using the given formatter.
    ///
    /// # Arguments
    ///
    /// * `f` - The formatter to use.
    ///
    /// # Returns
    ///
    /// * `std::fmt::Result` - The formatted MixedOperator.
    fn fmt(&self, f: &mut std::fmt::Formatter<'_>) -> std::fmt::Result {
        let mut output = "MixedOperator{\n".to_string();
        for (key, val) in self.iter() {
            writeln!(output, "{key}: {val},")?;
        }
        output.push('}');

        write!(f, "{output}")
    }
}

#[cfg(test)]
mod test {
    use super::*;
    use crate::bosons::BosonProduct;
    use crate::fermions::FermionProduct;
    use crate::spins::PauliProduct;
    use crate::STRUQTURE_VERSION;
    use serde_test::{assert_tokens, Configure, Token};

    // Test the Clone and PartialEq traits of MixedOperator
    #[test]
    fn so_from_sos() {
        let pp: MixedProduct = MixedProduct::new(
            [PauliProduct::new().z(2)],
            [BosonProduct::new([0], [3]).unwrap()],
            [FermionProduct::new([0], [2]).unwrap()],
        )
        .unwrap();
        let sos = MixedOperatorSerialize {
            items: vec![(pp.clone(), 0.5.into(), 0.0.into())],
            n_spins: 1,
            n_bosons: 1,
            n_fermions: 1,
            serialisation_meta: crate::StruqtureSerialisationMeta {
                type_name: "MixedOperator".to_string(),
                min_version: (2, 0, 0),
                version: STRUQTURE_VERSION.to_string(),
            },
        };
        let mut so = MixedOperator::new(1, 1, 1);
        so.set(pp, CalculatorComplex::from(0.5)).unwrap();

        assert_eq!(MixedOperator::try_from(sos.clone()).unwrap(), so);
        assert_eq!(MixedOperatorSerialize::from(so), sos);
    }
    // Test the Clone and PartialEq traits of MixedOperator
    #[test]
    fn clone_partial_eq() {
        let pp: MixedProduct = MixedProduct::new(
            [PauliProduct::new().z(2)],
            [BosonProduct::new([0], [3]).unwrap()],
            [FermionProduct::new([0], [2]).unwrap()],
        )
        .unwrap();
        let sos = MixedOperatorSerialize {
            items: vec![(pp, 0.5.into(), 0.0.into())],
            n_spins: 1,
            n_bosons: 1,
            n_fermions: 1,
            serialisation_meta: crate::StruqtureSerialisationMeta {
                type_name: "MixedOperator".to_string(),
                min_version: (2, 0, 0),
                version: "2.0.0".to_string(),
            },
        };

        // Test Clone trait
        assert_eq!(sos.clone(), sos);

        // Test PartialEq trait
        let pp_1: MixedProduct = MixedProduct::new(
            [PauliProduct::new().z(2)],
            [BosonProduct::new([0], [3]).unwrap()],
            [FermionProduct::new([0], [2]).unwrap()],
        )
        .unwrap();
        let sos_1 = MixedOperatorSerialize {
            items: vec![(pp_1, 0.5.into(), 0.0.into())],
            n_spins: 1,
            n_bosons: 1,
            n_fermions: 1,
            serialisation_meta: crate::StruqtureSerialisationMeta {
                type_name: "MixedOperator".to_string(),
                min_version: (2, 0, 0),
                version: "2.0.0".to_string(),
            },
        };
        let pp_2: MixedProduct = MixedProduct::new(
            [PauliProduct::new().z(0)],
            [BosonProduct::new([0], [3]).unwrap()],
            [FermionProduct::new([0], [2]).unwrap()],
        )
        .unwrap();
        let sos_2 = MixedOperatorSerialize {
            items: vec![(pp_2, 0.5.into(), 0.0.into())],
            n_spins: 1,
            n_bosons: 1,
            n_fermions: 1,
            serialisation_meta: crate::StruqtureSerialisationMeta {
                type_name: "MixedOperator".to_string(),
                min_version: (2, 0, 0),
                version: "2.0.0".to_string(),
            },
        };
        assert!(sos_1 == sos);
        assert!(sos == sos_1);
        assert!(sos_2 != sos);
        assert!(sos != sos_2);
    }

    // Test the Debug trait of MixedOperator
    #[test]
    fn debug() {
        let pp: MixedProduct = MixedProduct::new(
            [PauliProduct::new().z(2)],
            [BosonProduct::new([0], [3]).unwrap()],
            [FermionProduct::new([0], [2]).unwrap()],
        )
        .unwrap();
        let sos = MixedOperatorSerialize {
            items: vec![(pp, 0.5.into(), 0.0.into())],
            n_spins: 1,
            n_bosons: 1,
            n_fermions: 1,
            serialisation_meta: crate::StruqtureSerialisationMeta {
                type_name: "MixedOperator".to_string(),
                min_version: (2, 0, 0),
                version: "2.0.0".to_string(),
            },
        };

        assert_eq!(
<<<<<<< HEAD
            format!("{:?}", sos),
=======
            format!("{sos:?}"),
>>>>>>> 96e1278e
            "MixedOperatorSerialize { items: [(MixedProduct { spins: [PauliProduct { items: [(2, Z)] }], bosons: [BosonProduct { creators: [0], annihilators: [3] }], fermions: [FermionProduct { creators: [0], annihilators: [2] }] }, Float(0.5), Float(0.0))], n_spins: 1, n_bosons: 1, n_fermions: 1, serialisation_meta: StruqtureSerialisationMeta { type_name: \"MixedOperator\", min_version: (2, 0, 0), version: \"2.0.0\" } }"
        );
    }

    /// Test MixedOperator Serialization and Deserialization traits (readable)
    #[test]
    fn serde_readable() {
        let pp: MixedProduct = MixedProduct::new(
            [PauliProduct::new().z(2)],
            [BosonProduct::new([0], [3]).unwrap()],
            [FermionProduct::new([0], [2]).unwrap()],
        )
        .unwrap();
        let sos = MixedOperatorSerialize {
            items: vec![(pp, 0.5.into(), 0.0.into())],
            n_spins: 1,
            n_bosons: 1,
            n_fermions: 1,
            serialisation_meta: crate::StruqtureSerialisationMeta {
                type_name: "MixedOperator".to_string(),
                min_version: (2, 0, 0),
                version: "2.0.0".to_string(),
            },
        };

        assert_tokens(
            &sos.readable(),
            &[
                Token::Struct {
                    name: "MixedOperatorSerialize",
                    len: 5,
                },
                Token::Str("items"),
                Token::Seq { len: Some(1) },
                Token::Tuple { len: 3 },
                Token::Str("S2Z:Bc0a3:Fc0a2:"),
                Token::F64(0.5),
                Token::F64(0.0),
                Token::TupleEnd,
                Token::SeqEnd,
                Token::Str("n_spins"),
                Token::U64(1),
                Token::Str("n_bosons"),
                Token::U64(1),
                Token::Str("n_fermions"),
                Token::U64(1),
                Token::Str("serialisation_meta"),
                Token::Struct {
                    name: "StruqtureSerialisationMeta",
                    len: 3,
                },
                Token::Str("type_name"),
                Token::Str("MixedOperator"),
                Token::Str("min_version"),
                Token::Tuple { len: 3 },
                Token::U64(2),
                Token::U64(0),
                Token::U64(0),
                Token::TupleEnd,
                Token::Str("version"),
                Token::Str("2.0.0"),
                Token::StructEnd,
                Token::StructEnd,
            ],
        );
    }

    /// Test MixedOperator Serialization and Deserialization traits (compact)
    #[test]
    fn serde_compact() {
        let pp: MixedProduct = MixedProduct::new(
            [PauliProduct::new().z(2)],
            [BosonProduct::new([0], [3]).unwrap()],
            [FermionProduct::new([0], [2]).unwrap()],
        )
        .unwrap();
        let sos = MixedOperatorSerialize {
            items: vec![(pp, 0.5.into(), 0.0.into())],
            n_spins: 1,
            n_bosons: 1,
            n_fermions: 1,
            serialisation_meta: crate::StruqtureSerialisationMeta {
                type_name: "MixedOperator".to_string(),
                min_version: (2, 0, 0),
                version: "2.0.0".to_string(),
            },
        };

        assert_tokens(
            &sos.compact(),
            &[
                Token::Struct {
                    name: "MixedOperatorSerialize",
                    len: 5,
                },
                Token::Str("items"),
                Token::Seq { len: Some(1) },
                Token::Tuple { len: 3 },
                Token::Tuple { len: 3 },
                Token::Seq { len: Some(1) },
                Token::Seq { len: Some(1) },
                Token::Tuple { len: 2 },
                Token::U64(2),
                Token::UnitVariant {
                    name: "SinglePauliOperator",
                    variant: "Z",
                },
                Token::TupleEnd,
                Token::SeqEnd,
                Token::SeqEnd,
                Token::Seq { len: Some(1) },
                Token::Tuple { len: 2 },
                Token::Seq { len: Some(1) },
                Token::U64(0),
                Token::SeqEnd,
                Token::Seq { len: Some(1) },
                Token::U64(3),
                Token::SeqEnd,
                Token::TupleEnd,
                Token::SeqEnd,
                Token::Seq { len: Some(1) },
                Token::Tuple { len: 2 },
                Token::Seq { len: Some(1) },
                Token::U64(0),
                Token::SeqEnd,
                Token::Seq { len: Some(1) },
                Token::U64(2),
                Token::SeqEnd,
                Token::TupleEnd,
                Token::SeqEnd,
                Token::TupleEnd,
                Token::NewtypeVariant {
                    name: "CalculatorFloat",
                    variant: "Float",
                },
                Token::F64(0.5),
                Token::NewtypeVariant {
                    name: "CalculatorFloat",
                    variant: "Float",
                },
                Token::F64(0.0),
                Token::TupleEnd,
                Token::SeqEnd,
                Token::Str("n_spins"),
                Token::U64(1),
                Token::Str("n_bosons"),
                Token::U64(1),
                Token::Str("n_fermions"),
                Token::U64(1),
                Token::Str("serialisation_meta"),
                Token::Struct {
                    name: "StruqtureSerialisationMeta",
                    len: 3,
                },
                Token::Str("type_name"),
                Token::Str("MixedOperator"),
                Token::Str("min_version"),
                Token::Tuple { len: 3 },
                Token::U64(2),
                Token::U64(0),
                Token::U64(0),
                Token::TupleEnd,
                Token::Str("version"),
                Token::Str("2.0.0"),
                Token::StructEnd,
                Token::StructEnd,
            ],
        );
    }
}<|MERGE_RESOLUTION|>--- conflicted
+++ resolved
@@ -732,11 +732,7 @@
         };
 
         assert_eq!(
-<<<<<<< HEAD
-            format!("{:?}", sos),
-=======
             format!("{sos:?}"),
->>>>>>> 96e1278e
             "MixedOperatorSerialize { items: [(MixedProduct { spins: [PauliProduct { items: [(2, Z)] }], bosons: [BosonProduct { creators: [0], annihilators: [3] }], fermions: [FermionProduct { creators: [0], annihilators: [2] }] }, Float(0.5), Float(0.0))], n_spins: 1, n_bosons: 1, n_fermions: 1, serialisation_meta: StruqtureSerialisationMeta { type_name: \"MixedOperator\", min_version: (2, 0, 0), version: \"2.0.0\" } }"
         );
     }
