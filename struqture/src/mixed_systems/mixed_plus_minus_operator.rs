--- conflicted
+++ resolved
@@ -668,11 +668,7 @@
             serialisation_meta: crate::StruqtureSerialisationMeta {
                 type_name: "MixedPlusMinusOperator".to_string(),
                 min_version: (2, 0, 0),
-<<<<<<< HEAD
-                version: "2.0.0-alpha.3".to_string(),
-=======
                 version: STRUQTURE_VERSION.to_string(),
->>>>>>> 5c71e643
             },
         };
         let mut mpmo = MixedPlusMinusOperator::new(1, 1, 1);
