// Copyright © 2021-2023 HQS Quantum Simulations GmbH. All Rights Reserved.
//
// Licensed under the Apache License, Version 2.0 (the "License"); you may not use this file except
// in compliance with the License. You may obtain a copy of the License at
//
//     http://www.apache.org/licenses/LICENSE-2.0
//
// Unless required by applicable law or agreed to in writing, software distributed under the
// License is distributed on an "AS IS" BASIS, WITHOUT WARRANTIES OR CONDITIONS OF ANY KIND, either
// express or implied. See the License for the specific language governing permissions and
// limitations under the License.

use super::{MixedDecoherenceProduct, MixedIndex, OperateOnMixedSystems};
use crate::prelude::*;
use crate::{OperateOnDensityMatrix, StruqtureError};
use qoqo_calculator::{CalculatorComplex, CalculatorFloat};
use serde::{Deserialize, Serialize};
use std::fmt::{self, Write};
use std::iter::{FromIterator, IntoIterator};
use std::ops;

use indexmap::map::{Entry, Iter};
use indexmap::IndexMap;

/// MixedLindbladNoiseOperators represent noise interactions in the Lindblad equation.
///
/// In the Lindblad equation, Linblad noise operator L_i are not limited to [crate::mixed_systems::MixedDecoherenceProduct] style operators.
/// We use ([crate::mixed_systems::MixedDecoherenceProduct], [crate::mixed_systems::MixedDecoherenceProduct]) as a unique basis.
///
/// # Example
///
/// ```
/// use struqture::prelude::*;
/// use qoqo_calculator::CalculatorComplex;
/// use struqture::mixed_systems::{MixedDecoherenceProduct, MixedLindbladNoiseOperator};
/// use struqture::spins::DecoherenceProduct;
/// use struqture::bosons::BosonProduct;
/// use struqture::fermions::FermionProduct;
///
/// let mut system = MixedLindbladNoiseOperator::new(1, 1, 1);
///
/// // Set noise terms:
/// let pp_01: MixedDecoherenceProduct = MixedDecoherenceProduct::new([DecoherenceProduct::new().x(0),], [BosonProduct::new([0], [1]).unwrap()], [FermionProduct::new([0], [2]).unwrap()]).unwrap();
/// let pp_0: MixedDecoherenceProduct = MixedDecoherenceProduct::new([DecoherenceProduct::new().z(0),], [BosonProduct::new([0], [1]).unwrap()], [FermionProduct::new([0], [2]).unwrap()]).unwrap();
/// system.set((pp_01.clone(), pp_01.clone()), CalculatorComplex::from(0.5)).unwrap();
/// system.set((pp_0.clone(), pp_0.clone()), CalculatorComplex::from(0.2)).unwrap();
///
/// // Access what you set:
/// assert_eq!(system.get(&(pp_01.clone(), pp_01.clone())), &CalculatorComplex::from(0.5));
/// assert_eq!(system.get(&(pp_0.clone(), pp_0.clone())), &CalculatorComplex::from(0.2));
/// ```
///
#[derive(Debug, Clone, PartialEq, Deserialize, Serialize)]
#[serde(try_from = "MixedLindbladNoiseOperatorSerialize")]
#[serde(into = "MixedLindbladNoiseOperatorSerialize")]
pub struct MixedLindbladNoiseOperator {
    /// The internal map representing the noise terms
    internal_map: IndexMap<(MixedDecoherenceProduct, MixedDecoherenceProduct), CalculatorComplex>,
    /// Number of Spin subsystems
    pub(crate) n_spins: usize,
    /// Number of Boson subsystems
    pub(crate) n_bosons: usize,
    /// Number of Fermion subsystems
    pub(crate) n_fermions: usize,
}

impl crate::SerializationSupport for MixedLindbladNoiseOperator {
    fn struqture_type() -> crate::StruqtureType {
        crate::StruqtureType::MixedLindbladNoiseOperator
    }
}
#[cfg(feature = "json_schema")]
impl schemars::JsonSchema for MixedLindbladNoiseOperator {
    fn schema_name() -> String {
        "MixedLindbladNoiseOperator".to_string()
    }

    fn json_schema(gen: &mut schemars::gen::SchemaGenerator) -> schemars::schema::Schema {
        <MixedLindbladNoiseOperatorSerialize>::json_schema(gen)
    }
}

#[derive(Debug, Clone, PartialEq, Deserialize, Serialize)]
#[cfg_attr(feature = "json_schema", derive(schemars::JsonSchema))]
#[cfg_attr(feature = "json_schema", schemars(deny_unknown_fields))]
struct MixedLindbladNoiseOperatorSerialize {
    /// The internal map representing the noise terms
    items: Vec<(
        MixedDecoherenceProduct,
        MixedDecoherenceProduct,
        CalculatorFloat,
        CalculatorFloat,
    )>,
    n_spins: usize,
    n_bosons: usize,
    n_fermions: usize,
    serialisation_meta: crate::StruqtureSerialisationMeta,
}

impl TryFrom<MixedLindbladNoiseOperatorSerialize> for MixedLindbladNoiseOperator {
    type Error = StruqtureError;
    fn try_from(value: MixedLindbladNoiseOperatorSerialize) -> Result<Self, Self::Error> {
        let target_serialisation_meta =
            <Self as crate::SerializationSupport>::target_serialisation_meta();
        crate::check_can_be_deserialised(&target_serialisation_meta, &value.serialisation_meta)?;
        let mut new_noise_op =
            MixedLindbladNoiseOperator::new(value.n_spins, value.n_bosons, value.n_fermions);
        for (key_l, key_r, real, imag) in value.items.iter() {
            new_noise_op
                .add_operator_product(
                    (key_l.clone(), key_r.clone()),
                    CalculatorComplex::new(real, imag),
                )
                .expect("Internal bug in add_operator_product");
        }
        Ok(new_noise_op)
    }
}

impl From<MixedLindbladNoiseOperator> for MixedLindbladNoiseOperatorSerialize {
    fn from(value: MixedLindbladNoiseOperator) -> Self {
        let serialisation_meta = crate::SerializationSupport::struqture_serialisation_meta(&value);
        let new_noise_op: Vec<(
            MixedDecoherenceProduct,
            MixedDecoherenceProduct,
            CalculatorFloat,
            CalculatorFloat,
        )> = value
            .clone()
            .into_iter()
            .map(|((left, right), val)| (left, right, val.re, val.im))
            .collect();
        Self {
            items: new_noise_op,
            n_spins: value.n_spins,
            n_bosons: value.n_bosons,
            n_fermions: value.n_fermions,
            serialisation_meta,
        }
    }
}

impl<'a> OperateOnDensityMatrix<'a> for MixedLindbladNoiseOperator {
    type Index = (MixedDecoherenceProduct, MixedDecoherenceProduct);
    type Value = CalculatorComplex;

    // From trait
    fn get(&self, key: &Self::Index) -> &Self::Value {
        match self.internal_map.get(key) {
            Some(value) => value,
            None => &CalculatorComplex::ZERO,
        }
    }

    // From trait
    fn iter(&'a self) -> impl ExactSizeIterator<Item = (&'a Self::Index, &'a Self::Value)> {
        self.internal_map.iter()
    }

    // From trait
    fn keys(&'a self) -> impl ExactSizeIterator<Item = &'a Self::Index> {
        self.internal_map.keys()
    }

    // From trait
    fn values(&'a self) -> impl ExactSizeIterator<Item = &'a Self::Value> {
        self.internal_map.values()
    }

    // From trait
    fn remove(&mut self, key: &Self::Index) -> Option<Self::Value> {
        self.internal_map.shift_remove(key)
    }

    // From trait
    fn empty_clone(&self, capacity: Option<usize>) -> Self {
        match capacity {
            Some(cap) => Self::with_capacity(self.n_spins, self.n_bosons, self.n_fermions, cap),
            None => Self::new(self.n_spins, self.n_bosons, self.n_fermions),
        }
    }

    /// Overwrites an existing entry or sets a new entry in the MixedLindbladNoiseOperator with the given ((MixedDecoherenceProduct, MixedDecoherenceProduct) key, CalculatorComplex value) pair.
    ///
    /// # Arguments
    ///
    /// * `key` - The (MixedDecoherenceProduct, MixedDecoherenceProduct) key to set in the MixedLindbladNoiseOperator.
    /// * `value` - The corresponding CalculatorComplex value to set for the key in the MixedLindbladNoiseOperator.
    ///
    /// # Returns
    ///
    /// * `Ok(Some(CalculatorComplex))` - The key existed, this is the value it had before it was set with the value input.
    /// * `Ok(None)` - The key did not exist, it has been set with its corresponding value.
    /// * `Err(StruqtureError::MismatchedNumberSubsystems)` - Number of subsystems in system and key do not match.
    fn set(
        &mut self,
        key: Self::Index,
        value: Self::Value,
    ) -> Result<Option<Self::Value>, StruqtureError> {
        if key.0.spins().len() != self.n_spins
            || key.0.bosons().len() != self.n_bosons
            || key.0.fermions().len() != self.n_fermions
        {
            return Err(StruqtureError::MismatchedNumberSubsystems {
                target_number_spin_subsystems: self.n_spins,
                target_number_boson_subsystems: self.n_bosons,
                target_number_fermion_subsystems: self.n_fermions,
                actual_number_spin_subsystems: key.0.spins().len(),
                actual_number_boson_subsystems: key.0.bosons().len(),
                actual_number_fermion_subsystems: key.0.fermions().len(),
            });
        }
        if key.1.spins().len() != self.n_spins
            || key.1.bosons().len() != self.n_bosons
            || key.1.fermions().len() != self.n_fermions
        {
            return Err(StruqtureError::MismatchedNumberSubsystems {
                target_number_spin_subsystems: self.n_spins,
                target_number_boson_subsystems: self.n_bosons,
                target_number_fermion_subsystems: self.n_fermions,
                actual_number_spin_subsystems: key.1.spins().len(),
                actual_number_boson_subsystems: key.1.bosons().len(),
                actual_number_fermion_subsystems: key.1.fermions().len(),
            });
        }
        if value != CalculatorComplex::ZERO {
            Ok(self.internal_map.insert(key, value))
        } else {
            match self.internal_map.entry(key) {
                Entry::Occupied(val) => Ok(Some(val.shift_remove())),
                Entry::Vacant(_) => Ok(None),
            }
        }
    }
}
impl OperateOnMixedSystems<'_> for MixedLindbladNoiseOperator {
    // From trait
    fn current_number_spins(&self) -> Vec<usize> {
        let mut current_number_spins: Vec<usize> = (0..self.n_spins).map(|_| 0).collect();
        if !self.internal_map.is_empty() {
            for (key_left, key_right) in self.keys() {
                for (index, s) in key_left.spins().enumerate() {
                    let maxk = (s.current_number_spins()).max(s.current_number_spins());
                    if maxk > current_number_spins[index] {
                        current_number_spins[index] = maxk
                    }
                }
                for (index, s) in key_right.spins().enumerate() {
                    let maxk = (s.current_number_spins()).max(s.current_number_spins());
                    if maxk > current_number_spins[index] {
                        current_number_spins[index] = maxk
                    }
                }
            }
        }
        current_number_spins
    }

    // From trait
    fn current_number_bosonic_modes(&self) -> Vec<usize> {
        let mut number_bosons: Vec<usize> = (0..self.n_bosons).map(|_| 0).collect();
        if !self.internal_map.is_empty() {
            for (key_left, key_right) in self.keys() {
                for (index, b) in key_left.bosons().enumerate() {
                    let maxk = (b.current_number_modes()).max(b.current_number_modes());
                    if maxk > number_bosons[index] {
                        number_bosons[index] = maxk
                    }
                }
                for (index, b) in key_right.bosons().enumerate() {
                    let maxk = (b.current_number_modes()).max(b.current_number_modes());
                    if maxk > number_bosons[index] {
                        number_bosons[index] = maxk
                    }
                }
            }
        }
        number_bosons
    }

    // From trait
    fn current_number_fermionic_modes(&self) -> Vec<usize> {
        let mut number_fermions: Vec<usize> = (0..self.n_fermions).map(|_| 0).collect();
        if !self.internal_map.is_empty() {
            for (key_left, key_right) in self.keys() {
                for (index, f) in key_left.fermions().enumerate() {
                    let maxk = (f.current_number_modes()).max(f.current_number_modes());
                    if maxk > number_fermions[index] {
                        number_fermions[index] = maxk
                    }
                }
                for (index, f) in key_right.fermions().enumerate() {
                    let maxk = (f.current_number_modes()).max(f.current_number_modes());
                    if maxk > number_fermions[index] {
                        number_fermions[index] = maxk
                    }
                }
            }
        }
        number_fermions
    }
}

/// Implements the default function (Default trait) of MixedLindbladNoiseOperator (an empty MixedLindbladNoiseOperator).
///
impl Default for MixedLindbladNoiseOperator {
    fn default() -> Self {
        Self::new(0, 0, 0)
    }
}

/// Functions for the MixedLindbladNoiseOperator
///
impl MixedLindbladNoiseOperator {
    /// Creates a new MixedLindbladNoiseOperator.
    ///
    /// # Arguments:
    ///
    /// * `n_spins` - Number of spin sub-systems
    /// * `n_bosons` - Number of bosonic sub-systems
    /// * `n_fermions` - Number of fermionic sub-systems
    ///
    /// # Returns
    ///
    /// * `Self` - The new (empty) MixedLindbladNoiseOperator.
    pub fn new(n_spins: usize, n_bosons: usize, n_fermions: usize) -> Self {
        MixedLindbladNoiseOperator {
            internal_map: IndexMap::new(),
            n_spins,
            n_bosons,
            n_fermions,
        }
    }

    /// Creates a new MixedLindbladNoiseOperator with capacity.
    ///
    /// # Arguments
    ///
    /// * `n_spins` - The number of spin sub-systems.
    /// * `n_bosons` - The number of boson sub-systems.
    /// * `n_fermions` - The number of fermion sub-systems.
    /// * `capacity` - The pre-allocated capacity of the operator.
    ///
    /// # Returns
    ///
    /// * `Self` - The new (empty) MixedLindbladNoiseOperator.
    pub fn with_capacity(
        n_spins: usize,
        n_bosons: usize,
        n_fermions: usize,
        capacity: usize,
    ) -> Self {
        MixedLindbladNoiseOperator {
            internal_map: IndexMap::with_capacity(capacity),
            n_spins,
            n_bosons,
            n_fermions,
        }
    }

    /// Export to struqture_1 format.
    #[cfg(feature = "struqture_1_export")]
    pub fn to_struqture_1(
        &self,
    ) -> Result<struqture_1::mixed_systems::MixedLindbladNoiseSystem, StruqtureError> {
        let mut new_mixed_system = struqture_1::mixed_systems::MixedLindbladNoiseSystem::new(
            vec![None; self.n_spins],
            vec![None; self.n_bosons],
            vec![None; self.n_fermions],
        );
        for (key, val) in self.iter() {
            let one_key_left = key.0.to_struqture_1()?;
            let one_key_right = key.1.to_struqture_1()?;
            let _ = struqture_1::OperateOnDensityMatrix::set(
                &mut new_mixed_system,
                (one_key_left, one_key_right),
                val.clone(),
            );
        }
        Ok(new_mixed_system)
    }

    /// Import from struqture_1 format.
    #[cfg(feature = "struqture_1_import")]
    pub fn from_struqture_1(
        value: &struqture_1::mixed_systems::MixedLindbladNoiseSystem,
    ) -> Result<Self, StruqtureError> {
        let mut new_operator = Self::new(
            struqture_1::mixed_systems::OperateOnMixedSystems::current_number_spins(value).len(),
            struqture_1::mixed_systems::OperateOnMixedSystems::current_number_bosonic_modes(value)
                .len(),
            struqture_1::mixed_systems::OperateOnMixedSystems::current_number_fermionic_modes(
                value,
            )
            .len(),
        );
        for (key, val) in struqture_1::OperateOnDensityMatrix::iter(value) {
            let self_key_left = MixedDecoherenceProduct::from_struqture_1(&key.0)?;
            let self_key_right = MixedDecoherenceProduct::from_struqture_1(&key.1)?;
            let _ = new_operator.set((self_key_left, self_key_right), val.clone());
        }
        Ok(new_operator)
    }
}

/// Implements the negative sign function of MixedLindbladNoiseOperator.
///
impl ops::Neg for MixedLindbladNoiseOperator {
    type Output = MixedLindbladNoiseOperator;
    /// Implement minus sign for MixedLindbladNoiseOperator.
    ///
    /// # Returns
    ///
    /// * `Self` - The MixedLindbladNoiseOperator * -1.
    fn neg(self) -> Self {
        let mut internal = IndexMap::with_capacity(self.len());
        let n_spins = self.n_spins;
        let n_bosons = self.n_bosons;
        let n_fermions = self.n_fermions;
        for (key, val) in self {
            internal.insert(key.clone(), val.neg());
        }
        MixedLindbladNoiseOperator {
            internal_map: internal,
            n_spins,
            n_bosons,
            n_fermions,
        }
    }
}

/// Implements the plus function of MixedLindbladNoiseOperator by MixedLindbladNoiseOperator.
///
impl<T, V> ops::Add<T> for MixedLindbladNoiseOperator
where
    T: IntoIterator<Item = ((MixedDecoherenceProduct, MixedDecoherenceProduct), V)>,
    V: Into<CalculatorComplex>,
{
    type Output = Self;
    /// Implements `+` (add) for two MixedLindbladNoiseOperators.
    ///
    /// # Arguments
    ///
    /// * `other` - The MixedLindbladNoiseOperator to be added.
    ///
    /// # Returns
    ///
    /// * `Self` - The two MixedLindbladNoiseOperators added together.
    ///
    /// # Panics
    ///
    /// * Internal error in add_operator_product.
    fn add(mut self, other: T) -> Self {
        for (key, value) in other.into_iter() {
            self.add_operator_product(key.clone(), Into::<CalculatorComplex>::into(value))
                .expect("Internal bug in add_operator_product");
        }
        self
    }
}

/// Implements the minus function of MixedLindbladNoiseOperator by MixedLindbladNoiseOperator.
///
impl<T, V> ops::Sub<T> for MixedLindbladNoiseOperator
where
    T: IntoIterator<Item = ((MixedDecoherenceProduct, MixedDecoherenceProduct), V)>,
    V: Into<CalculatorComplex>,
{
    type Output = Self;
    /// Implements `-` (subtract) for two MixedLindbladNoiseOperators.
    ///
    /// # Arguments
    ///
    /// * `other` - The MixedLindbladNoiseOperator to be subtracted.
    ///
    /// # Returns
    ///
    /// * `Self` - The two MixedLindbladNoiseOperators subtracted.
    ///
    /// # Panics
    ///
    /// * Internal error in add_operator_product.
    fn sub(mut self, other: T) -> Self {
        for (key, value) in other.into_iter() {
            self.add_operator_product(key.clone(), Into::<CalculatorComplex>::into(value) * -1.0)
                .expect("Internal bug in add_operator_product");
        }
        self
    }
}

/// Implements the multiplication function of MixedLindbladNoiseOperator by CalculatorComplex/CalculatorFloat.
///
impl<T> ops::Mul<T> for MixedLindbladNoiseOperator
where
    T: Into<CalculatorComplex>,
{
    type Output = Self;
    /// Implement `*` for MixedLindbladNoiseOperator and CalculatorComplex/CalculatorFloat.
    ///
    /// # Arguments
    ///
    /// * `other` - The CalculatorComplex or CalculatorFloat by which to multiply.
    ///
    /// # Returns
    ///
    /// * `Self` - The MixedLindbladNoiseOperator multiplied by the CalculatorComplex/CalculatorFloat.
    fn mul(self, other: T) -> Self {
        let other_cc = Into::<CalculatorComplex>::into(other);
        let mut internal = IndexMap::with_capacity(self.len());
        let n_spins = self.n_spins;
        let n_bosons = self.n_bosons;
        let n_fermions = self.n_fermions;
        for (key, val) in self {
            internal.insert(key, val * other_cc.clone());
        }
        MixedLindbladNoiseOperator {
            internal_map: internal,
            n_spins,
            n_bosons,
            n_fermions,
        }
    }
}

/// Implements the into_iter function (IntoIterator trait) of MixedLindbladNoiseOperator.
///
impl IntoIterator for MixedLindbladNoiseOperator {
    type Item = (
        (MixedDecoherenceProduct, MixedDecoherenceProduct),
        CalculatorComplex,
    );
    type IntoIter = indexmap::map::IntoIter<
        (MixedDecoherenceProduct, MixedDecoherenceProduct),
        CalculatorComplex,
    >;
    /// Returns the MixedLindbladNoiseOperator in Iterator form.
    ///
    /// # Returns
    ///
    /// * `Self::IntoIter` - The MixedLindbladNoiseOperator in Iterator form.
    fn into_iter(self) -> Self::IntoIter {
        self.internal_map.into_iter()
    }
}

/// Implements the into_iter function (IntoIterator trait) of reference MixedLindbladNoiseOperator.
///
impl<'a> IntoIterator for &'a MixedLindbladNoiseOperator {
    type Item = (
        &'a (MixedDecoherenceProduct, MixedDecoherenceProduct),
        &'a CalculatorComplex,
    );
    type IntoIter = Iter<'a, (MixedDecoherenceProduct, MixedDecoherenceProduct), CalculatorComplex>;

    /// Returns the reference MixedLindbladNoiseOperator in Iterator form.
    ///
    /// # Returns
    ///
    /// * `Self::IntoIter` - The reference MixedLindbladNoiseOperator in Iterator form.
    fn into_iter(self) -> Self::IntoIter {
        self.internal_map.iter()
    }
}

/// Implements the from_iter function (FromIterator trait) of MixedLindbladNoiseOperator.
///
impl
    FromIterator<(
        (MixedDecoherenceProduct, MixedDecoherenceProduct),
        CalculatorComplex,
    )> for MixedLindbladNoiseOperator
{
    /// Returns the object in MixedLindbladNoiseOperator form, from an Iterator form of the object.
    ///
    /// # Arguments
    ///
    /// * `iter` - The iterator containing the information from which to create the MixedLindbladNoiseOperator.
    ///
    /// # Returns
    ///
    /// * `Self::IntoIter` - The iterator in MixedLindbladNoiseOperator form.
    ///
    /// # Panics
    ///
    /// * Internal error in set.
    /// * Internal error in add_operator_product.
    fn from_iter<
        I: IntoIterator<
            Item = (
                (MixedDecoherenceProduct, MixedDecoherenceProduct),
                CalculatorComplex,
            ),
        >,
    >(
        iter: I,
    ) -> Self {
        let mut iterator = iter.into_iter();
        match iterator.next() {
            Some(first_element) => {
                let spins = first_element.0 .0.spins().len();
                let bosons = first_element.0 .0.bosons().len();
                let fermions = first_element.0 .0.fermions().len();
                let mut slno = MixedLindbladNoiseOperator::new(spins, bosons, fermions);
                slno.set(first_element.0, first_element.1)
                    .expect("Internal error in set");
                for (pair, cc) in iterator {
                    slno.add_operator_product(pair, cc)
                        .expect("Internal error in add_operator_product");
                }
                slno
            }
            None => MixedLindbladNoiseOperator::new(0, 0, 0),
        }
    }
}

/// Implements the extend function (Extend trait) of MixedLindbladNoiseOperator.
///
impl
    Extend<(
        (MixedDecoherenceProduct, MixedDecoherenceProduct),
        CalculatorComplex,
    )> for MixedLindbladNoiseOperator
{
    /// Extends the MixedLindbladNoiseOperator by the specified operations (in Iterator form).
    ///
    /// # Arguments
    ///
    /// * `iter` - The iterator containing the operations by which to extend the MixedLindbladNoiseOperator.
    ///
    /// # Panics
    ///
    /// * Internal error in add_operator_product.
    fn extend<
        I: IntoIterator<
            Item = (
                (MixedDecoherenceProduct, MixedDecoherenceProduct),
                CalculatorComplex,
            ),
        >,
    >(
        &mut self,
        iter: I,
    ) {
        for (pair, cc) in iter {
            self.add_operator_product(pair, cc)
                .expect("Internal error in add_operator_product");
        }
    }
}

/// Implements the format function (Display trait) of MixedLindbladNoiseOperator.
///
impl fmt::Display for MixedLindbladNoiseOperator {
    /// Formats the MixedLindbladNoiseOperator using the given formatter.
    ///
    /// # Arguments
    ///
    /// * `f` - The formatter to use.
    ///
    /// # Returns
    ///
    /// * `std::fmt::Result` - The formatted MixedLindbladNoiseOperator.
    fn fmt(&self, f: &mut std::fmt::Formatter<'_>) -> std::fmt::Result {
        let mut output = "MixedLindbladNoiseOperator{\n".to_string();
        for (key, val) in self.iter() {
            writeln!(output, "({}, {}): {},", key.0, key.1, val)?;
        }
        output.push('}');

        write!(f, "{output}")
    }
}

#[cfg(test)]
mod test {
    use super::*;
    use crate::bosons::BosonProduct;
    use crate::fermions::FermionProduct;
    use crate::spins::DecoherenceProduct;
    use crate::STRUQTURE_VERSION;
    use serde_test::{assert_tokens, Configure, Token};
    use std::str::FromStr;

    // Test the Clone and PartialEq traits of MixedLindbladNoiseOperator
    #[test]
    fn so_from_sos() {
        let spins = DecoherenceProduct::from_str("0X").unwrap();
        let creators = &[0];
        let annihilators = &[3];
        let bosons = BosonProduct::new(creators.to_vec(), annihilators.to_vec()).unwrap();
        let fermions = FermionProduct::new(creators.to_vec(), annihilators.to_vec()).unwrap();
        let pp = MixedDecoherenceProduct::new([spins], [bosons], [fermions]).unwrap();

        let sos = MixedLindbladNoiseOperatorSerialize {
            items: vec![(pp.clone(), pp.clone(), 0.5.into(), 0.0.into())],
            n_spins: 1,
            n_bosons: 1,
            n_fermions: 1,
            serialisation_meta: crate::StruqtureSerialisationMeta {
                type_name: "MixedLindbladNoiseOperator".to_string(),
                min_version: (2, 0, 0),
                version: STRUQTURE_VERSION.to_string(),
            },
        };
        let mut so = MixedLindbladNoiseOperator::new(1, 1, 1);
        so.set((pp.clone(), pp), CalculatorComplex::from(0.5))
            .unwrap();

        assert_eq!(
            MixedLindbladNoiseOperator::try_from(sos.clone()).unwrap(),
            so
        );
        assert_eq!(MixedLindbladNoiseOperatorSerialize::from(so), sos);
    }
    // Test the Clone and PartialEq traits of MixedLindbladNoiseOperator
    #[test]
    fn clone_partial_eq() {
        let spins = DecoherenceProduct::from_str("0X").unwrap();
        let creators = &[0];
        let annihilators = &[3];
        let bosons = BosonProduct::new(creators.to_vec(), annihilators.to_vec()).unwrap();
        let fermions = FermionProduct::new(creators.to_vec(), annihilators.to_vec()).unwrap();
        let pp = MixedDecoherenceProduct::new([spins], [bosons], [fermions]).unwrap();
        let sos = MixedLindbladNoiseOperatorSerialize {
            items: vec![(pp.clone(), pp, 0.5.into(), 0.0.into())],
            n_spins: 1,
            n_bosons: 1,
            n_fermions: 1,
            serialisation_meta: crate::StruqtureSerialisationMeta {
                type_name: "MixedLindbladNoiseOperator".to_string(),
                min_version: (2, 0, 0),
                version: "2.0.0".to_string(),
            },
        };

        // Test Clone trait
        assert_eq!(sos.clone(), sos);

        // Test PartialEq trait
        let spins = DecoherenceProduct::from_str("0X").unwrap();
        let creators = &[0];
        let annihilators = &[3];
        let bosons = BosonProduct::new(creators.to_vec(), annihilators.to_vec()).unwrap();
        let fermions = FermionProduct::new(creators.to_vec(), annihilators.to_vec()).unwrap();
        let pp_1 = MixedDecoherenceProduct::new([spins], [bosons], [fermions]).unwrap();
        let sos_1 = MixedLindbladNoiseOperatorSerialize {
            items: vec![(pp_1.clone(), pp_1, 0.5.into(), 0.0.into())],
            n_spins: 1,
            n_bosons: 1,
            n_fermions: 1,
            serialisation_meta: crate::StruqtureSerialisationMeta {
                type_name: "MixedLindbladNoiseOperator".to_string(),
                min_version: (2, 0, 0),
                version: "2.0.0".to_string(),
            },
        };
        let spins = DecoherenceProduct::from_str("0X").unwrap();
        let creators = &[0];
        let annihilators = &[4];
        let bosons = BosonProduct::new(creators.to_vec(), annihilators.to_vec()).unwrap();
        let fermions = FermionProduct::new(creators.to_vec(), annihilators.to_vec()).unwrap();
        let pp_2 = MixedDecoherenceProduct::new([spins], [bosons], [fermions]).unwrap();
        let sos_2 = MixedLindbladNoiseOperatorSerialize {
            items: vec![(pp_2.clone(), pp_2, 0.5.into(), 0.0.into())],
            n_spins: 1,
            n_bosons: 1,
            n_fermions: 1,
            serialisation_meta: crate::StruqtureSerialisationMeta {
                type_name: "MixedLindbladNoiseOperator".to_string(),
                min_version: (2, 0, 0),
                version: "2.0.0".to_string(),
            },
        };
        assert!(sos_1 == sos);
        assert!(sos == sos_1);
        assert!(sos_2 != sos);
        assert!(sos != sos_2);
    }

    // Test the Debug trait of MixedLindbladNoiseOperator
    #[test]
    fn debug() {
        let spins = DecoherenceProduct::from_str("0X").unwrap();
        let creators = &[0];
        let annihilators = &[3];
        let bosons = BosonProduct::new(creators.to_vec(), annihilators.to_vec()).unwrap();
        let fermions = FermionProduct::new(creators.to_vec(), annihilators.to_vec()).unwrap();
        let pp = MixedDecoherenceProduct::new([spins], [bosons], [fermions]).unwrap();
        let sos = MixedLindbladNoiseOperatorSerialize {
            items: vec![(pp.clone(), pp, 0.5.into(), 0.0.into())],
            n_spins: 1,
            n_bosons: 1,
            n_fermions: 1,
            serialisation_meta: crate::StruqtureSerialisationMeta {
                type_name: "MixedLindbladNoiseOperator".to_string(),
                min_version: (2, 0, 0),
                version: "2.0.0".to_string(),
            },
        };

        assert_eq!(
<<<<<<< HEAD
            format!("{:?}", sos),
=======
            format!("{sos:?}"),
>>>>>>> 96e1278e
            "MixedLindbladNoiseOperatorSerialize { items: [(MixedDecoherenceProduct { spins: [DecoherenceProduct { items: [(0, X)] }], bosons: [BosonProduct { creators: [0], annihilators: [3] }], fermions: [FermionProduct { creators: [0], annihilators: [3] }] }, MixedDecoherenceProduct { spins: [DecoherenceProduct { items: [(0, X)] }], bosons: [BosonProduct { creators: [0], annihilators: [3] }], fermions: [FermionProduct { creators: [0], annihilators: [3] }] }, Float(0.5), Float(0.0))], n_spins: 1, n_bosons: 1, n_fermions: 1, serialisation_meta: StruqtureSerialisationMeta { type_name: \"MixedLindbladNoiseOperator\", min_version: (2, 0, 0), version: \"2.0.0\" } }"
        );
    }

    /// Test MixedLindbladNoiseOperator Serialization and Deserialization traits (readable)
    #[test]
    fn serde_readable() {
        let spins = DecoherenceProduct::from_str("0X").unwrap();
        let creators = &[0];
        let annihilators = &[3];
        let bosons = BosonProduct::new(creators.to_vec(), annihilators.to_vec()).unwrap();
        let fermions = FermionProduct::new(creators.to_vec(), annihilators.to_vec()).unwrap();
        let pp = MixedDecoherenceProduct::new([spins], [bosons], [fermions]).unwrap();
        let sos = MixedLindbladNoiseOperatorSerialize {
            items: vec![(pp.clone(), pp, 0.5.into(), 0.0.into())],
            n_spins: 1,
            n_bosons: 1,
            n_fermions: 1,
            serialisation_meta: crate::StruqtureSerialisationMeta {
                type_name: "MixedLindbladNoiseOperator".to_string(),
                min_version: (2, 0, 0),
                version: "2.0.0".to_string(),
            },
        };

        assert_tokens(
            &sos.readable(),
            &[
                Token::Struct {
                    name: "MixedLindbladNoiseOperatorSerialize",
                    len: 5,
                },
                Token::Str("items"),
                Token::Seq { len: Some(1) },
                Token::Tuple { len: 4 },
                Token::Str("S0X:Bc0a3:Fc0a3:"),
                Token::Str("S0X:Bc0a3:Fc0a3:"),
                Token::F64(0.5),
                Token::F64(0.0),
                Token::TupleEnd,
                Token::SeqEnd,
                Token::Str("n_spins"),
                Token::U64(1),
                Token::Str("n_bosons"),
                Token::U64(1),
                Token::Str("n_fermions"),
                Token::U64(1),
                Token::Str("serialisation_meta"),
                Token::Struct {
                    name: "StruqtureSerialisationMeta",
                    len: 3,
                },
                Token::Str("type_name"),
                Token::Str("MixedLindbladNoiseOperator"),
                Token::Str("min_version"),
                Token::Tuple { len: 3 },
                Token::U64(2),
                Token::U64(0),
                Token::U64(0),
                Token::TupleEnd,
                Token::Str("version"),
                Token::Str("2.0.0"),
                Token::StructEnd,
                Token::StructEnd,
            ],
        );
    }

    /// Test MixedLindbladNoiseOperator Serialization and Deserialization traits (compact)
    #[test]
    fn serde_compact() {
        let spins = DecoherenceProduct::from_str("0X").unwrap();
        let creators = &[0];
        let annihilators = &[3];
        let bosons = BosonProduct::new(creators.to_vec(), annihilators.to_vec()).unwrap();
        let fermions = FermionProduct::new(creators.to_vec(), annihilators.to_vec()).unwrap();
        let pp = MixedDecoherenceProduct::new([spins], [bosons], [fermions]).unwrap();
        let sos = MixedLindbladNoiseOperatorSerialize {
            items: vec![(pp.clone(), pp, 0.5.into(), 0.0.into())],
            n_spins: 1,
            n_bosons: 1,
            n_fermions: 1,
            serialisation_meta: crate::StruqtureSerialisationMeta {
                type_name: "MixedLindbladNoiseOperator".to_string(),
                min_version: (2, 0, 0),
                version: "2.0.0".to_string(),
            },
        };

        assert_tokens(
            &sos.compact(),
            &[
                Token::Struct {
                    name: "MixedLindbladNoiseOperatorSerialize",
                    len: 5,
                },
                Token::Str("items"),
                Token::Seq { len: Some(1) },
                Token::Tuple { len: 4 },
                Token::Tuple { len: 3 },
                Token::Seq { len: Some(1) },
                Token::Seq { len: Some(1) },
                Token::Tuple { len: 2 },
                Token::U64(0),
                Token::UnitVariant {
                    name: "SingleDecoherenceOperator",
                    variant: "X",
                },
                Token::TupleEnd,
                Token::SeqEnd,
                Token::SeqEnd,
                Token::Seq { len: Some(1) },
                Token::Tuple { len: 2 },
                Token::Seq { len: Some(1) },
                Token::U64(0),
                Token::SeqEnd,
                Token::Seq { len: Some(1) },
                Token::U64(3),
                Token::SeqEnd,
                Token::TupleEnd,
                Token::SeqEnd,
                Token::Seq { len: Some(1) },
                Token::Tuple { len: 2 },
                Token::Seq { len: Some(1) },
                Token::U64(0),
                Token::SeqEnd,
                Token::Seq { len: Some(1) },
                Token::U64(3),
                Token::SeqEnd,
                Token::TupleEnd,
                Token::SeqEnd,
                Token::TupleEnd,
                Token::Tuple { len: 3 },
                Token::Seq { len: Some(1) },
                Token::Seq { len: Some(1) },
                Token::Tuple { len: 2 },
                Token::U64(0),
                Token::UnitVariant {
                    name: "SingleDecoherenceOperator",
                    variant: "X",
                },
                Token::TupleEnd,
                Token::SeqEnd,
                Token::SeqEnd,
                Token::Seq { len: Some(1) },
                Token::Tuple { len: 2 },
                Token::Seq { len: Some(1) },
                Token::U64(0),
                Token::SeqEnd,
                Token::Seq { len: Some(1) },
                Token::U64(3),
                Token::SeqEnd,
                Token::TupleEnd,
                Token::SeqEnd,
                Token::Seq { len: Some(1) },
                Token::Tuple { len: 2 },
                Token::Seq { len: Some(1) },
                Token::U64(0),
                Token::SeqEnd,
                Token::Seq { len: Some(1) },
                Token::U64(3),
                Token::SeqEnd,
                Token::TupleEnd,
                Token::SeqEnd,
                Token::TupleEnd,
                Token::NewtypeVariant {
                    name: "CalculatorFloat",
                    variant: "Float",
                },
                Token::F64(0.5),
                Token::NewtypeVariant {
                    name: "CalculatorFloat",
                    variant: "Float",
                },
                Token::F64(0.0),
                Token::TupleEnd,
                Token::SeqEnd,
                Token::Str("n_spins"),
                Token::U64(1),
                Token::Str("n_bosons"),
                Token::U64(1),
                Token::Str("n_fermions"),
                Token::U64(1),
                Token::Str("serialisation_meta"),
                Token::Struct {
                    name: "StruqtureSerialisationMeta",
                    len: 3,
                },
                Token::Str("type_name"),
                Token::Str("MixedLindbladNoiseOperator"),
                Token::Str("min_version"),
                Token::Tuple { len: 3 },
                Token::U64(2),
                Token::U64(0),
                Token::U64(0),
                Token::TupleEnd,
                Token::Str("version"),
                Token::Str("2.0.0"),
                Token::StructEnd,
                Token::StructEnd,
            ],
        );
    }
}<|MERGE_RESOLUTION|>--- conflicted
+++ resolved
@@ -801,11 +801,7 @@
         };
 
         assert_eq!(
-<<<<<<< HEAD
-            format!("{:?}", sos),
-=======
             format!("{sos:?}"),
->>>>>>> 96e1278e
             "MixedLindbladNoiseOperatorSerialize { items: [(MixedDecoherenceProduct { spins: [DecoherenceProduct { items: [(0, X)] }], bosons: [BosonProduct { creators: [0], annihilators: [3] }], fermions: [FermionProduct { creators: [0], annihilators: [3] }] }, MixedDecoherenceProduct { spins: [DecoherenceProduct { items: [(0, X)] }], bosons: [BosonProduct { creators: [0], annihilators: [3] }], fermions: [FermionProduct { creators: [0], annihilators: [3] }] }, Float(0.5), Float(0.0))], n_spins: 1, n_bosons: 1, n_fermions: 1, serialisation_meta: StruqtureSerialisationMeta { type_name: \"MixedLindbladNoiseOperator\", min_version: (2, 0, 0), version: \"2.0.0\" } }"
         );
     }
