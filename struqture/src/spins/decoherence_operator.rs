// Copyright © 2021-2023 HQS Quantum Simulations GmbH. All Rights Reserved.
//
// Licensed under the Apache License, Version 2.0 (the "License"); you may not use this file except
// in compliance with the License. You may obtain a copy of the License at
//
//     http://www.apache.org/licenses/LICENSE-2.0
//
// Unless required by applicable law or agreed to in writing, software distributed under the
// License is distributed on an "AS IS" BASIS, WITHOUT WARRANTIES OR CONDITIONS OF ANY KIND, either
// express or implied. See the License for the specific language governing permissions and
// limitations under the License.

use super::{OperateOnSpins, QubitOperator};
use crate::fermions::FermionOperator;
use crate::mappings::JordanWignerSpinToFermion;
use crate::spins::DecoherenceProduct;
use crate::{OperateOnDensityMatrix, OperateOnState, SpinIndex, StruqtureError, SymmetricIndex};
use qoqo_calculator::{CalculatorComplex, CalculatorFloat};
use serde::{Deserialize, Serialize};
use std::fmt::{self, Write};
use std::iter::{FromIterator, IntoIterator};
use std::ops;

use indexmap::map::{Entry, Iter};
use indexmap::IndexMap;

/// DecoherenceOperators are combinations of DecoherenceProducts with specific CalculatorComplex coefficients.
///
/// This is a representation of sums of pauli products with weightings, in order to build a full hamiltonian.
///
/// # Example
///
/// ```
/// use struqture::prelude::*;
/// use qoqo_calculator::CalculatorComplex;
/// use struqture::spins::{DecoherenceProduct, DecoherenceOperator};
///
/// let mut so = DecoherenceOperator::new();
///
/// // Representing the hamiltonian $ 1/2 \sigma_0^{x} \sigma_1^{x} + 1/5 \sigma_0^{z} $
/// let pp_01 = DecoherenceProduct::new().x(0).x(1);
/// let pp_0 = DecoherenceProduct::new().z(0);
/// so.add_operator_product(pp_01.clone(), CalculatorComplex::from(0.5)).unwrap();
/// so.add_operator_product(pp_0.clone(), CalculatorComplex::from(0.2)).unwrap();
///
/// // Access what you set:
/// assert_eq!(so.get(&pp_01), &CalculatorComplex::from(0.5));
/// assert_eq!(so.get(&pp_0), &CalculatorComplex::from(0.2));
/// ```
///
#[derive(Debug, Clone, PartialEq, Deserialize, Serialize)]
#[serde(try_from = "DecoherenceOperatorSerialize")]
#[serde(into = "DecoherenceOperatorSerialize")]

pub struct DecoherenceOperator {
    /// The internal HashMap of DecoherenceProducts and coefficients (CalculatorComplex)
    internal_map: IndexMap<DecoherenceProduct, CalculatorComplex>,
}

impl crate::SerializationSupport for DecoherenceOperator {
    fn struqture_type() -> crate::StruqtureType {
        crate::StruqtureType::DecoherenceOperator
    }
}
#[cfg(feature = "json_schema")]
impl schemars::JsonSchema for DecoherenceOperator {
    fn schema_name() -> String {
        "DecoherenceOperator".to_string()
    }

    fn json_schema(gen: &mut schemars::gen::SchemaGenerator) -> schemars::schema::Schema {
        <DecoherenceOperatorSerialize>::json_schema(gen)
    }
}

#[derive(Debug, Clone, PartialEq, Deserialize, Serialize)]
#[cfg_attr(feature = "json_schema", derive(schemars::JsonSchema))]
#[cfg_attr(feature = "json_schema", schemars(deny_unknown_fields))]
struct DecoherenceOperatorSerialize {
    /// The internal map representing the noise terms
    items: Vec<(DecoherenceProduct, CalculatorFloat, CalculatorFloat)>,
    serialisation_meta: crate::StruqtureSerialisationMeta,
}

impl TryFrom<DecoherenceOperatorSerialize> for DecoherenceOperator {
    type Error = StruqtureError;
    fn try_from(value: DecoherenceOperatorSerialize) -> Result<Self, Self::Error> {
        let target_serialisation_meta =
            <Self as crate::SerializationSupport>::target_serialisation_meta();
        crate::check_can_be_deserialised(&target_serialisation_meta, &value.serialisation_meta)?;

        let new_noise_op: DecoherenceOperator = value
            .items
            .into_iter()
            .map(|(key, real, imag)| (key, CalculatorComplex { re: real, im: imag }))
            .collect();
        Ok(new_noise_op)
    }
}

impl From<DecoherenceOperator> for DecoherenceOperatorSerialize {
    fn from(value: DecoherenceOperator) -> Self {
        let serialisation_meta = crate::SerializationSupport::struqture_serialisation_meta(&value);

        let new_noise_op: Vec<(DecoherenceProduct, CalculatorFloat, CalculatorFloat)> = value
            .into_iter()
            .map(|(key, val)| (key, val.re, val.im))
            .collect();
        Self {
            items: new_noise_op,
            serialisation_meta,
        }
    }
}

impl<'a> OperateOnDensityMatrix<'a> for DecoherenceOperator {
    type Value = CalculatorComplex;
    type Index = DecoherenceProduct;

    // From trait
    fn get(&self, key: &Self::Index) -> &Self::Value {
        match self.internal_map.get(key) {
            Some(value) => value,
            None => &CalculatorComplex::ZERO,
        }
    }

    // From trait
    fn iter(&'a self) -> impl ExactSizeIterator<Item = (&'a Self::Index, &'a Self::Value)> {
        self.internal_map.iter()
    }

    // From trait
    fn keys(&'a self) -> impl ExactSizeIterator<Item = &'a Self::Index> {
        self.internal_map.keys()
    }

    // From trait
    fn values(&'a self) -> impl ExactSizeIterator<Item = &'a Self::Value> {
        self.internal_map.values()
    }

    // From trait
    fn remove(&mut self, key: &Self::Index) -> Option<Self::Value> {
        self.internal_map.shift_remove(key)
    }

    // From trait
    fn empty_clone(&self, capacity: Option<usize>) -> Self {
        match capacity {
            Some(cap) => Self::with_capacity(cap),
            None => Self::new(),
        }
    }

    /// Overwrites an existing entry or sets a new entry in the DecoherenceOperator with the given (DecoherenceProduct key, CalculatorComplex value) pair.
    ///
    /// # Arguments
    ///
    /// * `key` - The DecoherenceProduct key to set in the DecoherenceOperator.
    /// * `value` - The corresponding CalculatorComplex value to set for the key in the DecoherenceOperator.
    ///
    /// # Returns
    ///
    /// * `Ok(Some(CalculatorComplex))` - The key existed, this is the value it had before it was set with the value input.
    /// * `Ok(None)` - The key did not exist, it has been set with its corresponding value.
    /// * `Err(StruqtureError::NumberSpinsExceeded)` - Index of DecoherenceProduct exceeds that of the DecoherenceOperator.
    fn set(
        &mut self,
        key: Self::Index,
        value: Self::Value,
    ) -> Result<Option<Self::Value>, StruqtureError> {
        if value != CalculatorComplex::ZERO {
            Ok(self.internal_map.insert(key, value))
        } else {
            match self.internal_map.entry(key) {
                Entry::Occupied(val) => Ok(Some(val.shift_remove())),
                Entry::Vacant(_) => Ok(None),
            }
        }
    }
}

impl<'a> OperateOnState<'a> for DecoherenceOperator {
    // From trait
    fn hermitian_conjugate(&self) -> Self {
        let mut new_operator = Self::with_capacity(self.len());
        for (product, value) in self.iter() {
            let (new_product, prefactor) = product.hermitian_conjugate();
            new_operator
                .add_operator_product(new_product, value.conj() * prefactor)
                .expect("Internal bug in add_operator_product");
        }
        new_operator
    }
}

impl<'a> OperateOnSpins<'a> for DecoherenceOperator {
    /// Gets the maximum index of the DecoherenceOperator.
    ///
    /// # Returns
    ///
    /// * `usize` - The number of spins in the DecoherenceOperator.
    fn current_number_spins(&self) -> usize {
        let mut max_mode: usize = 0;
        if !self.internal_map.is_empty() {
            for key in self.internal_map.keys() {
                if key.current_number_spins() > max_mode {
                    max_mode = key.current_number_spins()
                }
            }
        }
        max_mode
    }
}

// The following traits are intentionally not implemented:
// impl<'a> ToSparseMatrixOperator<'a> for DecoherenceOperator {}
// impl<'a> ToSparseMatrixSuperOperator<'a> for DecoherenceOperator {

/// Implements the default function (Default trait) of DecoherenceOperator (an empty DecoherenceOperator).
///
impl Default for DecoherenceOperator {
    fn default() -> Self {
        Self::new()
    }
}

/// Functions for the DecoherenceOperator
///
impl DecoherenceOperator {
    /// Creates a new DecoherenceOperator.
    ///
    /// # Returns
    ///
    /// * `Self` - The new (empty) DecoherenceOperator.
    pub fn new() -> Self {
        DecoherenceOperator {
            internal_map: IndexMap::new(),
        }
    }

    /// Creates a new DecoherenceOperator with pre-allocated capacity.
    ///
    /// # Arguments
    ///
    /// * `capacity` - The pre-allocated capacity of the operator.
    ///
    /// # Returns
    ///
    /// * `Self` - The new (empty) DecoherenceOperator.
    pub fn with_capacity(capacity: usize) -> Self {
        DecoherenceOperator {
            internal_map: IndexMap::with_capacity(capacity),
        }
    }

    /// Export to struqture_1 format.
    #[cfg(feature = "struqture_1_export")]
    pub fn to_struqture_1(
        &self,
    ) -> Result<struqture_1::spins::DecoherenceOperator, StruqtureError> {
        let mut new_qubit_system = struqture_1::spins::DecoherenceOperator::new();
        for (key, val) in self.iter() {
            let one_key = key.to_struqture_1()?;
            let _ = struqture_1::OperateOnDensityMatrix::set(
                &mut new_qubit_system,
                one_key,
                val.clone(),
            );
        }
        Ok(new_qubit_system)
    }

    /// Export to struqture_1 format.
    #[cfg(feature = "struqture_1_import")]
    pub fn from_struqture_1(
        value: &struqture_1::spins::DecoherenceOperator,
    ) -> Result<Self, StruqtureError> {
        let mut new_qubit_operator = Self::new();
        for (key, val) in struqture_1::OperateOnDensityMatrix::iter(value) {
            let self_key = DecoherenceProduct::from_struqture_1(key)?;
            let _ = new_qubit_operator.set(self_key, val.clone());
        }
        Ok(new_qubit_operator)
    }
}

/// Implements the negative sign function of DecoherenceOperator.
///
impl ops::Neg for DecoherenceOperator {
    type Output = DecoherenceOperator;
    /// Implement minus sign for DecoherenceOperator.
    ///
    /// # Returns
    ///
    /// * `Self` - The DecoherenceOperator * -1.
    fn neg(self) -> Self {
        let mut internal = IndexMap::with_capacity(self.len());
        for (key, val) in self {
            internal.insert(key.clone(), val.neg());
        }
        DecoherenceOperator {
            internal_map: internal,
        }
    }
}

/// Implements the plus function of DecoherenceOperator by DecoherenceOperator.
///
impl<T, V> ops::Add<T> for DecoherenceOperator
where
    T: IntoIterator<Item = (DecoherenceProduct, V)>,
    V: Into<CalculatorComplex>,
{
    type Output = Self;
    /// Implements `+` (add) for two DecoherenceOperators.
    ///
    /// # Arguments
    ///
    /// * `other` - The DecoherenceOperator to be added.
    ///
    /// # Returns
    ///
    /// * `Self` - The two DecoherenceOperators added together.
    fn add(mut self, other: T) -> Self {
        for (key, value) in other.into_iter() {
            self.add_operator_product(key.clone(), Into::<CalculatorComplex>::into(value))
                .expect("Internal bug in add_operator_product");
        }
        self
    }
}

/// Implements the minus function of DecoherenceOperator by DecoherenceOperator.
///
impl<T, V> ops::Sub<T> for DecoherenceOperator
where
    T: IntoIterator<Item = (DecoherenceProduct, V)>,
    V: Into<CalculatorComplex>,
{
    type Output = Self;
    /// Implements `-` (subtract) for two DecoherenceOperators.
    ///
    /// # Arguments
    ///
    /// * `other` - The DecoherenceOperator to be subtracted.
    ///
    /// # Returns
    ///
    /// * `Self` - The two DecoherenceOperators subtracted.
    fn sub(mut self, other: T) -> Self {
        for (key, value) in other.into_iter() {
            self.add_operator_product(key.clone(), Into::<CalculatorComplex>::into(value) * -1.0)
                .expect("Internal bug in add_operator_product");
        }
        self
    }
}

/// Implements the multiplication function of DecoherenceOperator by CalculatorComplex/CalculatorFloat.
///
impl<T> ops::Mul<T> for DecoherenceOperator
where
    T: Into<CalculatorComplex>,
{
    type Output = Self;
    /// Implement `*` for DecoherenceOperator and CalculatorComplex/CalculatorFloat.
    ///
    /// # Arguments
    ///
    /// * `other` - The CalculatorComplex or CalculatorFloat by which to multiply.
    ///
    /// # Returns
    ///
    /// * `Self` - The DecoherenceOperator multiplied by the CalculatorComplex/CalculatorFloat.
    fn mul(self, other: T) -> Self {
        let other_cc = Into::<CalculatorComplex>::into(other);
        let mut internal = IndexMap::with_capacity(self.len());
        for (key, val) in self {
            internal.insert(key, val * other_cc.clone());
        }
        DecoherenceOperator {
            internal_map: internal,
        }
    }
}

/// Implements the multiplication function of DecoherenceOperator by DecoherenceOperator.
///
impl ops::Mul<DecoherenceOperator> for DecoherenceOperator {
    type Output = Self;
    /// Implement `*` for DecoherenceOperator and DecoherenceOperator.
    ///
    /// # Arguments
    ///
    /// * `other` - The DecoherenceOperator to multiply by.
    ///
    /// # Returns
    ///
    /// * `Self` - The two DecoherenceOperators multiplied.
    fn mul(self, other: DecoherenceOperator) -> Self {
        let mut qubit_op = DecoherenceOperator::with_capacity(self.len() * other.len());
        for (pps, vals) in self {
            for (ppo, valo) in other.iter() {
                let (ppp, coefficient) = pps.clone() * ppo.clone();
                let coefficient =
                    Into::<CalculatorComplex>::into(valo) * coefficient * vals.clone();
                qubit_op
                    .add_operator_product(ppp, coefficient)
                    .expect("Internal bug in add_operator_product");
            }
        }
        qubit_op
    }
}

/// Implements the into_iter function (IntoIterator trait) of DecoherenceOperator.
///
impl IntoIterator for DecoherenceOperator {
    type Item = (DecoherenceProduct, CalculatorComplex);
    type IntoIter = indexmap::map::IntoIter<DecoherenceProduct, CalculatorComplex>;
    /// Returns the DecoherenceOperator in Iterator form.
    ///
    /// # Returns
    ///
    /// * `Self::IntoIter` - The DecoherenceOperator in Iterator form.
    fn into_iter(self) -> Self::IntoIter {
        self.internal_map.into_iter()
    }
}

/// Implements the into_iter function (IntoIterator trait) of reference DecoherenceOperator.
///
impl<'a> IntoIterator for &'a DecoherenceOperator {
    type Item = (&'a DecoherenceProduct, &'a CalculatorComplex);
    type IntoIter = Iter<'a, DecoherenceProduct, CalculatorComplex>;

    /// Returns the reference DecoherenceOperator in Iterator form.
    ///
    /// # Returns
    ///
    /// * `Self::IntoIter` - The reference DecoherenceOperator in Iterator form.
    fn into_iter(self) -> Self::IntoIter {
        self.internal_map.iter()
    }
}

/// Implements the from_iter function (FromIterator trait) of DecoherenceOperator.
///
impl FromIterator<(DecoherenceProduct, CalculatorComplex)> for DecoherenceOperator {
    /// Returns the object in DecoherenceOperator form, from an Iterator form of the object.
    ///
    /// # Arguments
    ///
    /// * `iter` - The iterator containing the information from which to create the DecoherenceOperator.
    ///
    /// # Returns
    ///
    /// * `Self::IntoIter` - The iterator in DecoherenceOperator form.
    fn from_iter<I: IntoIterator<Item = (DecoherenceProduct, CalculatorComplex)>>(iter: I) -> Self {
        let mut so = DecoherenceOperator::new();
        for (pp, cc) in iter {
            so.add_operator_product(pp, cc)
                .expect("Internal bug in add_operator_product");
        }
        so
    }
}

/// Implements the extend function (Extend trait) of DecoherenceOperator.
///
impl Extend<(DecoherenceProduct, CalculatorComplex)> for DecoherenceOperator {
    /// Extends the DecoherenceOperator by the specified operations (in Iterator form).
    ///
    /// # Arguments
    ///
    /// * `iter` - The iterator containing the operations by which to extend the DecoherenceOperator.
    fn extend<I: IntoIterator<Item = (DecoherenceProduct, CalculatorComplex)>>(&mut self, iter: I) {
        for (pp, cc) in iter {
            self.add_operator_product(pp, cc)
                .expect("Internal bug in add_operator_product");
        }
    }
}

/// Implements the format function (Display trait) of DecoherenceOperator.
///
impl fmt::Display for DecoherenceOperator {
    /// Formats the DecoherenceOperator using the given formatter.
    ///
    /// # Arguments
    ///
    /// * `f` - The formatter to use.
    ///
    /// # Returns
    ///
    /// * `std::fmt::Result` - The formatted DecoherenceOperator.
    fn fmt(&self, f: &mut std::fmt::Formatter<'_>) -> std::fmt::Result {
        let mut output = "DecoherenceOperator{\n".to_string();
        for (key, val) in self.iter() {
            writeln!(output, "{}: {},", key, val)?;
        }
        output.push('}');

        write!(f, "{}", output)
    }
}

impl From<QubitOperator> for DecoherenceOperator {
    /// Converts a QubitOperator into a DecoherenceProduct.
    ///
    /// # Arguments
    ///
    /// * `op` - The QubitOperator to convert.
    ///
    /// # Returns
    ///
    /// * `Self` - The QubitOperator converted into a DecoherenceProduct.
    ///
    /// # Panics
    ///
    /// * Internal error in add_operator_product.
    fn from(op: QubitOperator) -> Self {
        let mut out = DecoherenceOperator::new();
        for prod in op.keys() {
            let (new_prod, new_coeff) = DecoherenceProduct::spin_to_decoherence(prod.clone());
            out.add_operator_product(new_prod, op.get(prod).clone() * new_coeff)
                .expect("Internal error in add_operator_product");
        }
        out
    }
}

impl JordanWignerSpinToFermion for DecoherenceOperator {
    type Output = FermionOperator;

    /// Implements JordanWignerSpinToFermion for a DecoherenceOperator.
    ///
    /// The convention used is that |0> represents an empty fermionic state (spin-orbital),
    /// and |1> represents an occupied fermionic state.
    ///
    /// # Returns
    ///
    /// `FermionOperator` - The fermionic operator that results from the transformation.
    fn jordan_wigner(&self) -> Self::Output {
        let mut out = FermionOperator::new();
        for (dp, value) in self.iter() {
            out = out + dp.jordan_wigner() * value;
        }
        out
    }
}

#[cfg(test)]
mod test {
    use super::*;
    use crate::STRUQTURE_VERSION;
    use serde_test::{assert_tokens, Configure, Token};

    // Test the Clone and PartialEq traits of QubitOperator
    #[test]
    fn so_from_sos() {
        let pp: DecoherenceProduct = DecoherenceProduct::new().z(0);
        let sos = DecoherenceOperatorSerialize {
            items: vec![(pp.clone(), 0.5.into(), 0.0.into())],
            serialisation_meta: crate::StruqtureSerialisationMeta {
                type_name: "DecoherenceOperator".to_string(),
                min_version: (2, 0, 0),
<<<<<<< HEAD
                version: "2.0.0-alpha.3".to_string(),
=======
                version: STRUQTURE_VERSION.to_string(),
>>>>>>> 5c71e643
            },
        };
        let mut so = DecoherenceOperator::new();
        so.set(pp, CalculatorComplex::from(0.5)).unwrap();

        assert_eq!(DecoherenceOperator::try_from(sos.clone()).unwrap(), so);
        assert_eq!(DecoherenceOperatorSerialize::from(so), sos);
    }
    // Test the Clone and PartialEq traits of QubitOperator
    #[test]
    fn clone_partial_eq() {
        let pp: DecoherenceProduct = DecoherenceProduct::new().z(0);
        let sos = DecoherenceOperatorSerialize {
            items: vec![(pp, 0.5.into(), 0.0.into())],
            serialisation_meta: crate::StruqtureSerialisationMeta {
                type_name: "DecoherenceOperator".to_string(),
                min_version: (2, 0, 0),
                version: "2.0.0".to_string(),
            },
        };

        // Test Clone trait
        assert_eq!(sos.clone(), sos);

        // Test PartialEq trait
        let pp_1: DecoherenceProduct = DecoherenceProduct::new().z(0);
        let sos_1 = DecoherenceOperatorSerialize {
            items: vec![(pp_1, 0.5.into(), 0.0.into())],
            serialisation_meta: crate::StruqtureSerialisationMeta {
                type_name: "DecoherenceOperator".to_string(),
                min_version: (2, 0, 0),
                version: "2.0.0".to_string(),
            },
        };
        let pp_2: DecoherenceProduct = DecoherenceProduct::new().z(2);
        let sos_2 = DecoherenceOperatorSerialize {
            items: vec![(pp_2, 0.5.into(), 0.0.into())],
            serialisation_meta: crate::StruqtureSerialisationMeta {
                type_name: "DecoherenceOperator".to_string(),
                min_version: (2, 0, 0),
                version: "2.0.0".to_string(),
            },
        };
        assert!(sos_1 == sos);
        assert!(sos == sos_1);
        assert!(sos_2 != sos);
        assert!(sos != sos_2);
    }

    // Test the Debug trait of QubitOperator
    #[test]
    fn debug() {
        let pp: DecoherenceProduct = DecoherenceProduct::new().z(0);
        let sos = DecoherenceOperatorSerialize {
            items: vec![(pp, 0.5.into(), 0.0.into())],
            serialisation_meta: crate::StruqtureSerialisationMeta {
                type_name: "DecoherenceOperator".to_string(),
                min_version: (2, 0, 0),
                version: "2.0.0".to_string(),
            },
        };

        assert_eq!(
            format!("{:?}", sos),
            "DecoherenceOperatorSerialize { items: [(DecoherenceProduct { items: [(0, Z)] }, Float(0.5), Float(0.0))], serialisation_meta: StruqtureSerialisationMeta { type_name: \"DecoherenceOperator\", min_version: (2, 0, 0), version: \"2.0.0\" } }"
        );
    }

    /// Test QubitOperator Serialization and Deserialization traits (readable)
    #[test]
    fn serde_readable() {
        let pp = DecoherenceProduct::new().x(0);
        let sos = DecoherenceOperatorSerialize {
            items: vec![(pp, 0.5.into(), 0.0.into())],
            serialisation_meta: crate::StruqtureSerialisationMeta {
                type_name: "DecoherenceOperator".to_string(),
                min_version: (2, 0, 0),
                version: "2.0.0".to_string(),
            },
        };

        assert_tokens(
            &sos.readable(),
            &[
                Token::Struct {
                    name: "DecoherenceOperatorSerialize",
                    len: 2,
                },
                Token::Str("items"),
                Token::Seq { len: Some(1) },
                Token::Tuple { len: 3 },
                Token::Str("0X"),
                Token::F64(0.5),
                Token::F64(0.0),
                Token::TupleEnd,
                Token::SeqEnd,
                Token::Str("serialisation_meta"),
                Token::Struct {
                    name: "StruqtureSerialisationMeta",
                    len: 3,
                },
                Token::Str("type_name"),
                Token::Str("DecoherenceOperator"),
                Token::Str("min_version"),
                Token::Tuple { len: 3 },
                Token::U64(2),
                Token::U64(0),
                Token::U64(0),
                Token::TupleEnd,
                Token::Str("version"),
                Token::Str("2.0.0"),
                Token::StructEnd,
                Token::StructEnd,
            ],
        );
    }

    /// Test QubitOperator Serialization and Deserialization traits (compact)
    #[test]
    fn serde_compact() {
        let pp = DecoherenceProduct::new().x(0);
        let sos = DecoherenceOperatorSerialize {
            items: vec![(pp, 0.5.into(), 0.0.into())],
            serialisation_meta: crate::StruqtureSerialisationMeta {
                type_name: "DecoherenceOperator".to_string(),
                min_version: (2, 0, 0),
                version: "2.0.0".to_string(),
            },
        };

        assert_tokens(
            &sos.compact(),
            &[
                Token::Struct {
                    name: "DecoherenceOperatorSerialize",
                    len: 2,
                },
                Token::Str("items"),
                Token::Seq { len: Some(1) },
                Token::Tuple { len: 3 },
                Token::Seq { len: Some(1) },
                Token::Tuple { len: 2 },
                Token::U64(0),
                Token::UnitVariant {
                    name: "SingleDecoherenceOperator",
                    variant: "X",
                },
                Token::TupleEnd,
                Token::SeqEnd,
                Token::NewtypeVariant {
                    name: "CalculatorFloat",
                    variant: "Float",
                },
                Token::F64(0.5),
                Token::NewtypeVariant {
                    name: "CalculatorFloat",
                    variant: "Float",
                },
                Token::F64(0.0),
                Token::TupleEnd,
                Token::SeqEnd,
                Token::Str("serialisation_meta"),
                Token::Struct {
                    name: "StruqtureSerialisationMeta",
                    len: 3,
                },
                Token::Str("type_name"),
                Token::Str("DecoherenceOperator"),
                Token::Str("min_version"),
                Token::Tuple { len: 3 },
                Token::U64(2),
                Token::U64(0),
                Token::U64(0),
                Token::TupleEnd,
                Token::Str("version"),
                Token::Str("2.0.0"),
                Token::StructEnd,
                Token::StructEnd,
            ],
        );
    }
}<|MERGE_RESOLUTION|>--- conflicted
+++ resolved
@@ -567,11 +567,7 @@
             serialisation_meta: crate::StruqtureSerialisationMeta {
                 type_name: "DecoherenceOperator".to_string(),
                 min_version: (2, 0, 0),
-<<<<<<< HEAD
-                version: "2.0.0-alpha.3".to_string(),
-=======
                 version: STRUQTURE_VERSION.to_string(),
->>>>>>> 5c71e643
             },
         };
         let mut so = DecoherenceOperator::new();
