--- conflicted
+++ resolved
@@ -165,11 +165,8 @@
     ///
     /// * `Ok(Some(CalculatorComplex))` - The key existed, this is the value it had before it was set with the value input.
     /// * `Ok(None)` - The key did not exist, it has been set with its corresponding value.
-<<<<<<< HEAD
     /// * `Err(StruqtureError::InvalidLindbladTerms)` - The input contained identities, which are not allowed as Lindblad operators.
-=======
-    /// * `Err(StruqtureError)` - The input contained identities, which are not allowed as Lindblad operators.
->>>>>>> e12a81dd
+
     fn set(
         &mut self,
         key: Self::Index,
@@ -326,10 +323,6 @@
     /// # Returns
     ///
     /// * `Ok(())` - The noise was correctly added.
-<<<<<<< HEAD
-=======
-    /// * `Err(StruqtureError::NumberSpinsExceeded)` - Number of spins in entry exceeds number of spins in system.
->>>>>>> e12a81dd
     /// * `Err(StruqtureError::InvalidLindbladTerms)` - The input contained identities, which are not allowed as Lindblad operators.
     pub fn add_noise_from_full_operators(
         &mut self,
