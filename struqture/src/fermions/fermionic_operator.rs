--- conflicted
+++ resolved
@@ -635,11 +635,7 @@
         };
 
         assert_eq!(
-<<<<<<< HEAD
-            format!("{:?}", sos),
-=======
             format!("{sos:?}"),
->>>>>>> 96e1278e
             "FermionOperatorSerialize { items: [(FermionProduct { creators: [0], annihilators: [0] }, Float(0.5), Float(0.0))], serialisation_meta: StruqtureSerialisationMeta { type_name: \"FermionOperator\", min_version: (2, 0, 0), version: \"2.0.0\" } }"
         );
     }
