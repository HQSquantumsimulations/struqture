// Copyright © 2021-2023 HQS Quantum Simulations GmbH. All Rights Reserved.
//
// Licensed under the Apache License, Version 2.0 (the "License"); you may not use this file except
// in compliance with the License. You may obtain a copy of the License at
//
//     http://www.apache.org/licenses/LICENSE-2.0
//
// Unless required by applicable law or agreed to in writing, software distributed under the
// License is distributed on an "AS IS" BASIS, WITHOUT WARRANTIES OR CONDITIONS OF ANY KIND, either
// express or implied. See the License for the specific language governing permissions and
// limitations under the License.

use super::{
    FermionOperator, FermionProduct, HermitianFermionProduct, ModeIndex, OperateOnFermions,
};
use crate::mappings::JordanWignerFermionToSpin;
use crate::spins::QubitHamiltonian;
use crate::{
    GetValue, OperateOnDensityMatrix, OperateOnModes, OperateOnState, StruqtureError,
    SymmetricIndex,
};
use qoqo_calculator::{CalculatorComplex, CalculatorFloat};
use serde::{Deserialize, Serialize};
use std::fmt::{self, Write};
use std::iter::{FromIterator, IntoIterator};
use std::ops;

use indexmap::map::{Entry, Iter};
use indexmap::IndexMap;

/// FermionHamiltonians are combinations of FermionProducts with specific CalculatorComplex coefficients.
///
/// This is a representation of sums of creation and annihilation operators with weightings, in order to build a full hamiltonian.
/// FermionHamiltonian is the hermitian equivalent of FermionOperator.
///
/// # Example
///
/// ```
/// use struqture::prelude::*;
/// use qoqo_calculator::CalculatorComplex;
/// use struqture::fermions::{ HermitianFermionProduct, FermionHamiltonian};
/// use struqture::prelude::*;
///
/// let mut fh = FermionHamiltonian::new();
///
/// let fp_0_1 = HermitianFermionProduct::new([0], [1]).unwrap();
/// let fp_0 = HermitianFermionProduct::new([], [0]).unwrap();
/// fh.set(fp_0_1.clone(), CalculatorComplex::from(0.5)).unwrap();
/// fh.set(fp_0.clone(), CalculatorComplex::from(0.2)).unwrap();
///
/// // Access what you set:
/// assert_eq!(fh.get(&fp_0_1), &CalculatorComplex::from(0.5));
/// assert_eq!(fh.get(&fp_0), &CalculatorComplex::from(0.2));
/// ```
///
#[derive(Debug, Clone, PartialEq, Serialize, Deserialize)]
#[serde(try_from = "FermionHamiltonianSerialize")]
#[serde(into = "FermionHamiltonianSerialize")]
pub struct FermionHamiltonian {
    /// The internal HashMap of FermionProducts and coefficients (CalculatorComplex)
    internal_map: IndexMap<HermitianFermionProduct, CalculatorComplex>,
}

impl crate::SerializationSupport for FermionHamiltonian {
    fn struqture_type() -> crate::StruqtureType {
        crate::StruqtureType::FermionHamiltonian
    }
}

#[cfg(feature = "json_schema")]
impl schemars::JsonSchema for FermionHamiltonian {
    fn schema_name() -> String {
        "FermionHamiltonian".to_string()
    }

    fn json_schema(gen: &mut schemars::gen::SchemaGenerator) -> schemars::schema::Schema {
        <FermionHamiltonianSerialize>::json_schema(gen)
    }
}

#[derive(Debug, Clone, PartialEq, Deserialize, Serialize)]
#[cfg_attr(feature = "json_schema", derive(schemars::JsonSchema))]
#[cfg_attr(feature = "json_schema", schemars(deny_unknown_fields))]
struct FermionHamiltonianSerialize {
    items: Vec<(HermitianFermionProduct, CalculatorFloat, CalculatorFloat)>,
    serialisation_meta: crate::StruqtureSerialisationMeta,
}

impl TryFrom<FermionHamiltonianSerialize> for FermionHamiltonian {
    type Error = StruqtureError;
    fn try_from(value: FermionHamiltonianSerialize) -> Result<Self, Self::Error> {
        let target_serialisation_meta =
            <Self as crate::SerializationSupport>::target_serialisation_meta();
        crate::check_can_be_deserialised(&target_serialisation_meta, &value.serialisation_meta)?;
        let new_noise_op: FermionHamiltonian = value
            .items
            .into_iter()
            .map(|(key, real, imag)| (key, CalculatorComplex { re: real, im: imag }))
            .collect();
        Ok(new_noise_op)
    }
}

impl From<FermionHamiltonian> for FermionHamiltonianSerialize {
    fn from(value: FermionHamiltonian) -> Self {
        let serialisation_meta = crate::SerializationSupport::struqture_serialisation_meta(&value);
        let new_noise_op: Vec<(HermitianFermionProduct, CalculatorFloat, CalculatorFloat)> = value
            .into_iter()
            .map(|(key, val)| (key, val.re, val.im))
            .collect();
        Self {
            items: new_noise_op,
            serialisation_meta,
        }
    }
}

impl<'a> OperateOnDensityMatrix<'a> for FermionHamiltonian {
    type Index = HermitianFermionProduct;
    type Value = CalculatorComplex;

    // From trait
    fn get(&self, key: &HermitianFermionProduct) -> &CalculatorComplex {
        match self.internal_map.get(key) {
            Some(value) => value,
            None => &CalculatorComplex::ZERO,
        }
    }

    // From trait
    fn iter(&'a self) -> impl ExactSizeIterator<Item = (&'a Self::Index, &'a Self::Value)> {
        self.internal_map.iter()
    }

    // From trait
    fn keys(&'a self) -> impl ExactSizeIterator<Item = &'a Self::Index> {
        self.internal_map.keys()
    }

    // From trait
    fn values(&'a self) -> impl ExactSizeIterator<Item = &'a Self::Value> {
        self.internal_map.values()
    }

    // From trait
    fn remove(&mut self, key: &Self::Index) -> Option<Self::Value> {
        self.internal_map.shift_remove(key)
    }

    // From trait
    fn empty_clone(&self, capacity: Option<usize>) -> Self {
        match capacity {
            Some(cap) => Self::with_capacity(cap),
            None => Self::new(),
        }
    }

    /// Overwrites an existing entry or sets a new entry in the FermionHamiltonian with the given (HermitianFermionProduct key, CalculatorComplex value) pair.
    ///
    /// # Arguments
    ///
    /// * `key` - The HermitianFermionProduct key to set in the FermionHamiltonian.
    /// * `value` - The corresponding CalculatorComplex value to set for the key in the FermionHamiltonian.
    ///
    /// # Returns
    ///
    /// * `Ok(Some(CalculatorComplex))` - The key existed, this is the value it had before it was set with the value input.
    /// * `Ok(None)` - The key did not exist, it has been set with its corresponding value.
    /// * `Err(StruqtureError::NonHermitianOperator)` - Key is naturally hermitian (on-diagonal term), but its corresponding value is not real.
    fn set(
        &mut self,
        key: Self::Index,
        value: Self::Value,
    ) -> Result<Option<Self::Value>, StruqtureError> {
        if value.re != CalculatorFloat::ZERO || value.im != CalculatorFloat::ZERO {
            // Catch on diagonals with non-zero imaginary values
            if key.is_natural_hermitian() && value.im != CalculatorFloat::ZERO {
                Err(StruqtureError::NonHermitianOperator)
            } else {
                Ok(self.internal_map.insert(key, value))
            }
        } else {
            match self.internal_map.entry(key) {
                Entry::Occupied(val) => Ok(Some(val.shift_remove())),
                Entry::Vacant(_) => Ok(None),
            }
        }
    }

    /// Adds a new (HermitianFermionProduct key, CalculatorComplex value) pair to the FermionHamiltonian.
    ///
    /// # Arguments
    ///
    /// * `key` - The HermitianFermionProduct key to added to the FermionHamiltonian.
    /// * `value` - The corresponding CalculatorComplex value to add for the key in the FermionHamiltonian.
    ///
    /// # Returns
    ///
    /// * `Ok(())` - The (key, value) pair was successfully added.
    /// * `Err(StruqtureError::NonHermitianOperator)` - Key is naturally hermitian (on-diagonal term), but its corresponding value is not real.
    fn add_operator_product(
        &mut self,
        key: Self::Index,
        value: Self::Value,
    ) -> Result<(), StruqtureError> {
        let old = self.get(&key).clone();
        let new_val = value + old;
        if key.is_natural_hermitian() && new_val.im != CalculatorFloat::ZERO {
            Err(StruqtureError::NonHermitianOperator)
        } else {
            self.set(key, new_val)?;
            Ok(())
        }
    }
}

impl OperateOnState<'_> for FermionHamiltonian {
    /// Returns the hermitian conjugate of the FermionHamiltonian.
    ///
    /// # Returns
    ///
    /// * `Self` - The hermitian conjugate of Self.
    fn hermitian_conjugate(&self) -> Self {
        self.clone()
    }
}

<<<<<<< HEAD
impl<'a> OperateOnModes<'a> for FermionHamiltonian {
    /// Gets the maximum index of the FermionHamiltonian.
=======
impl OperateOnModes<'_> for FermionHamiltonian {
    /// Return maximum index in FermionHamiltonian internal_map.
>>>>>>> 6a8772f3
    ///
    /// # Returns
    ///
    /// * `usize` - The number of modes in the FermionHamiltonian.
    fn current_number_modes(&self) -> usize {
        let mut max_mode: usize = 0;
        if !self.internal_map.is_empty() {
            for key in self.internal_map.keys() {
                if key.current_number_modes() > max_mode {
                    max_mode = key.current_number_modes()
                }
            }
        }
        max_mode
    }
}

impl OperateOnFermions<'_> for FermionHamiltonian {}

/// Implements the default function (Default trait) of FermionHamiltonian (an empty FermionHamiltonian).
///
impl Default for FermionHamiltonian {
    fn default() -> Self {
        Self::new()
    }
}

/// Functions for the FermionHamiltonian
///
impl FermionHamiltonian {
    /// Creates a new FermionHamiltonian.
    ///
    /// # Returns
    ///
    /// * `Self` - The new (empty) FermionHamiltonian.
    pub fn new() -> Self {
        FermionHamiltonian {
            internal_map: IndexMap::new(),
        }
    }

    /// Creates a new FermionHamiltonian with pre-allocated capacity.
    ///
    /// # Arguments
    ///
    /// * `capacity` - The pre-allocated capacity of the hamiltonian.
    ///
    /// # Returns
    ///
    /// * `Self` - The new (empty) FermionHamiltonian.
    pub fn with_capacity(capacity: usize) -> Self {
        Self {
            internal_map: IndexMap::with_capacity(capacity),
        }
    }

    /// Export to struqture_1 format.
    #[cfg(feature = "struqture_1_export")]
    pub fn to_struqture_1(
        &self,
    ) -> Result<struqture_1::fermions::FermionHamiltonianSystem, StruqtureError> {
        let mut new_fermion_system = struqture_1::fermions::FermionHamiltonianSystem::new(None);
        for (key, val) in self.iter() {
            let one_key = key.to_struqture_1()?;
            let _ = struqture_1::OperateOnDensityMatrix::set(
                &mut new_fermion_system,
                one_key,
                val.clone(),
            );
        }
        Ok(new_fermion_system)
    }

    /// Export to struqture_1 format.
    #[cfg(feature = "struqture_1_import")]
    pub fn from_struqture_1(
        value: &struqture_1::fermions::FermionHamiltonianSystem,
    ) -> Result<Self, StruqtureError> {
        let mut new_qubit_operator = Self::new();
        for (key, val) in struqture_1::OperateOnDensityMatrix::iter(value) {
            let self_key = HermitianFermionProduct::from_struqture_1(key)?;
            let _ = new_qubit_operator.set(self_key, val.clone());
        }
        Ok(new_qubit_operator)
    }
}

impl TryFrom<FermionOperator> for FermionHamiltonian {
    type Error = StruqtureError;
    /// Tries to convert a FermionOperator into a FermionHamiltonian.
    ///
    /// # Arguments
    ///
    /// * `hamiltonian` - The FermionOperator to try to convert.
    ///
    /// # Returns
    ///
    /// * `Ok(Self)` - The FermionOperator converted into a FermionHamiltonian.
    /// * `Err(StruqtureError::CreatorsAnnihilatorsMinimumIndex)` - The minimum index of the creators is larger than the minimum index of the annihilators.
    /// * `Err(StruqtureError::NonHermitianOperator)` - Key is naturally hermitian (on-diagonal term), but its corresponding value is not real.
    fn try_from(hamiltonian: FermionOperator) -> Result<Self, StruqtureError> {
        let mut internal = FermionHamiltonian::new();
        for (key, value) in hamiltonian.into_iter() {
            if key.creators().min() > key.annihilators().min() {
                return Err(StruqtureError::CreatorsAnnihilatorsMinimumIndex {
                    creators_min: key.creators().min().cloned(),
                    annihilators_min: key.annihilators().min().cloned(),
                });
            } else {
                let bp = HermitianFermionProduct::get_key(&key);
                internal.add_operator_product(bp, value)?;
            }
        }
        Ok(internal)
    }
}

/// Implements the negative sign function of FermionHamiltonian.
///
impl ops::Neg for FermionHamiltonian {
    type Output = FermionHamiltonian;
    /// Implement minus sign for FermionHamiltonian.
    ///
    /// # Returns
    ///
    /// * `Self` - The FermionHamiltonian * -1.
    fn neg(self) -> Self {
        let mut internal = self.internal_map.clone();
        for key in self.keys() {
            internal.insert(key.clone(), internal[key].clone() * -1.0);
        }
        FermionHamiltonian {
            internal_map: internal,
        }
    }
}

/// Implements the plus function of FermionHamiltonian by FermionHamiltonian.
///
impl<T, V> ops::Add<T> for FermionHamiltonian
where
    T: IntoIterator<Item = (HermitianFermionProduct, V)>,
    V: Into<CalculatorComplex>,
{
    type Output = Result<Self, StruqtureError>;
    /// Implements `+` (add) for two FermionHamiltonians.
    ///
    /// # Arguments
    ///
    /// * `other` - The FermionHamiltonian to be added.
    ///
    /// # Returns
    ///
    /// * `Ok(Self)` - The two FermionHamiltonians added together.
    /// * `Err(StruqtureError::NonHermitianOperator)` - Key is naturally hermitian (on-diagonal term), but its corresponding value is not real.
    fn add(mut self, other: T) -> Self::Output {
        for (key, value) in other.into_iter() {
            self.add_operator_product(key.clone(), Into::<CalculatorComplex>::into(value))?;
        }
        Ok(self)
    }
}

/// Implements the minus function of FermionHamiltonian by FermionHamiltonian.
///
impl<T, V> ops::Sub<T> for FermionHamiltonian
where
    T: IntoIterator<Item = (HermitianFermionProduct, V)>,
    V: Into<CalculatorComplex>,
{
    type Output = Result<Self, StruqtureError>;
    /// Implements `-` (subtract) for two FermionHamiltonians.
    ///
    /// # Arguments
    ///
    /// * `other` - The FermionHamiltonian to be subtracted.
    ///
    /// # Returns
    ///
    /// * `Ok(Self)` - The two FermionHamiltonians subtracted.
    /// * `Err(StruqtureError::NonHermitianOperator)` - Key is naturally hermitian (on-diagonal term), but its corresponding value is not real.
    fn sub(mut self, other: T) -> Self::Output {
        for (key, value) in other.into_iter() {
            self.add_operator_product(key.clone(), Into::<CalculatorComplex>::into(value) * -1.0)?;
        }
        Ok(self)
    }
}

/// Implements the multiplication function of FermionHamiltonian by CalculatorFloat.
///
impl ops::Mul<CalculatorFloat> for FermionHamiltonian {
    type Output = Self;
    /// Implement `*` for FermionHamiltonian and CalculatorFloat.
    ///
    /// # Arguments
    ///
    /// * `other` - The CalculatorFloat by which to multiply.
    ///
    /// # Returns
    ///
    /// * `Self` - The FermionHamiltonian multiplied by the CalculatorFloat.
    fn mul(self, other: CalculatorFloat) -> Self {
        let mut internal = self.internal_map.clone();
        for key in self.keys() {
            internal.insert(key.clone(), internal[key].clone() * other.clone());
        }
        FermionHamiltonian {
            internal_map: internal,
        }
    }
}

/// Implements the multiplication function of FermionHamiltonian by CalculatorComplex.
///
impl ops::Mul<CalculatorComplex> for FermionHamiltonian {
    type Output = Result<FermionOperator, StruqtureError>;
    /// Implement `*` for FermionHamiltonian and CalculatorComplex.
    ///
    /// # Arguments
    ///
    /// * `other` - The CalculatorComplex by which to multiply.
    ///
    /// # Returns
    ///
    /// * `Ok(FermionOperator)` - The FermionHamiltonian multiplied by the CalculatorComplex.
    fn mul(self, other: CalculatorComplex) -> Self::Output {
        let mut new_out = FermionOperator::with_capacity(self.len());
        for (key, val) in self {
            if key.is_natural_hermitian() {
                let new_key =
                    FermionProduct::new(key.creators().copied(), key.annihilators().copied())?;
                new_out.set(new_key, other.clone() * val)?;
            } else {
                let new_key =
                    FermionProduct::new(key.creators().copied(), key.annihilators().copied())?;
                new_out.add_operator_product(new_key, other.clone() * val.clone())?;
                let (key_tmp, prefactor) = key.hermitian_conjugate();
                let new_key = FermionProduct::new(
                    key_tmp.annihilators().copied(),
                    key_tmp.creators().copied(),
                )?;
                new_out.add_operator_product(new_key, other.clone() * val * prefactor)?;
            }
        }
        Ok(new_out)
    }
}

/// Implements the multiplication function of FermionHamiltonian by FermionHamiltonian.
///
impl ops::Mul<FermionHamiltonian> for FermionHamiltonian {
    type Output = Result<FermionOperator, StruqtureError>;
    /// Implement `*` for FermionHamiltonian and FermionHamiltonian.
    ///
    /// # Arguments
    ///
    /// * `other` - The FermionHamiltonian to multiply by.
    ///
    /// # Returns
    ///
    /// * `Ok(FermionOperator)` - The two FermionHamiltonians multiplied.
    fn mul(self, other: FermionHamiltonian) -> Self::Output {
        let mut op = FermionOperator::with_capacity(self.len() * other.len());
        for (bps, vals) in self {
            for (bpo, valo) in other.iter() {
                let fermion_products = bps.clone() * bpo.clone();
                let coefficient = Into::<CalculatorComplex>::into(valo) * vals.clone();
                for (prod, coeff) in fermion_products {
                    op.add_operator_product(prod, coefficient.clone() * coeff)?;
                }
            }
        }
        Ok(op)
    }
}

/// Implements the into_iter function (IntoIterator trait) of FermionHamiltonian.
///
impl IntoIterator for FermionHamiltonian {
    type Item = (HermitianFermionProduct, CalculatorComplex);
    type IntoIter = indexmap::map::IntoIter<HermitianFermionProduct, CalculatorComplex>;
    /// Returns the FermionHamiltonian in Iterator form.
    ///
    /// # Returns
    ///
    /// * `Self::IntoIter` - The FermionHamiltonian in Iterator form.
    fn into_iter(self) -> Self::IntoIter {
        self.internal_map.into_iter()
    }
}

/// Implements the into_iter function (IntoIterator trait) of reference FermionHamiltonian.
///
impl<'a> IntoIterator for &'a FermionHamiltonian {
    type Item = (&'a HermitianFermionProduct, &'a CalculatorComplex);
    type IntoIter = Iter<'a, HermitianFermionProduct, CalculatorComplex>;

    /// Returns the reference FermionHamiltonian in Iterator form.
    ///
    /// # Returns
    ///
    /// * `Self::IntoIter` - The FermionHamiltonian in Iterator form.
    fn into_iter(self) -> Self::IntoIter {
        self.internal_map.iter()
    }
}

/// Implements the from_iter function (FromIterator trait) of FermionHamiltonian.
///
impl FromIterator<(HermitianFermionProduct, CalculatorComplex)> for FermionHamiltonian {
    /// Returns the object in FermionHamiltonian form, from an Iterator form of the object.
    ///
    /// # Arguments
    ///
    /// * `iter` - The iterator containing the information from which to create the FermionHamiltonian.
    ///
    /// # Returns
    ///
    /// * `Self::IntoIter` - The iterator in FermionHamiltonian form.
    ///
    /// # Panics
    ///
    /// * Internal bug in add_operator_product.
    fn from_iter<I: IntoIterator<Item = (HermitianFermionProduct, CalculatorComplex)>>(
        iter: I,
    ) -> Self {
        let mut so = FermionHamiltonian::new();
        for (pp, cc) in iter {
            so.add_operator_product(pp, cc)
                .expect("Internal bug in add_operator_product");
        }
        so
    }
}

/// Implements the extend function (Extend trait) of FermionHamiltonian.
///
impl Extend<(HermitianFermionProduct, CalculatorComplex)> for FermionHamiltonian {
    /// Extends the FermionHamiltonian by the specified operations (in Iterator form).
    ///
    /// # Arguments
    ///
    /// * `iter` - The iterator containing the operations by which to extend the FermionHamiltonian.
    ///
    /// # Panics
    ///
    /// * Internal bug in add_operator_product.
    fn extend<I: IntoIterator<Item = (HermitianFermionProduct, CalculatorComplex)>>(
        &mut self,
        iter: I,
    ) {
        for (pp, cc) in iter {
            self.add_operator_product(pp, cc)
                .expect("Internal bug in add_operator_product");
        }
    }
}

/// Implements the format function (Display trait) of FermionHamiltonian.
///
impl fmt::Display for FermionHamiltonian {
    /// Formats the FermionHamiltonian using the given formatter.
    ///
    /// # Arguments
    ///
    /// * `f` - The formatter to use.
    ///
    /// # Returns
    ///
    /// * `std::fmt::Result` - The formatted FermionHamiltonian.
    fn fmt(&self, f: &mut std::fmt::Formatter<'_>) -> std::fmt::Result {
        let mut output = "FermionHamiltonian{\n".to_string();
        for (key, val) in self.iter() {
            writeln!(output, "{}: {},", key, val)?;
        }
        output.push('}');

        write!(f, "{}", output)
    }
}

impl JordanWignerFermionToSpin for FermionHamiltonian {
    type Output = QubitHamiltonian;

    /// Implements JordanWignerFermionToSpin for a FermionHamiltonian.
    ///
    /// The convention used is that |0> represents an empty fermionic state (spin-orbital),
    /// and |1> represents an occupied fermionic state.
    ///
    /// # Returns
    ///
    /// `QubitHamiltonian` - The spin Hamiltonian that results from the transformation.
    fn jordan_wigner(&self) -> Self::Output {
        let mut out = QubitHamiltonian::new();

        for hfp in self.keys() {
            let coeff = self.get(hfp);
            let creators: Vec<usize> = hfp.creators().cloned().collect();
            let annihilators: Vec<usize> = hfp.annihilators().cloned().collect();
            let fp = FermionProduct::new(creators, annihilators)
                .expect("Failed to create FermionProduct from HermitianFermionProduct.");

            if hfp.is_natural_hermitian() {
                out = out + hfp.jordan_wigner() * coeff.re.clone();
            } else {
                let (fp_conj, conjugate_sign) = fp.hermitian_conjugate();

                let qubit_op = fp.jordan_wigner() * coeff.clone()
                    + fp_conj.jordan_wigner() * conjugate_sign * coeff.conj();
                let qubit_hamiltonian = QubitHamiltonian::try_from(qubit_op).expect(
                    "Something went wrong when attempting to cast QubitOperator into QubitHamiltonian.",
                );
                out = out + qubit_hamiltonian;
            }
        }
        out
    }
}

#[cfg(test)]
mod test {
    use super::*;
    use crate::STRUQTURE_VERSION;
    use serde_test::{assert_tokens, Configure, Token};

    // Test the Clone and PartialEq traits of QubitOperator
    #[test]
    fn so_from_sos() {
        let pp: HermitianFermionProduct = HermitianFermionProduct::new([0], [0]).unwrap();
        let sos = FermionHamiltonianSerialize {
            items: vec![(pp.clone(), 0.5.into(), 0.0.into())],
            serialisation_meta: crate::StruqtureSerialisationMeta {
                type_name: "FermionHamiltonian".to_string(),
                min_version: (2, 0, 0),
                version: STRUQTURE_VERSION.to_string(),
            },
        };
        let mut so = FermionHamiltonian::new();
        so.set(pp, CalculatorComplex::from(0.5)).unwrap();

        assert_eq!(FermionHamiltonian::try_from(sos.clone()).unwrap(), so);
        assert_eq!(FermionHamiltonianSerialize::from(so), sos);
    }
    // Test the Clone and PartialEq traits of QubitOperator
    #[test]
    fn clone_partial_eq() {
        let pp: HermitianFermionProduct = HermitianFermionProduct::new([0], [0]).unwrap();
        let sos = FermionHamiltonianSerialize {
            items: vec![(pp, 0.5.into(), 0.0.into())],
            serialisation_meta: crate::StruqtureSerialisationMeta {
                type_name: "FermionHamiltonian".to_string(),
                min_version: (2, 0, 0),
                version: "2.0.0".to_string(),
            },
        };

        // Test Clone trait
        assert_eq!(sos.clone(), sos);

        // Test PartialEq trait
        let pp_1: HermitianFermionProduct = HermitianFermionProduct::new([0], [0]).unwrap();
        let sos_1 = FermionHamiltonianSerialize {
            items: vec![(pp_1, 0.5.into(), 0.0.into())],
            serialisation_meta: crate::StruqtureSerialisationMeta {
                type_name: "FermionHamiltonian".to_string(),
                min_version: (2, 0, 0),
                version: "2.0.0".to_string(),
            },
        };
        let pp_2: HermitianFermionProduct = HermitianFermionProduct::new([0], [1]).unwrap();
        let sos_2 = FermionHamiltonianSerialize {
            items: vec![(pp_2, 0.5.into(), 0.0.into())],
            serialisation_meta: crate::StruqtureSerialisationMeta {
                type_name: "FermionHamiltonian".to_string(),
                min_version: (2, 0, 0),
                version: "2.0.0".to_string(),
            },
        };
        assert!(sos_1 == sos);
        assert!(sos == sos_1);
        assert!(sos_2 != sos);
        assert!(sos != sos_2);
    }

    // Test the Debug trait of QubitOperator
    #[test]
    fn debug() {
        let pp: HermitianFermionProduct = HermitianFermionProduct::new([0], [0]).unwrap();
        let sos = FermionHamiltonianSerialize {
            items: vec![(pp, 0.5.into(), 0.0.into())],
            serialisation_meta: crate::StruqtureSerialisationMeta {
                type_name: "FermionHamiltonian".to_string(),
                min_version: (2, 0, 0),
                version: "2.0.0".to_string(),
            },
        };

        assert_eq!(
            format!("{:?}", sos),
            "FermionHamiltonianSerialize { items: [(HermitianFermionProduct { creators: [0], annihilators: [0] }, Float(0.5), Float(0.0))], serialisation_meta: StruqtureSerialisationMeta { type_name: \"FermionHamiltonian\", min_version: (2, 0, 0), version: \"2.0.0\" } }"
        );
    }

    /// Test QubitOperator Serialization and Deserialization traits (readable)
    #[test]
    fn serde_readable() {
        let pp: HermitianFermionProduct = HermitianFermionProduct::new([0], [0]).unwrap();
        let sos = FermionHamiltonianSerialize {
            items: vec![(pp, 0.5.into(), 0.0.into())],
            serialisation_meta: crate::StruqtureSerialisationMeta {
                type_name: "FermionHamiltonian".to_string(),
                min_version: (2, 0, 0),
                version: "2.0.0".to_string(),
            },
        };

        assert_tokens(
            &sos.readable(),
            &[
                Token::Struct {
                    name: "FermionHamiltonianSerialize",
                    len: 2,
                },
                Token::Str("items"),
                Token::Seq { len: Some(1) },
                Token::Tuple { len: 3 },
                Token::Str("c0a0"),
                Token::F64(0.5),
                Token::F64(0.0),
                Token::TupleEnd,
                Token::SeqEnd,
                Token::Str("serialisation_meta"),
                Token::Struct {
                    name: "StruqtureSerialisationMeta",
                    len: 3,
                },
                Token::Str("type_name"),
                Token::Str("FermionHamiltonian"),
                Token::Str("min_version"),
                Token::Tuple { len: 3 },
                Token::U64(2),
                Token::U64(0),
                Token::U64(0),
                Token::TupleEnd,
                Token::Str("version"),
                Token::Str("2.0.0"),
                Token::StructEnd,
                Token::StructEnd,
            ],
        );
    }

    /// Test QubitOperator Serialization and Deserialization traits (compact)
    #[test]
    fn serde_compact() {
        let pp: HermitianFermionProduct = HermitianFermionProduct::new([0], [0]).unwrap();
        let sos = FermionHamiltonianSerialize {
            items: vec![(pp, 0.5.into(), 0.0.into())],
            serialisation_meta: crate::StruqtureSerialisationMeta {
                type_name: "FermionHamiltonian".to_string(),
                min_version: (2, 0, 0),
                version: "2.0.0".to_string(),
            },
        };

        assert_tokens(
            &sos.compact(),
            &[
                Token::Struct {
                    name: "FermionHamiltonianSerialize",
                    len: 2,
                },
                Token::Str("items"),
                Token::Seq { len: Some(1) },
                Token::Tuple { len: 3 },
                Token::Tuple { len: 2 },
                Token::Seq { len: Some(1) },
                Token::U64(0),
                Token::SeqEnd,
                Token::Seq { len: Some(1) },
                Token::U64(0),
                Token::SeqEnd,
                Token::TupleEnd,
                Token::NewtypeVariant {
                    name: "CalculatorFloat",
                    variant: "Float",
                },
                Token::F64(0.5),
                Token::NewtypeVariant {
                    name: "CalculatorFloat",
                    variant: "Float",
                },
                Token::F64(0.0),
                Token::TupleEnd,
                Token::SeqEnd,
                Token::Str("serialisation_meta"),
                Token::Struct {
                    name: "StruqtureSerialisationMeta",
                    len: 3,
                },
                Token::Str("type_name"),
                Token::Str("FermionHamiltonian"),
                Token::Str("min_version"),
                Token::Tuple { len: 3 },
                Token::U64(2),
                Token::U64(0),
                Token::U64(0),
                Token::TupleEnd,
                Token::Str("version"),
                Token::Str("2.0.0"),
                Token::StructEnd,
                Token::StructEnd,
            ],
        );
    }
}<|MERGE_RESOLUTION|>--- conflicted
+++ resolved
@@ -225,13 +225,8 @@
     }
 }
 
-<<<<<<< HEAD
 impl<'a> OperateOnModes<'a> for FermionHamiltonian {
     /// Gets the maximum index of the FermionHamiltonian.
-=======
-impl OperateOnModes<'_> for FermionHamiltonian {
-    /// Return maximum index in FermionHamiltonian internal_map.
->>>>>>> 6a8772f3
     ///
     /// # Returns
     ///
