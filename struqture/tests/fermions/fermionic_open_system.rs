--- conflicted
+++ resolved
@@ -502,11 +502,7 @@
             Token::U64(0),
             Token::TupleEnd,
             Token::Str("version"),
-<<<<<<< HEAD
-            Token::Str("2.0.0-alpha.3"),
-=======
             Token::Str(STRUQTURE_VERSION),
->>>>>>> 5c71e643
             Token::StructEnd,
             Token::StructEnd,
             Token::Str("noise"),
@@ -537,11 +533,7 @@
             Token::U64(0),
             Token::TupleEnd,
             Token::Str("version"),
-<<<<<<< HEAD
-            Token::Str("2.0.0-alpha.3"),
-=======
             Token::Str(STRUQTURE_VERSION),
->>>>>>> 5c71e643
             Token::StructEnd,
             Token::StructEnd,
             Token::StructEnd,
@@ -632,11 +624,7 @@
             Token::U64(0),
             Token::TupleEnd,
             Token::Str("version"),
-<<<<<<< HEAD
-            Token::Str("2.0.0-alpha.3"),
-=======
             Token::Str(STRUQTURE_VERSION),
->>>>>>> 5c71e643
             Token::StructEnd,
             Token::StructEnd,
             Token::Str("noise"),
@@ -689,11 +677,7 @@
             Token::U64(0),
             Token::TupleEnd,
             Token::Str("version"),
-<<<<<<< HEAD
-            Token::Str("2.0.0-alpha.3"),
-=======
             Token::Str(STRUQTURE_VERSION),
->>>>>>> 5c71e643
             Token::StructEnd,
             Token::StructEnd,
             Token::StructEnd,
