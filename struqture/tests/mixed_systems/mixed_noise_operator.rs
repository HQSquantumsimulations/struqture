// Copyright © 2021-2023 HQS Quantum Simulations GmbH. All Rights Reserved.
//
// Licensed under the Apache License, Version 2.0 (the "License"); you may not use this file except
// in compliance with the License. You may obtain a copy of the License at
//
//     http://www.apache.org/licenses/LICENSE-2.0
//
// Unless required by applicable law or agreed to in writing, software distributed under the
// License is distributed on an "AS IS" BASIS, WITHOUT WARRANTIES OR CONDITIONS OF ANY KIND, either
// express or implied. See the License for the specific language governing permissions and
// limitations under the License.

//! Integration test for public API of MixedLindbladNoiseOperator

// use num_complex::Complex64;
use bincode::{deserialize, serialize};
use qoqo_calculator::{CalculatorComplex, CalculatorFloat};
use serde_test::{assert_tokens, Configure, Token};
use std::collections::BTreeMap;
use std::collections::HashMap;
#[cfg(feature = "struqture_1_import")]
#[cfg(feature = "struqture_1_export")]
use std::str::FromStr;
use struqture::bosons::BosonProduct;
use struqture::fermions::FermionProduct;
use struqture::mixed_systems::{MixedDecoherenceProduct, MixedLindbladNoiseOperator};
use struqture::prelude::*;
use struqture::spins::DecoherenceProduct;
use struqture::OperateOnDensityMatrix;
use struqture::SpinIndex;
use struqture::StruqtureError;
use struqture::STRUQTURE_VERSION;
use test_case::test_case;

// Test the new function of the MixedLindbladNoiseOperator
#[test_case(0_usize, 0_usize, 0_usize, vec![], vec![], vec![]; "0, 0, 0")]
#[test_case(1_usize, 2_usize, 1_usize, vec![0], vec![0, 0], vec![0]; "1, 2, 1")]
#[test_case(2_usize, 1_usize, 2_usize, vec![0, 0], vec![0], vec![0, 0]; "2, 1, 2")]
#[test_case(10_usize, 10_usize, 10_usize, vec![0, 0, 0, 0, 0, 0, 0, 0, 0, 0], vec![0, 0, 0, 0, 0, 0, 0, 0, 0, 0], vec![0, 0, 0, 0, 0, 0, 0, 0, 0, 0]; "10, 10, 10")]
fn new(
    n_pauli: usize,
    n_bosons: usize,
    n_fermions: usize,
    current_number_spins: Vec<usize>,
    number_bosonic_modes: Vec<usize>,
    number_fermionic_modes: Vec<usize>,
) {
    let mo = MixedLindbladNoiseOperator::new(n_pauli, n_bosons, n_fermions);
    assert!(mo.is_empty());
    assert_eq!(current_number_spins, mo.current_number_spins());
    assert_eq!(number_bosonic_modes, mo.current_number_bosonic_modes());
    assert_eq!(number_fermionic_modes, mo.current_number_fermionic_modes());
}

// Test the new function of the MixedLindbladNoiseOperator
#[test_case(0_usize, 0_usize, 0_usize, vec![], vec![], vec![]; "0, 0, 0")]
#[test_case(1_usize, 2_usize, 1_usize, vec![0], vec![0, 0], vec![0]; "1, 2, 1")]
#[test_case(2_usize, 1_usize, 2_usize, vec![0, 0], vec![0], vec![0, 0]; "2, 1, 2")]
#[test_case(10_usize, 10_usize, 10_usize, vec![0, 0, 0, 0, 0, 0, 0, 0, 0, 0], vec![0, 0, 0, 0, 0, 0, 0, 0, 0, 0], vec![0, 0, 0, 0, 0, 0, 0, 0, 0, 0]; "10, 10, 10")]
fn new_with_capacity(
    n_pauli: usize,
    n_bosons: usize,
    n_fermions: usize,
    current_number_spins: Vec<usize>,
    number_bosonic_modes: Vec<usize>,
    number_fermionic_modes: Vec<usize>,
) {
    let mo = MixedLindbladNoiseOperator::new(n_pauli, n_bosons, n_fermions);
    assert!(mo.is_empty());
    assert_eq!(current_number_spins, mo.current_number_spins());
    assert_eq!(number_bosonic_modes, mo.current_number_bosonic_modes());
    assert_eq!(number_fermionic_modes, mo.current_number_fermionic_modes());
}

#[test]
fn empty_clone_options() {
    let pp_0: MixedDecoherenceProduct = MixedDecoherenceProduct::new(
        [DecoherenceProduct::new().x(0)],
        [BosonProduct::new([0], [1]).unwrap()],
        [FermionProduct::new([0], [2]).unwrap()],
    )
    .unwrap();
    let mut mo = MixedLindbladNoiseOperator::new(1, 1, 1);
    mo.set((pp_0.clone(), pp_0), CalculatorComplex::from(0.5))
        .unwrap();

    let empty: Option<usize> = None;
    let full: Option<usize> = Some(2);
    assert_eq!(
        mo.empty_clone(empty),
        MixedLindbladNoiseOperator::new(1, 1, 1)
    );
    assert_eq!(
        mo.empty_clone(full),
        MixedLindbladNoiseOperator::with_capacity(1, 1, 1, 2)
    );
}

// Test the len function of the QubitOperator
#[test]
fn internal_map_len() {
    let pp_2: MixedDecoherenceProduct = MixedDecoherenceProduct::new(
        [DecoherenceProduct::new().z(2)],
        [BosonProduct::new([0], [3]).unwrap()],
        [FermionProduct::new([0], [2]).unwrap()],
    )
    .unwrap();
    let mut mo = MixedLindbladNoiseOperator::new(1, 1, 1);
    mo.set((pp_2.clone(), pp_2), CalculatorComplex::from(0.5))
        .unwrap();
    assert_eq!(mo.len(), 1_usize);
}

// Test the iter, keys and values functions of the MixedLindbladNoiseOperator
#[test]
fn internal_map_keys() {
    let pp_0: MixedDecoherenceProduct = MixedDecoherenceProduct::new(
        [DecoherenceProduct::new().z(1)],
        [BosonProduct::new([0], [3]).unwrap()],
        [FermionProduct::new([0], [2]).unwrap()],
    )
    .unwrap();
    let mut mo = MixedLindbladNoiseOperator::new(1, 1, 1);
    let pp_0_vec: Vec<(
        (MixedDecoherenceProduct, MixedDecoherenceProduct),
        CalculatorComplex,
    )> = vec![((pp_0.clone(), pp_0.clone()), 0.3.into())];
    mo.extend(pp_0_vec.iter().cloned());

    let mut map: BTreeMap<(MixedDecoherenceProduct, MixedDecoherenceProduct), CalculatorComplex> =
        BTreeMap::new();
    map.insert((pp_0.clone(), pp_0), CalculatorComplex::from(0.3));

    // iter
    let dict = mo.iter();
    for (item_d, item_m) in dict.zip(map.iter()) {
        assert_eq!(item_d, item_m);
    }
    // into_iter
    for (item_d, item_m) in mo.clone().into_iter().zip(map.iter()) {
        assert_eq!(item_d.0, *item_m.0);
        assert_eq!(item_d.1, *item_m.1);
    }
    // keys
    let keys = mo.keys();
    for (key_s, key_m) in keys.zip(map.keys()) {
        assert_eq!(key_s, key_m);
    }
    // values
    let values = mo.values();
    for (val_s, val_m) in values.zip(map.values()) {
        assert_eq!(val_s, val_m);
    }
}

// Test the set, get and remove functions of the QubitOperator
#[test]
fn internal_map_set_get_remove() {
    let pp_2: MixedDecoherenceProduct = MixedDecoherenceProduct::new(
        [DecoherenceProduct::new().z(2)],
        [BosonProduct::new([0], [3]).unwrap()],
        [FermionProduct::new([0], [2]).unwrap()],
    )
    .unwrap();
    let mut mo = MixedLindbladNoiseOperator::new(1, 1, 1);

    // 1) Test try_set_pauli_product and get functions
    // Vacant
    assert_eq!(mo.set((pp_2.clone(), pp_2.clone()), 0.0.into()), Ok(None));
    mo.set((pp_2.clone(), pp_2.clone()), CalculatorComplex::from(0.5))
        .unwrap();
    assert_eq!(
        mo.get(&(pp_2.clone(), pp_2.clone())),
        &CalculatorComplex::from(0.5)
    );
    assert_eq!(
        mo.set((pp_2.clone(), pp_2.clone()), 0.0.into()),
        Ok(Some(CalculatorComplex::new(0.5, 0.0)))
    );
    // 2) Test remove function
    mo.remove(&(pp_2.clone(), pp_2));
    assert_eq!(mo, MixedLindbladNoiseOperator::new(1, 1, 1));
}

#[test]
fn set_fail() {
    let pp_0: MixedDecoherenceProduct = MixedDecoherenceProduct::new(
        [DecoherenceProduct::new().x(0)],
        [BosonProduct::new([0], [1]).unwrap()],
        [FermionProduct::new([0], [2]).unwrap()],
    )
    .unwrap();
    let pp_2: MixedDecoherenceProduct = MixedDecoherenceProduct::new(
        [DecoherenceProduct::new().z(2)],
        [BosonProduct::new([0], [3]).unwrap()],
        [FermionProduct::new([0], [2]).unwrap()],
    )
    .unwrap();
    let mut mo = MixedLindbladNoiseOperator::new(0, 1, 1);
    assert_eq!(mo.current_number_spins(), Vec::<usize>::new());
    assert_eq!(mo.current_number_bosonic_modes(), vec![0_usize]);
    assert_eq!(mo.current_number_fermionic_modes(), vec![0_usize]);

    let err = mo.set((pp_0.clone(), pp_0), CalculatorComplex::from(0.5));
    assert_eq!(
        err,
        Err(StruqtureError::MissmatchedNumberSubsystems {
            target_number_spin_subsystems: 0,
            target_number_boson_subsystems: 1,
            target_number_fermion_subsystems: 1,
            actual_number_spin_subsystems: 1,
            actual_number_boson_subsystems: 1,
            actual_number_fermion_subsystems: 1,
        })
    );

    let mut mo = MixedLindbladNoiseOperator::new(1, 0, 1);
    assert_eq!(mo.current_number_spins(), vec![0_usize]);
    assert_eq!(mo.current_number_bosonic_modes(), Vec::<usize>::new());
    assert_eq!(mo.current_number_fermionic_modes(), vec![0_usize]);

    let err = mo.set((pp_2.clone(), pp_2.clone()), CalculatorComplex::from(0.5));
    assert_eq!(
        err,
        Err(StruqtureError::MissmatchedNumberSubsystems {
            target_number_spin_subsystems: 1,
            target_number_boson_subsystems: 0,
            target_number_fermion_subsystems: 1,
            actual_number_spin_subsystems: 1,
            actual_number_boson_subsystems: 1,
            actual_number_fermion_subsystems: 1,
        })
    );

    let mut mo = MixedLindbladNoiseOperator::new(1, 1, 0);
    assert_eq!(mo.current_number_spins(), vec![0_usize]);
    assert_eq!(mo.current_number_bosonic_modes(), vec![0_usize]);
    assert_eq!(mo.current_number_fermionic_modes(), Vec::<usize>::new());

    let err = mo.set((pp_2.clone(), pp_2), CalculatorComplex::from(0.5));
    assert_eq!(
        err,
        Err(StruqtureError::MissmatchedNumberSubsystems {
            target_number_spin_subsystems: 1,
            target_number_boson_subsystems: 1,
            target_number_fermion_subsystems: 0,
            actual_number_spin_subsystems: 1,
            actual_number_boson_subsystems: 1,
            actual_number_fermion_subsystems: 1,
        })
    );
}

// Test the add_operator_product function of the MixedLindbladNoiseOperator
#[test]
fn internal_map_add_operator_product() {
    let pp_2: MixedDecoherenceProduct = MixedDecoherenceProduct::new(
        [DecoherenceProduct::new().z(2)],
        [BosonProduct::new([0], [3]).unwrap()],
        [FermionProduct::new([0], [2]).unwrap()],
    )
    .unwrap();
    let mut mo = MixedLindbladNoiseOperator::new(1, 1, 1);

    mo.add_operator_product((pp_2.clone(), pp_2.clone()), CalculatorComplex::from(0.5))
        .unwrap();
    assert_eq!(
        mo.get(&(pp_2.clone(), pp_2.clone())),
        &CalculatorComplex::from(0.5)
    );
    mo.add_operator_product((pp_2.clone(), pp_2.clone()), CalculatorComplex::from(-0.5))
        .unwrap();
    assert_eq!(mo.get(&(pp_2.clone(), pp_2)), &CalculatorComplex::from(0.0));
}

#[test]
fn fail_add_operator_product() {
    let pp_2: MixedDecoherenceProduct = MixedDecoherenceProduct::new(
        [DecoherenceProduct::new().z(2)],
        [BosonProduct::new([0], [3]).unwrap()],
        [FermionProduct::new([0], [2]).unwrap()],
    )
    .unwrap();

    let mut mo = MixedLindbladNoiseOperator::new(0, 1, 1);
    let err = mo.add_operator_product((pp_2.clone(), pp_2.clone()), CalculatorComplex::from(0.5));
    assert_eq!(
        err,
        Err(StruqtureError::MissmatchedNumberSubsystems {
            target_number_spin_subsystems: 0,
            target_number_boson_subsystems: 1,
            target_number_fermion_subsystems: 1,
            actual_number_spin_subsystems: 1,
            actual_number_boson_subsystems: 1,
            actual_number_fermion_subsystems: 1,
        })
    );

    let mut mo = MixedLindbladNoiseOperator::new(1, 0, 1);
    let err = mo.add_operator_product((pp_2.clone(), pp_2.clone()), CalculatorComplex::from(0.5));
    assert_eq!(
        err,
        Err(StruqtureError::MissmatchedNumberSubsystems {
            target_number_spin_subsystems: 1,
            target_number_boson_subsystems: 0,
            target_number_fermion_subsystems: 1,
            actual_number_spin_subsystems: 1,
            actual_number_boson_subsystems: 1,
            actual_number_fermion_subsystems: 1,
        })
    );

    let mut mo = MixedLindbladNoiseOperator::new(1, 1, 0);
    let err = mo.add_operator_product((pp_2.clone(), pp_2), CalculatorComplex::from(0.5));
    assert_eq!(
        err,
        Err(StruqtureError::MissmatchedNumberSubsystems {
            target_number_spin_subsystems: 1,
            target_number_boson_subsystems: 1,
            target_number_fermion_subsystems: 0,
            actual_number_spin_subsystems: 1,
            actual_number_boson_subsystems: 1,
            actual_number_fermion_subsystems: 1,
        })
    );
}

// Test the negative operation: -MixedLindbladNoiseOperator
#[test]
fn negative_mo() {
    let pp_0: MixedDecoherenceProduct = MixedDecoherenceProduct::new(
        [DecoherenceProduct::new().z(2)],
        [BosonProduct::new([0], [3]).unwrap()],
        [FermionProduct::new([0], [2]).unwrap()],
    )
    .unwrap();
    let mut mo_0 = MixedLindbladNoiseOperator::new(1, 1, 1);
    mo_0.add_operator_product((pp_0.clone(), pp_0.clone()), CalculatorComplex::from(1.0))
        .unwrap();
    let mut mo_0_minus = MixedLindbladNoiseOperator::new(1, 1, 1);
    mo_0_minus
        .add_operator_product((pp_0.clone(), pp_0), CalculatorComplex::from(-1.0))
        .unwrap();

    assert_eq!(-mo_0, mo_0_minus);
}

// Test the addition: QubitOperator + QubitOperator
#[test]
fn add_so_so() {
    let pp_0: MixedDecoherenceProduct = MixedDecoherenceProduct::new(
        [DecoherenceProduct::new().z(2)],
        [BosonProduct::new([0], [3]).unwrap()],
        [FermionProduct::new([0], [2]).unwrap()],
    )
    .unwrap();
    let pp_1: MixedDecoherenceProduct = MixedDecoherenceProduct::new(
        [DecoherenceProduct::new().x(1)],
        [BosonProduct::new([1], [2]).unwrap()],
        [FermionProduct::new([1], [3]).unwrap()],
    )
    .unwrap();
    let mut mo_0 = MixedLindbladNoiseOperator::new(1, 1, 1);
    mo_0.add_operator_product((pp_0.clone(), pp_0.clone()), CalculatorComplex::from(1.0))
        .unwrap();
    let mut mo_1 = MixedLindbladNoiseOperator::new(1, 1, 1);
    mo_1.add_operator_product((pp_1.clone(), pp_1.clone()), CalculatorComplex::from(-1.0))
        .unwrap();
    let mut mo_0_1 = MixedLindbladNoiseOperator::new(1, 1, 1);
    mo_0_1
        .add_operator_product((pp_0.clone(), pp_0), CalculatorComplex::from(1.0))
        .unwrap();
    mo_0_1
        .add_operator_product((pp_1.clone(), pp_1), CalculatorComplex::from(-1.0))
        .unwrap();

    assert_eq!(mo_0 + mo_1, mo_0_1);
}

// Test the addition: QubitOperator + QubitOperator
#[test]
fn sub_so_so() {
    let pp_0: MixedDecoherenceProduct = MixedDecoherenceProduct::new(
        [DecoherenceProduct::new().z(2)],
        [BosonProduct::new([0], [3]).unwrap()],
        [FermionProduct::new([0], [2]).unwrap()],
    )
    .unwrap();
    let pp_1: MixedDecoherenceProduct = MixedDecoherenceProduct::new(
        [DecoherenceProduct::new().x(1)],
        [BosonProduct::new([1], [2]).unwrap()],
        [FermionProduct::new([1], [3]).unwrap()],
    )
    .unwrap();
    let mut mo_0 = MixedLindbladNoiseOperator::new(1, 1, 1);
    mo_0.add_operator_product((pp_0.clone(), pp_0.clone()), CalculatorComplex::from(1.0))
        .unwrap();
    let mut mo_1 = MixedLindbladNoiseOperator::new(1, 1, 1);
    mo_1.add_operator_product((pp_1.clone(), pp_1.clone()), CalculatorComplex::from(-1.0))
        .unwrap();
    let mut mo_0_1 = MixedLindbladNoiseOperator::new(1, 1, 1);
    mo_0_1
        .add_operator_product((pp_0.clone(), pp_0), CalculatorComplex::from(1.0))
        .unwrap();
    mo_0_1
        .add_operator_product((pp_1.clone(), pp_1), CalculatorComplex::from(1.0))
        .unwrap();

    assert_eq!(mo_0 - mo_1, mo_0_1);
}

// Test the multiplication: QubitOperator * Calculatorcomplex
#[test]
fn mul_so_cf() {
    let pp_0: MixedDecoherenceProduct = MixedDecoherenceProduct::new(
        [DecoherenceProduct::new().z(2)],
        [BosonProduct::new([0], [3]).unwrap()],
        [FermionProduct::new([0], [2]).unwrap()],
    )
    .unwrap();
    let mut mo_0 = MixedLindbladNoiseOperator::new(1, 1, 1);
    mo_0.add_operator_product((pp_0.clone(), pp_0.clone()), CalculatorComplex::from(2.0))
        .unwrap();
    let mut mo_0_1 = MixedLindbladNoiseOperator::new(1, 1, 1);
    mo_0_1
        .add_operator_product((pp_0.clone(), pp_0), CalculatorComplex::from(6.0))
        .unwrap();

    assert_eq!(mo_0 * CalculatorFloat::from(3.0), mo_0_1);
}

// Test the multiplication: QubitOperator * Calculatorcomplex
#[test]
fn mul_so_cc() {
    let pp_0: MixedDecoherenceProduct = MixedDecoherenceProduct::new(
        [DecoherenceProduct::new().z(2)],
        [BosonProduct::new([0], [3]).unwrap()],
        [FermionProduct::new([0], [2]).unwrap()],
    )
    .unwrap();
    let mut mo_0 = MixedLindbladNoiseOperator::new(1, 1, 1);
    mo_0.add_operator_product((pp_0.clone(), pp_0.clone()), CalculatorComplex::from(2.0))
        .unwrap();
    let mut mo_0_1 = MixedLindbladNoiseOperator::new(1, 1, 1);
    mo_0_1
        .add_operator_product((pp_0.clone(), pp_0), CalculatorComplex::from(6.0))
        .unwrap();

    assert_eq!(mo_0 * CalculatorComplex::from(3.0), mo_0_1);
}

// Test the Iter traits of FermionOperator: into_iter, from_iter and extend
#[test]
fn into_iter_from_iter_extend() {
    let pp_0: MixedDecoherenceProduct = MixedDecoherenceProduct::new(
        [DecoherenceProduct::new().z(2)],
        [BosonProduct::new([0], [3]).unwrap()],
        [FermionProduct::new([0], [2]).unwrap()],
    )
    .unwrap();
    let pp_1: MixedDecoherenceProduct = MixedDecoherenceProduct::new(
        [DecoherenceProduct::new().x(1)],
        [BosonProduct::new([1], [2]).unwrap()],
        [FermionProduct::new([1], [3]).unwrap()],
    )
    .unwrap();
    let mut mo_0 = MixedLindbladNoiseOperator::new(1, 1, 1);
    mo_0.add_operator_product((pp_0.clone(), pp_0.clone()), CalculatorComplex::from(2.0))
        .unwrap();

    let mo_iter = mo_0.clone().into_iter();
    assert_eq!(MixedLindbladNoiseOperator::from_iter(mo_iter), mo_0);
    let mo_iter = (&mo_0)
        .into_iter()
        .map(|(key, value)| (key.clone(), value.clone()));
    assert_eq!(MixedLindbladNoiseOperator::from_iter(mo_iter), mo_0);
    let mut mapping: BTreeMap<
        (MixedDecoherenceProduct, MixedDecoherenceProduct),
        CalculatorComplex,
    > = BTreeMap::new();
    mapping.insert((pp_1.clone(), pp_1.clone()), CalculatorComplex::from(0.5));
    let mapping_iter = mapping.into_iter();
    mo_0.extend(mapping_iter);

    let mut mo_0_1 = MixedLindbladNoiseOperator::new(1, 1, 1);
    let _ = mo_0_1.add_operator_product((pp_0.clone(), pp_0), CalculatorComplex::from(2.0));
    let _ = mo_0_1.add_operator_product((pp_1.clone(), pp_1), CalculatorComplex::from(0.5));

    assert_eq!(mo_0, mo_0_1);
}

// Test the from_iter function of the MixedLindbladNoiseOperator
#[test]
fn from_iterator() {
    let pp_0: MixedDecoherenceProduct = MixedDecoherenceProduct::new(
        [DecoherenceProduct::new().z(2)],
        [BosonProduct::new([0], [3]).unwrap()],
        [FermionProduct::new([0], [3]).unwrap()],
    )
    .unwrap();
    let pp_1: MixedDecoherenceProduct = MixedDecoherenceProduct::new(
        [DecoherenceProduct::new().x(1)],
        [BosonProduct::new([1], [2]).unwrap()],
        [FermionProduct::new([1], [3]).unwrap()],
    )
    .unwrap();

    // iterator with two items
    let mut mo_0 = MixedLindbladNoiseOperator::new(1, 1, 1);
    mo_0.add_operator_product((pp_0.clone(), pp_0.clone()), CalculatorComplex::from(1.0))
        .unwrap();
    mo_0.add_operator_product((pp_1.clone(), pp_1.clone()), CalculatorComplex::from(2.0))
        .unwrap();
    let mut iterator: HashMap<
        (MixedDecoherenceProduct, MixedDecoherenceProduct),
        CalculatorComplex,
    > = HashMap::new();
    iterator.insert((pp_0.clone(), pp_0), 1.0.into());
    iterator.insert((pp_1.clone(), pp_1), 2.0.into());
    assert_eq!(
        MixedLindbladNoiseOperator::from_iter(iterator.iter().map(|(x, y)| (x.clone(), y.clone()))),
        mo_0
    );

    // iterator with no items
    let mo_0 = MixedLindbladNoiseOperator::new(0, 0, 0);
    let iterator: HashMap<(MixedDecoherenceProduct, MixedDecoherenceProduct), CalculatorComplex> =
        HashMap::new();
    assert_eq!(
        MixedLindbladNoiseOperator::from_iter(iterator.iter().map(|(x, y)| (x.clone(), y.clone()))),
        mo_0
    );
}

#[test]
fn default() {
    assert_eq!(
        MixedLindbladNoiseOperator::default(),
        MixedLindbladNoiseOperator::new(0, 0, 0)
    );
}

// Test the Hash, Debug and Display traits of DecoherenceProduct
#[test]
fn debug() {
    let pp_0: MixedDecoherenceProduct = MixedDecoherenceProduct::new(
        [DecoherenceProduct::new().z(2)],
        [BosonProduct::new([0], [3]).unwrap()],
        [FermionProduct::new([0], [3]).unwrap()],
    )
    .unwrap();
    let mut mo = MixedLindbladNoiseOperator::new(1, 1, 1);
    mo.add_operator_product((pp_0.clone(), pp_0), CalculatorComplex::from(1.0))
        .unwrap();
    assert_eq!(
        format!("{:?}", mo),
        "MixedLindbladNoiseOperator { internal_map: {(MixedDecoherenceProduct { spins: [DecoherenceProduct { items: [(2, Z)] }], bosons: [BosonProduct { creators: [0], annihilators: [3] }], fermions: [FermionProduct { creators: [0], annihilators: [3] }] }, MixedDecoherenceProduct { spins: [DecoherenceProduct { items: [(2, Z)] }], bosons: [BosonProduct { creators: [0], annihilators: [3] }], fermions: [FermionProduct { creators: [0], annihilators: [3] }] }): CalculatorComplex { re: Float(1.0), im: Float(0.0) }}, n_spins: 1, n_bosons: 1, n_fermions: 1 }"
    );
}

// Test the Hash, Debug and Display traits of DecoherenceProduct
#[test]
fn display() {
    let pp_0: MixedDecoherenceProduct = MixedDecoherenceProduct::new(
        [DecoherenceProduct::new().z(2)],
        [BosonProduct::new([0], [3]).unwrap()],
        [FermionProduct::new([0], [3]).unwrap()],
    )
    .unwrap();
    let mut mo = MixedLindbladNoiseOperator::new(1, 1, 1);
    mo.add_operator_product((pp_0.clone(), pp_0), CalculatorComplex::from(1.0))
        .unwrap();
    assert_eq!(
        format!("{}", mo),
        format!(
            "MixedLindbladNoiseOperator{{\n(S2Z:Bc0a3:Fc0a3:, S2Z:Bc0a3:Fc0a3:): {},\n}}",
            CalculatorComplex::from(1.0)
        )
    );
}

// Test the Clone, PartialEq, PartialOrd and Ord traits of DecoherenceProduct
#[test]
fn clone_partial_eq_partial_ord() {
    let pp_0: MixedDecoherenceProduct = MixedDecoherenceProduct::new(
        [DecoherenceProduct::new().z(2)],
        [BosonProduct::new([0], [3]).unwrap()],
        [FermionProduct::new([0], [3]).unwrap()],
    )
    .unwrap();
    let mut mo = MixedLindbladNoiseOperator::new(1, 1, 1);
    mo.add_operator_product((pp_0.clone(), pp_0.clone()), CalculatorComplex::from(1.0))
        .unwrap();

    // Test Clone trait
    assert_eq!(mo.clone(), mo);

    // Test PartialEq trait
    let mut mo_0 = MixedLindbladNoiseOperator::new(1, 1, 1);
    mo_0.set((pp_0.clone(), pp_0.clone()), CalculatorComplex::from(1.0))
        .unwrap();
    let mut mo_1 = MixedLindbladNoiseOperator::new(1, 1, 1);
    mo_1.set((pp_0.clone(), pp_0), CalculatorComplex::from(2.0))
        .unwrap();
    assert!(mo_0 == mo);
    assert!(mo == mo_0);
    assert!(mo_1 != mo);
    assert!(mo != mo_1);
}

#[test]
fn serde_json() {
    let pp: MixedDecoherenceProduct = MixedDecoherenceProduct::new(
        [DecoherenceProduct::new().z(2)],
        [BosonProduct::new([0], [3]).unwrap()],
        [FermionProduct::new([0], [2]).unwrap()],
    )
    .unwrap();
    let mut mo = MixedLindbladNoiseOperator::new(1, 1, 1);
    mo.set((pp.clone(), pp), CalculatorComplex::from(1.0))
        .unwrap();

    let serialized = serde_json::to_string(&mo).unwrap();
    let deserialized: MixedLindbladNoiseOperator = serde_json::from_str(&serialized).unwrap();

    assert_eq!(mo, deserialized);
}

/// Test QubitOperator Serialization and Deserialization traits (readable)
#[test]
fn serde_readable() {
    let pp: MixedDecoherenceProduct = MixedDecoherenceProduct::new(
        [DecoherenceProduct::new().z(2)],
        [BosonProduct::new([0], [3]).unwrap()],
        [FermionProduct::new([0], [2]).unwrap()],
    )
    .unwrap();
    let mut mo = MixedLindbladNoiseOperator::new(1, 1, 1);
    mo.set((pp.clone(), pp), CalculatorComplex::from(0.5))
        .unwrap();
    assert_tokens(
        &mo.readable(),
        &[
            Token::Struct {
                name: "MixedLindbladNoiseOperatorSerialize",
                len: 5,
            },
            Token::Str("items"),
            Token::Seq { len: Some(1) },
            Token::Tuple { len: 4 },
            Token::Str("S2Z:Bc0a3:Fc0a2:"),
            Token::Str("S2Z:Bc0a3:Fc0a2:"),
            Token::F64(0.5),
            Token::F64(0.0),
            Token::TupleEnd,
            Token::SeqEnd,
            Token::Str("n_spins"),
            Token::U64(1),
            Token::Str("n_bosons"),
            Token::U64(1),
            Token::Str("n_fermions"),
            Token::U64(1),
            Token::Str("serialisation_meta"),
            Token::Struct {
                name: "StruqtureSerialisationMeta",
                len: 3,
            },
            Token::Str("type_name"),
            Token::Str("MixedLindbladNoiseOperator"),
            Token::Str("min_version"),
            Token::Tuple { len: 3 },
            Token::U64(2),
            Token::U64(0),
            Token::U64(0),
            Token::TupleEnd,
            Token::Str("version"),
<<<<<<< HEAD
            Token::Str("2.0.0-alpha.3"),
=======
            Token::Str(STRUQTURE_VERSION),
>>>>>>> 5c71e643
            Token::StructEnd,
            Token::StructEnd,
        ],
    );
}

#[test]
fn bincode() {
    let pp: MixedDecoherenceProduct = MixedDecoherenceProduct::new(
        [DecoherenceProduct::new().z(2)],
        [BosonProduct::new([0], [3]).unwrap()],
        [FermionProduct::new([0], [2]).unwrap()],
    )
    .unwrap();
    let mut mo = MixedLindbladNoiseOperator::new(1, 1, 1);
    mo.set((pp.clone(), pp), CalculatorComplex::from(1.0))
        .unwrap();

    let serialized = serialize(&mo).unwrap();
    let deserialized: MixedLindbladNoiseOperator = deserialize(&serialized).unwrap();
    assert_eq!(deserialized, mo);

    let encoded: Vec<u8> = bincode::serialize(&mo.clone().compact()).unwrap();
    let decoded: MixedLindbladNoiseOperator = bincode::deserialize(&encoded[..]).unwrap();
    assert_eq!(mo, decoded);
}

#[test]
fn serde_compact() {
    let pp: MixedDecoherenceProduct = MixedDecoherenceProduct::new(
        [DecoherenceProduct::new().z(2)],
        [BosonProduct::new([0], [3]).unwrap()],
        [FermionProduct::new([0], [2]).unwrap()],
    )
    .unwrap();
    let mut mo = MixedLindbladNoiseOperator::new(1, 1, 1);
    mo.set((pp.clone(), pp), CalculatorComplex::from(0.5))
        .unwrap();
    assert_tokens(
        &mo.compact(),
        &[
            Token::Struct {
                name: "MixedLindbladNoiseOperatorSerialize",
                len: 5,
            },
            Token::Str("items"),
            Token::Seq { len: Some(1) },
            Token::Tuple { len: 4 },
            Token::Tuple { len: 3 },
            Token::Seq { len: Some(1) },
            Token::Seq { len: Some(1) },
            Token::Tuple { len: 2 },
            Token::U64(2),
            Token::UnitVariant {
                name: "SingleDecoherenceOperator",
                variant: "Z",
            },
            Token::TupleEnd,
            Token::SeqEnd,
            Token::SeqEnd,
            Token::Seq { len: Some(1) },
            Token::Tuple { len: 2 },
            Token::Seq { len: Some(1) },
            Token::U64(0),
            Token::SeqEnd,
            Token::Seq { len: Some(1) },
            Token::U64(3),
            Token::SeqEnd,
            Token::TupleEnd,
            Token::SeqEnd,
            Token::Seq { len: Some(1) },
            Token::Tuple { len: 2 },
            Token::Seq { len: Some(1) },
            Token::U64(0),
            Token::SeqEnd,
            Token::Seq { len: Some(1) },
            Token::U64(2),
            Token::SeqEnd,
            Token::TupleEnd,
            Token::SeqEnd,
            Token::TupleEnd,
            Token::Tuple { len: 3 },
            Token::Seq { len: Some(1) },
            Token::Seq { len: Some(1) },
            Token::Tuple { len: 2 },
            Token::U64(2),
            Token::UnitVariant {
                name: "SingleDecoherenceOperator",
                variant: "Z",
            },
            Token::TupleEnd,
            Token::SeqEnd,
            Token::SeqEnd,
            Token::Seq { len: Some(1) },
            Token::Tuple { len: 2 },
            Token::Seq { len: Some(1) },
            Token::U64(0),
            Token::SeqEnd,
            Token::Seq { len: Some(1) },
            Token::U64(3),
            Token::SeqEnd,
            Token::TupleEnd,
            Token::SeqEnd,
            Token::Seq { len: Some(1) },
            Token::Tuple { len: 2 },
            Token::Seq { len: Some(1) },
            Token::U64(0),
            Token::SeqEnd,
            Token::Seq { len: Some(1) },
            Token::U64(2),
            Token::SeqEnd,
            Token::TupleEnd,
            Token::SeqEnd,
            Token::TupleEnd,
            Token::NewtypeVariant {
                name: "CalculatorFloat",
                variant: "Float",
            },
            Token::F64(0.5),
            Token::NewtypeVariant {
                name: "CalculatorFloat",
                variant: "Float",
            },
            Token::F64(0.0),
            Token::TupleEnd,
            Token::SeqEnd,
            Token::Str("n_spins"),
            Token::U64(1),
            Token::Str("n_bosons"),
            Token::U64(1),
            Token::Str("n_fermions"),
            Token::U64(1),
            Token::Str("serialisation_meta"),
            Token::Struct {
                name: "StruqtureSerialisationMeta",
                len: 3,
            },
            Token::Str("type_name"),
            Token::Str("MixedLindbladNoiseOperator"),
            Token::Str("min_version"),
            Token::Tuple { len: 3 },
            Token::U64(2),
            Token::U64(0),
            Token::U64(0),
            Token::TupleEnd,
            Token::Str("version"),
<<<<<<< HEAD
            Token::Str("2.0.0-alpha.3"),
=======
            Token::Str(STRUQTURE_VERSION),
>>>>>>> 5c71e643
            Token::StructEnd,
            Token::StructEnd,
        ],
    );
}

#[cfg(feature = "json_schema")]
#[test]
fn test_mixed_noise_operator_schema() {
    let mut op = MixedLindbladNoiseOperator::new(2, 1, 1);
    let pp = MixedDecoherenceProduct::new(
        [DecoherenceProduct::new().x(0), DecoherenceProduct::new()],
        [BosonProduct::new([0], [3]).unwrap()],
        [FermionProduct::new([0], [3]).unwrap()],
    )
    .unwrap();
    op.set((pp.clone(), pp), 1.0.into()).unwrap();
    let pp = MixedDecoherenceProduct::new(
        [DecoherenceProduct::new().x(1), DecoherenceProduct::new()],
        [BosonProduct::new([0], [3]).unwrap()],
        [FermionProduct::new([0], [3]).unwrap()],
    )
    .unwrap();
    op.set((pp.clone(), pp), "val".into()).unwrap();
    let schema = schemars::schema_for!(MixedLindbladNoiseOperator);
    let schema_checker = jsonschema::JSONSchema::compile(&serde_json::to_value(&schema).unwrap())
        .expect("schema is valid");
    let value = serde_json::to_value(&op).unwrap();
    let validation = schema_checker.validate(&value);

    assert!(validation.is_ok());
}

#[cfg(feature = "struqture_1_import")]
#[cfg(feature = "struqture_1_export")]
#[test]
fn test_from_to_struqture_1() {
    let pp_1: struqture_1::mixed_systems::MixedDecoherenceProduct =
        struqture_1::mixed_systems::MixedIndex::new(
            [struqture_1::spins::DecoherenceProduct::from_str("0X").unwrap()],
            [struqture_1::bosons::BosonProduct::from_str("c0a1").unwrap()],
            [
                struqture_1::fermions::FermionProduct::from_str("c0a0").unwrap(),
                struqture_1::fermions::FermionProduct::from_str("c0a1").unwrap(),
            ],
        )
        .unwrap();
    let mut ss_1 =
        struqture_1::mixed_systems::MixedLindbladNoiseSystem::new([None], [None], [None, None]);
    struqture_1::OperateOnDensityMatrix::set(&mut ss_1, (pp_1.clone(), pp_1.clone()), 1.0.into())
        .unwrap();

    let pp_2 = MixedDecoherenceProduct::new(
        [DecoherenceProduct::new().x(0)],
        [BosonProduct::new([0], [1]).unwrap()],
        [
            FermionProduct::new([0], [0]).unwrap(),
            FermionProduct::new([0], [1]).unwrap(),
        ],
    )
    .unwrap();
    let mut ss_2 = MixedLindbladNoiseOperator::new(1, 1, 2);
    ss_2.set((pp_2.clone(), pp_2.clone()), 1.0.into()).unwrap();

    assert!(MixedLindbladNoiseOperator::from_struqture_1(&ss_1).unwrap() == ss_2);
    assert!(ss_1 == ss_2.to_struqture_1().unwrap());
}<|MERGE_RESOLUTION|>--- conflicted
+++ resolved
@@ -674,11 +674,7 @@
             Token::U64(0),
             Token::TupleEnd,
             Token::Str("version"),
-<<<<<<< HEAD
-            Token::Str("2.0.0-alpha.3"),
-=======
             Token::Str(STRUQTURE_VERSION),
->>>>>>> 5c71e643
             Token::StructEnd,
             Token::StructEnd,
         ],
@@ -825,11 +821,7 @@
             Token::U64(0),
             Token::TupleEnd,
             Token::Str("version"),
-<<<<<<< HEAD
-            Token::Str("2.0.0-alpha.3"),
-=======
             Token::Str(STRUQTURE_VERSION),
->>>>>>> 5c71e643
             Token::StructEnd,
             Token::StructEnd,
         ],
