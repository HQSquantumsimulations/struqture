--- conflicted
+++ resolved
@@ -690,11 +690,7 @@
             Token::U64(0),
             Token::TupleEnd,
             Token::Str("version"),
-<<<<<<< HEAD
-            Token::Str("2.0.0-alpha.3"),
-=======
             Token::Str(STRUQTURE_VERSION),
->>>>>>> 5c71e643
             Token::StructEnd,
             Token::StructEnd,
             Token::Str("noise"),
@@ -731,11 +727,7 @@
             Token::U64(0),
             Token::TupleEnd,
             Token::Str("version"),
-<<<<<<< HEAD
-            Token::Str("2.0.0-alpha.3"),
-=======
             Token::Str(STRUQTURE_VERSION),
->>>>>>> 5c71e643
             Token::StructEnd,
             Token::StructEnd,
             Token::StructEnd,
@@ -877,11 +869,7 @@
             Token::U64(0),
             Token::TupleEnd,
             Token::Str("version"),
-<<<<<<< HEAD
-            Token::Str("2.0.0-alpha.3"),
-=======
             Token::Str(STRUQTURE_VERSION),
->>>>>>> 5c71e643
             Token::StructEnd,
             Token::StructEnd,
             Token::Str("noise"),
@@ -990,11 +978,7 @@
             Token::U64(0),
             Token::TupleEnd,
             Token::Str("version"),
-<<<<<<< HEAD
-            Token::Str("2.0.0-alpha.3"),
-=======
             Token::Str(STRUQTURE_VERSION),
->>>>>>> 5c71e643
             Token::StructEnd,
             Token::StructEnd,
             Token::StructEnd,
