--- conflicted
+++ resolved
@@ -210,34 +210,6 @@
     assert_eq!(system, system_1);
 }
 
-<<<<<<< HEAD
-// Test the From<SpinOperator> trait
-#[test]
-fn test_from_spin_operator() {
-    let mut so = SpinOperator::new();
-    let pp_0 = PauliProduct::new().x(0).y(1).z(2);
-    let c0 = CalculatorComplex::new(1.0, 2.0);
-    let pp_1 = PauliProduct::new().x(0).y(1).y(2);
-    let c1 = CalculatorComplex::new(2.0, 1.0);
-    let pp_2 = PauliProduct::new().y(0).y(1).y(2);
-    let c2 = CalculatorComplex::new(2.0, 3.0);
-    so.add_operator_product(pp_0, c0).unwrap();
-    so.add_operator_product(pp_1, c1).unwrap();
-    so.add_operator_product(pp_2, c2).unwrap();
-
-    let mut dec_op = DecoherenceOperator::new();
-    let dp_0 = DecoherenceProduct::new().x(0).iy(1).z(2);
-    let dp_1 = DecoherenceProduct::new().x(0).iy(1).iy(2);
-    let dp_2 = DecoherenceProduct::new().iy(0).iy(1).iy(2);
-    let d0 = CalculatorComplex::new(2.0, -1.0);
-    let d1 = CalculatorComplex::new(-2.0, -1.0);
-    let d2 = CalculatorComplex::new(-3.0, 2.0);
-    dec_op.add_operator_product(dp_0, d0).unwrap();
-    dec_op.add_operator_product(dp_1, d1).unwrap();
-    dec_op.add_operator_product(dp_2, d2).unwrap();
-
-    assert_eq!(DecoherenceOperator::from(so), dec_op);
-=======
 // Test the separation of terms
 #[test_case(1)]
 #[test_case(2)]
@@ -312,7 +284,6 @@
     let result = so.separate_into_n_terms(number_spins).unwrap();
     assert_eq!(result.0, separated);
     assert_eq!(result.1, remainder);
->>>>>>> 1aae60a1
 }
 
 // Test the negative operation: -DecoherenceOperator
