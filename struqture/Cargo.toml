--- conflicted
+++ resolved
@@ -1,10 +1,6 @@
 [package]
 name = "struqture"
-<<<<<<< HEAD
-version = "2.0.0-alpha.3"
-=======
 version = "2.0.0-alpha.4"
->>>>>>> 5c71e643
 authors = ["HQS Quantum Simulations <info@quantumsimulations.de>"]
 edition = "2021"
 rust-version = "1.57"
@@ -26,19 +22,11 @@
 thiserror = "1.0"
 test-case = "3.1"
 itertools = "0.12"
-<<<<<<< HEAD
-ndarray = {version="0.15"}
-tinyvec = {version="1.6", features=["alloc", "serde"]}
-schemars ={version="0.8.12", optional=true}
-indexmap = {version="2"}
-struqture_1 = {package = "struqture", version=">=1.8,<2.0.0", optional=true, default-features=false}
-=======
 ndarray = { version = "0.15" }
 tinyvec = { version = "1.6", features = ["alloc", "serde"] }
 schemars = { version = "0.8.12", optional = true }
 indexmap = { version = "2" }
 struqture_1 = { package = "struqture", version = ">=1.8,<2.0.0", optional = true, default-features = false }
->>>>>>> 5c71e643
 
 [dev-dependencies]
 nalgebra = "0.32"
