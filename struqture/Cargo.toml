--- conflicted
+++ resolved
@@ -1,10 +1,6 @@
 [package]
 name = "struqture"
-<<<<<<< HEAD
-version = "1.5.2"
-=======
 version = "1.6.0"
->>>>>>> c04e0970
 authors = ["HQS Quantum Simulations <info@quantumsimulations.de>"]
 edition = "2021"
 rust-version = "1.57"
