[package]
name = "struqture"
<<<<<<< HEAD
version = "2.0.0-alpha.0"
=======
version = "1.8.0"
>>>>>>> 2de71f96
authors = ["HQS Quantum Simulations <info@quantumsimulations.de>"]
edition = "2021"
rust-version = "1.57"
categories = ["science", "simulation"]
description = "HQS tool for representing operators, Hamiltonians and open systems."
license = "Apache-2.0"
include = ["Cargo.toml", "src*", "LICENSE", "../README.md"]
readme = "../README.md"

[lib]
name = "struqture"
path = "src/lib.rs"
doctest = false

[dependencies]
qoqo_calculator = { version = "~1.2", default-features = false }
serde = { version = "1.0", features = ["derive"] }
num-complex = { version = "0.4" }
thiserror = "1.0"
test-case = "3.1"
itertools = "0.12"
<<<<<<< HEAD
ndarray = {version="0.15"}
tinyvec = {version="1.6", features=["alloc", "serde"]}
schemars ={version="0.8.12", optional=true}
indexmap = {version="2"}
struqture_1 = {package = "struqture", version="=1.7.0-alpha.0", optional=true, default-features=false, path="../../test_struqture/struqture/struqture"}
=======
ndarray = { version = "0.15" }
tinyvec = { version = "1.6", features = ["alloc", "serde"] }
schemars = { version = "0.8.12", optional = true }
indexmap = { version = "2", optional = true }
>>>>>>> 2de71f96

[dev-dependencies]
nalgebra = "0.32"
serde_test = { version = "1.0" }
bincode = "1.3"
serde_json = "1.0"
rand = "0.8"
jsonschema = { version = "0.17" }
criterion = { version = "0.5" }

[features]
default = ["json_schema", "struqture_1_export", "struqture_1_import"]
json_schema = ["schemars", "qoqo_calculator/json_schema"]
struqture_1_export = ["struqture_1"]
struqture_1_import = ["struqture_1"]<|MERGE_RESOLUTION|>--- conflicted
+++ resolved
@@ -1,10 +1,6 @@
 [package]
 name = "struqture"
-<<<<<<< HEAD
 version = "2.0.0-alpha.0"
-=======
-version = "1.8.0"
->>>>>>> 2de71f96
 authors = ["HQS Quantum Simulations <info@quantumsimulations.de>"]
 edition = "2021"
 rust-version = "1.57"
@@ -26,18 +22,11 @@
 thiserror = "1.0"
 test-case = "3.1"
 itertools = "0.12"
-<<<<<<< HEAD
 ndarray = {version="0.15"}
 tinyvec = {version="1.6", features=["alloc", "serde"]}
 schemars ={version="0.8.12", optional=true}
 indexmap = {version="2"}
 struqture_1 = {package = "struqture", version="=1.7.0-alpha.0", optional=true, default-features=false, path="../../test_struqture/struqture/struqture"}
-=======
-ndarray = { version = "0.15" }
-tinyvec = { version = "1.6", features = ["alloc", "serde"] }
-schemars = { version = "0.8.12", optional = true }
-indexmap = { version = "2", optional = true }
->>>>>>> 2de71f96
 
 [dev-dependencies]
 nalgebra = "0.32"
