--- conflicted
+++ resolved
@@ -429,13 +429,8 @@
         assert_eq!(version, rust_version);
 
         let min_version: String =
-<<<<<<< HEAD
-            String::extract(new.call_method0("min_supported_version").unwrap()).unwrap();
+            String::extract_bound(&new.call_method0("min_supported_version").unwrap()).unwrap();
         let rust_min_version = String::from("2.0.0");
-=======
-            String::extract_bound(&new.call_method0("min_supported_version").unwrap()).unwrap();
-        let rust_min_version = String::from("1.0.0");
->>>>>>> 2de71f96
         assert_eq!(min_version, rust_min_version);
     });
 }
@@ -448,7 +443,7 @@
         use std::str::FromStr;
         let pp_2 = new_pp(py, vec![0, 1], vec![1, 2]);
 
-        let result = BosonProductWrapper::from_pyany_to_struqture_1(pp_2.as_ref().into()).unwrap();
+        let result = BosonProductWrapper::from_pyany_to_struqture_1(pp_2.as_ref()).unwrap();
         assert_eq!(
             result,
             struqture_1::bosons::BosonProduct::from_str("c0c1a1a2").unwrap()
@@ -461,16 +456,19 @@
 fn test_from_json_struqture_1() {
     pyo3::prepare_freethreaded_python();
     pyo3::Python::with_gil(|py| {
-        let json_string: &PyAny = pyo3::types::PyString::new(py, "\"c0a1\"").into();
+        let json_string: Bound<pyo3::types::PyString> =
+            pyo3::types::PyString::new_bound(py, "\"c0a1\"");
         let pp_2 = new_pp(py, vec![0], vec![1]);
 
         let pp_from_1 = pp_2
             .call_method1("from_json_struqture_1", (json_string,))
             .unwrap();
-        let equal = bool::extract(pp_2.call_method1("__eq__", (pp_from_1,)).unwrap()).unwrap();
+        let equal =
+            bool::extract_bound(&pp_2.call_method1("__eq__", (pp_from_1,)).unwrap()).unwrap();
         assert!(equal);
 
-        let error_json_string: &PyAny = pyo3::types::PyString::new(py, "\"c0b1\"").into();
+        let error_json_string: Bound<pyo3::types::PyString> =
+            pyo3::types::PyString::new_bound(py, "\"c0b1\"");
         let pp_from_1 = pp_2.call_method1("from_json_struqture_1", (error_json_string,));
         assert!(pp_from_1.is_err());
     });
