// Copyright © 2021-2023 HQS Quantum Simulations GmbH. All Rights Reserved.
//
// Licensed under the Apache License, Version 2.0 (the "License"); you may not use this file except
// in compliance with the License. You may obtain a copy of the License at
//
//     http://www.apache.org/licenses/LICENSE-2.0
//
// Unless required by applicable law or agreed to in writing, software distributed under the
// License is distributed on an "AS IS" BASIS, WITHOUT WARRANTIES OR CONDITIONS OF ANY KIND, either
// express or implied. See the License for the specific language governing permissions and
// limitations under the License.

// use pyo3::exceptions::PyIndexError;
use pyo3::prelude::*;
use qoqo_calculator::{CalculatorComplex, CalculatorFloat};
use qoqo_calculator_pyo3::{CalculatorComplexWrapper, CalculatorFloatWrapper};
use struqture::bosons::BosonProduct;
use struqture::fermions::FermionProduct;
use struqture::mixed_systems::{
    HermitianMixedProduct, MixedDecoherenceProduct, MixedHamiltonian, MixedLindbladNoiseOperator,
    MixedLindbladOpenSystem,
};
use struqture::prelude::MixedIndex;
use struqture::spins::{DecoherenceProduct, PauliProduct};
#[cfg(feature = "json_schema")]
use struqture::STRUQTURE_VERSION;
use struqture::{ModeIndex, OpenSystem, OperateOnDensityMatrix, SpinIndex};
use struqture_py::mixed_systems::{
    MixedHamiltonianWrapper, MixedLindbladNoiseOperatorWrapper, MixedLindbladOpenSystemWrapper,
};
use test_case::test_case;

// helper functions
fn new_system(
    py: Python,
<<<<<<< HEAD
    number_spins: usize,
    number_bosons: usize,
    number_fermions: usize,
) -> &PyCell<MixedLindbladOpenSystemWrapper> {
    let system_type = py.get_type::<MixedLindbladOpenSystemWrapper>();
=======
    number_spins: Vec<Option<usize>>,
    number_bosons: Vec<Option<usize>>,
    number_fermions: Vec<Option<usize>>,
) -> Bound<MixedLindbladOpenSystemWrapper> {
    let system_type = py.get_type_bound::<MixedLindbladOpenSystemWrapper>();
>>>>>>> 2de71f96
    system_type
        .call1((number_spins, number_bosons, number_fermions))
        .unwrap()
        .downcast::<MixedLindbladOpenSystemWrapper>()
        .unwrap()
        .to_owned()
}

// helper function to convert CalculatorFloat into a python object
fn convert_cf_to_pyobject(py: Python, parameter: CalculatorFloat) -> Bound<CalculatorFloatWrapper> {
    let parameter_type = py.get_type_bound::<CalculatorFloatWrapper>();
    match parameter {
        CalculatorFloat::Float(x) => parameter_type
            .call1((x,))
            .unwrap()
            .downcast::<CalculatorFloatWrapper>()
            .unwrap()
            .to_owned(),
        CalculatorFloat::Str(x) => parameter_type
            .call1((x,))
            .unwrap()
            .downcast::<CalculatorFloatWrapper>()
            .unwrap()
            .to_owned(),
    }
}

/// Test current_number_modes function of MixedOperator
#[test]
fn test_number_modes_current() {
    pyo3::prepare_freethreaded_python();
    pyo3::Python::with_gil(|py| {
        let number_spins: usize = 1;
        let number_bosons: usize = 1;
        let number_fermions: usize = 1;
        let system = new_system(py, number_spins, number_bosons, number_fermions);
        system
            .call_method1(
                "noise_add_operator_product",
                (("S0Z:Bc0a1:Fc0a0:", "S0Z:Bc0a1:Fc0a0:"), 0.1),
            )
            .unwrap();

<<<<<<< HEAD
        let number_system = system.call_method0("current_number_spins").unwrap();
        let comparison = bool::extract(
            number_system
=======
        let number_system = system.call_method0("number_spins").unwrap();
        let current_system = system.call_method0("current_number_spins").unwrap();
        let comparison = bool::extract_bound(
            &number_system
>>>>>>> 2de71f96
                .call_method1("__eq__", (vec![1_u64],))
                .unwrap(),
        )
        .unwrap();
        assert!(comparison);
<<<<<<< HEAD

        let number_system = system.call_method0("current_number_bosonic_modes").unwrap();
        let comparison = bool::extract(
            number_system
=======
        let comparison = bool::extract_bound(
            &current_system
                .call_method1("__eq__", (vec![1_u64],))
                .unwrap(),
        )
        .unwrap();
        assert!(comparison);

        let number_system = system.call_method0("number_bosonic_modes").unwrap();
        let current_system = system.call_method0("current_number_bosonic_modes").unwrap();
        let comparison = bool::extract_bound(
            &number_system
>>>>>>> 2de71f96
                .call_method1("__eq__", (vec![2_u64],))
                .unwrap(),
        )
        .unwrap();
        assert!(comparison);
<<<<<<< HEAD
=======
        let comparison = bool::extract_bound(
            &current_system
                .call_method1("__eq__", (vec![2_u64],))
                .unwrap(),
        )
        .unwrap();
        assert!(comparison);
>>>>>>> 2de71f96

        let number_system = system
            .call_method0("current_number_fermionic_modes")
            .unwrap();
        let comparison = bool::extract_bound(
            &number_system
                .call_method1("__eq__", (vec![1_u64],))
                .unwrap(),
        )
        .unwrap();
        assert!(comparison);
<<<<<<< HEAD
=======
        let comparison = bool::extract_bound(
            &current_system
                .call_method1("__eq__", (vec![1_u64],))
                .unwrap(),
        )
        .unwrap();
        assert!(comparison);
>>>>>>> 2de71f96
    });
}

/// Test empty_clone function of MixedOperator
#[test]
fn test_empty_clone() {
    pyo3::prepare_freethreaded_python();
    pyo3::Python::with_gil(|py| {
        let number_spins: usize = 1;
        let number_bosons: usize = 1;
        let number_fermions: usize = 1;
        let system = new_system(py, number_spins, number_bosons, number_fermions);
        let none_system = system.call_method0("empty_clone").unwrap();
        let comparison =
            bool::extract_bound(&none_system.call_method1("__eq__", (system,)).unwrap()).unwrap();
        assert!(comparison);

        let number_spins: usize = 1;
        let number_bosons: usize = 1;
        let number_fermions: usize = 1;
        let system = new_system(py, number_spins, number_bosons, number_fermions);
        let some_system = system.call_method0("empty_clone").unwrap();
        let comparison =
            bool::extract_bound(&some_system.call_method1("__eq__", (system,)).unwrap()).unwrap();
        assert!(comparison);
    });
}

/// Test add_operator_product and remove functions of MixedOperator
#[test]
fn mixed_system_test_add_operator_product_remove_system() {
    pyo3::prepare_freethreaded_python();
    pyo3::Python::with_gil(|py| {
<<<<<<< HEAD
        let new_system = py.get_type::<MixedLindbladOpenSystemWrapper>();
        let system = new_system
            .call1((1, 1, 1))
            .unwrap()
            .downcast::<PyCell<MixedLindbladOpenSystemWrapper>>()
=======
        let new_system = py.get_type_bound::<MixedLindbladOpenSystemWrapper>();
        let number_modes: Option<usize> = Some(4);
        let binding = new_system
            .call1((vec![number_modes], vec![number_modes], vec![number_modes]))
            .unwrap();
        let system = binding
            .downcast::<MixedLindbladOpenSystemWrapper>()
>>>>>>> 2de71f96
            .unwrap();
        system
            .call_method1("system_add_operator_product", ("S0Z:Bc0a1:Fc0a0:", 0.1))
            .unwrap();
        system
            .call_method1("system_add_operator_product", ("S0Z:Bc0a1:Fc0a2:", 0.2))
            .unwrap();
        system
            .call_method1("system_add_operator_product", ("S0Z:Bc3a3:Fc0a2:", 0.05))
            .unwrap();

        // test access at index 0
        let comp_op = system
            .call_method1("system_get", ("S0Z:Bc0a1:Fc0a0:",))
            .unwrap();
        let comparison =
            bool::extract_bound(&comp_op.call_method1("__eq__", (0.1,)).unwrap()).unwrap();
        assert!(comparison);
        // test access at index 1
        let comp_op = system
            .call_method1("system_get", ("S0Z:Bc0a1:Fc0a2:",))
            .unwrap();
        let comparison =
            bool::extract_bound(&comp_op.call_method1("__eq__", (0.2,)).unwrap()).unwrap();
        assert!(comparison);
        // test access at index 3
        let comp_op = system
            .call_method1("system_get", ("S0Z:Bc3a3:Fc0a2:",))
            .unwrap();
        let comparison =
            bool::extract_bound(&comp_op.call_method1("__eq__", (0.05,)).unwrap()).unwrap();
        assert!(comparison);

        // Get zero
        let comp_op = system
            .call_method1("system_get", ("S0Z:Bc2a2:Fc0a1:",))
            .unwrap();
        let comparison =
            bool::extract_bound(&comp_op.call_method1("__eq__", (0.0,)).unwrap()).unwrap();
        assert!(comparison);

        // Get error
        let error = system.call_method1("system_get", ("j2",));
        assert!(error.is_err());

        // Try_set error 1: Key (MixedProduct) cannot be converted from string
        let error = system.call_method1("system_add_operator_product", ("j1", 0.5));
        assert!(error.is_err());

        // Try_set error 2: Value cannot be converted to CalculatorComplex
        let error = system.call_method1(
            "system_add_operator_product",
            ("S0Z:Bc0a1:Fc0a2:", vec![0.0]),
        );
        assert!(error.is_err());

        // Try_set error 3: Generic error
        let error = system.call_method1("system_add_operator_product", ("j1", 0.5));
        assert!(error.is_err());
    });
}

/// Test add_operator_product and remove functions of MixedOperator
#[test]
fn mixed_system_test_add_operator_product_remove_noise() {
    pyo3::prepare_freethreaded_python();
    pyo3::Python::with_gil(|py| {
<<<<<<< HEAD
        let new_system = py.get_type::<MixedLindbladOpenSystemWrapper>();
        let system = new_system
            .call1((1, 1, 1))
            .unwrap()
            .downcast::<PyCell<MixedLindbladOpenSystemWrapper>>()
=======
        let new_system = py.get_type_bound::<MixedLindbladOpenSystemWrapper>();
        let number_modes: Option<usize> = Some(4);
        let binding = new_system
            .call1((vec![number_modes], vec![number_modes], vec![number_modes]))
            .unwrap();
        let system = binding
            .downcast::<MixedLindbladOpenSystemWrapper>()
>>>>>>> 2de71f96
            .unwrap();
        system
            .call_method1(
                "noise_add_operator_product",
                (("S0Z:Bc0a1:Fc0a0:", "S0Z:Bc0a1:Fc0a0:"), 0.1),
            )
            .unwrap();
        system
            .call_method1(
                "noise_add_operator_product",
                (("S0Z:Bc0a1:Fc0a0:", "S0Z:Bc0a1:Fc0a2:"), 0.2),
            )
            .unwrap();
        system
            .call_method1(
                "noise_add_operator_product",
                (("S0Z:Bc0a1:Fc0a0:", "S0Z:Bc3a3:Fc0a2:"), 0.05),
            )
            .unwrap();

        // test access at index 0
        let comp_op = system
            .call_method1("noise_get", (("S0Z:Bc0a1:Fc0a0:", "S0Z:Bc0a1:Fc0a0:"),))
            .unwrap();
        let comparison =
            bool::extract_bound(&comp_op.call_method1("__eq__", (0.1,)).unwrap()).unwrap();
        assert!(comparison);
        // test access at index 1
        let comp_op = system
            .call_method1("noise_get", (("S0Z:Bc0a1:Fc0a0:", "S0Z:Bc0a1:Fc0a2:"),))
            .unwrap();
        let comparison =
            bool::extract_bound(&comp_op.call_method1("__eq__", (0.2,)).unwrap()).unwrap();
        assert!(comparison);
        // test access at index 3
        let comp_op = system
            .call_method1("noise_get", (("S0Z:Bc0a1:Fc0a0:", "S0Z:Bc3a3:Fc0a2:"),))
            .unwrap();
        let comparison =
            bool::extract_bound(&comp_op.call_method1("__eq__", (0.05,)).unwrap()).unwrap();
        assert!(comparison);

        // Get zero
        let comp_op = system
            .call_method1("noise_get", (("S0Z:Bc0a1:Fc0a0:", "S0Z:Bc2a2:Fc0a1:"),))
            .unwrap();
        let comparison =
            bool::extract_bound(&comp_op.call_method1("__eq__", (0.0,)).unwrap()).unwrap();
        assert!(comparison);

        // Get error
        let error = system.call_method1("noise_get", (("j2", "S0Z:Bc0a1:Fc0a0:"),));
        assert!(error.is_err());

        // Try_set error 1: Key (MixedProduct) cannot be converted from string
        let error = system.call_method1(
            "noise_add_operator_product",
            (("j1", "S0Z:Bc0a1:Fc0a0:"), 0.5),
        );
        assert!(error.is_err());

        // Try_set error 2: Value cannot be converted to CalculatorComplex
        let error = system.call_method1(
            "noise_add_operator_product",
            (("S0Z:Bc0a1:Fc0a0:", "S0Z:Bc0a1:Fc0a2:"), vec![0.0]),
        );
        assert!(error.is_err());

        // Try_set error 3: Generic error
        let error = system.call_method1(
            "noise_add_operator_product",
            (("S0Z:Bc0a1:Fc0a0:", "j1"), 0.5),
        );
        assert!(error.is_err());
    });
}

/// Test add magic method function of MixedOperator
#[test]
fn test_neg() {
    pyo3::prepare_freethreaded_python();
    pyo3::Python::with_gil(|py| {
        let number_spins: usize = 1;
        let number_bosons: usize = 1;
        let number_fermions: usize = 1;
        let system_0 = new_system(py, number_spins, number_bosons, number_fermions);
        system_0
            .call_method1(
                "noise_add_operator_product",
                (("S0Z:Bc0a1:Fc0a0:", "S0Z:Bc0a1:Fc0a0:"), 0.1),
            )
            .unwrap();
        let number_spins: usize = 1;
        let number_bosons: usize = 1;
        let number_fermions: usize = 1;
        let system_1 = new_system(py, number_spins, number_bosons, number_fermions);
        system_1
            .call_method1(
                "noise_add_operator_product",
                (("S0Z:Bc0a1:Fc0a0:", "S0Z:Bc0a1:Fc0a0:"), -0.1),
            )
            .unwrap();

        let negated = system_0.call_method0("__neg__").unwrap();
        let comparison =
            bool::extract_bound(&negated.call_method1("__eq__", (system_1,)).unwrap()).unwrap();
        assert!(comparison);
    });
}

/// Test add magic method function of MixedOperator
#[test]
fn test_add() {
    pyo3::prepare_freethreaded_python();
    pyo3::Python::with_gil(|py| {
        let number_spins: usize = 1;
        let number_bosons: usize = 1;
        let number_fermions: usize = 1;
        let system_0 = new_system(py, number_spins, number_bosons, number_fermions);
        system_0
            .call_method1(
                "noise_add_operator_product",
                (("S0Z:Bc0a1:Fc0a0:", "S0Z:Bc0a1:Fc0a0:"), 0.1),
            )
            .unwrap();
        let number_spins: usize = 1;
        let number_bosons: usize = 1;
        let number_fermions: usize = 1;
        let system_1 = new_system(py, number_spins, number_bosons, number_fermions);
        system_1
            .call_method1(
                "noise_add_operator_product",
                (("S0Z:Bc0a1:Fc0a2:", "S0Z:Bc0a1:Fc0a0:"), 0.2),
            )
            .unwrap();
        let number_spins: usize = 1;
        let number_bosons: usize = 1;
        let number_fermions: usize = 1;
        let system_0_1 = new_system(py, number_spins, number_bosons, number_fermions);
        system_0_1
            .call_method1(
                "noise_add_operator_product",
                (("S0Z:Bc0a1:Fc0a0:", "S0Z:Bc0a1:Fc0a0:"), 0.1),
            )
            .unwrap();
        system_0_1
            .call_method1(
                "noise_add_operator_product",
                (("S0Z:Bc0a1:Fc0a2:", "S0Z:Bc0a1:Fc0a0:"), 0.2),
            )
            .unwrap();

        let added = system_0.call_method1("__add__", (system_1,)).unwrap();
        let comparison =
            bool::extract_bound(&added.call_method1("__eq__", (system_0_1,)).unwrap()).unwrap();
        assert!(comparison);
    });
}

/// Test add magic method function of MixedOperator
#[test]
fn test_sub() {
    pyo3::prepare_freethreaded_python();
    pyo3::Python::with_gil(|py| {
        let number_spins: usize = 1;
        let number_bosons: usize = 1;
        let number_fermions: usize = 1;
        let system_0 = new_system(py, number_spins, number_bosons, number_fermions);
        system_0
            .call_method1(
                "noise_add_operator_product",
                (("S0Z:Bc0a1:Fc0a0:", "S0Z:Bc0a1:Fc0a0:"), 0.1),
            )
            .unwrap();
        let number_spins: usize = 1;
        let number_bosons: usize = 1;
        let number_fermions: usize = 1;
        let system_1 = new_system(py, number_spins, number_bosons, number_fermions);
        system_1
            .call_method1(
                "noise_add_operator_product",
                (("S0Z:Bc0a1:Fc0a2:", "S0Z:Bc0a1:Fc0a0:"), 0.2),
            )
            .unwrap();
        let number_spins: usize = 1;
        let number_bosons: usize = 1;
        let number_fermions: usize = 1;
        let system_0_1 = new_system(py, number_spins, number_bosons, number_fermions);
        system_0_1
            .call_method1(
                "noise_add_operator_product",
                (("S0Z:Bc0a1:Fc0a0:", "S0Z:Bc0a1:Fc0a0:"), 0.1),
            )
            .unwrap();
        system_0_1
            .call_method1(
                "noise_add_operator_product",
                (("S0Z:Bc0a1:Fc0a2:", "S0Z:Bc0a1:Fc0a0:"), -0.2),
            )
            .unwrap();

        let added = system_0.call_method1("__sub__", (system_1,)).unwrap();
        let comparison =
            bool::extract_bound(&added.call_method1("__eq__", (system_0_1,)).unwrap()).unwrap();
        assert!(comparison);
    });
}

/// Test add magic method function of MixedOperator
#[test]
fn test_mul_cf() {
    pyo3::prepare_freethreaded_python();
    pyo3::Python::with_gil(|py| {
        let number_spins: usize = 1;
        let number_bosons: usize = 1;
        let number_fermions: usize = 1;
        let system_0 = new_system(py, number_spins, number_bosons, number_fermions);
        system_0
            .call_method1(
                "noise_add_operator_product",
                (("S0Z:Bc0a1:Fc0a0:", "S0Z:Bc0a1:Fc0a0:"), 0.1_f64),
            )
            .unwrap();

        let number_spins: usize = 1;
        let number_bosons: usize = 1;
        let number_fermions: usize = 1;
        let system_0_1 = new_system(py, number_spins, number_bosons, number_fermions);
        system_0_1
            .call_method1(
                "noise_add_operator_product",
                (("S0Z:Bc0a1:Fc0a0:", "S0Z:Bc0a1:Fc0a0:"), 0.2),
            )
            .unwrap();

        let added = system_0.call_method1("__mul__", (2.0,)).unwrap();
        let comparison =
            bool::extract_bound(&added.call_method1("__eq__", (system_0_1,)).unwrap()).unwrap();
        assert!(comparison);
    });
}

/// Test default function of MixedLindbladOpenSystemWrapper
#[test]
fn test_default_partialeq_debug_clone() {
    pyo3::prepare_freethreaded_python();
    Python::with_gil(|py| {
        let number_spins: usize = 1;
        let number_bosons: usize = 1;
        let number_fermions: usize = 1;
        let system = new_system(py, number_spins, number_bosons, number_fermions);
        let mut new_sys = system
            .call_method1(
                "system_add_operator_product",
                (
                    "S0Z:Bc0a1:Fc0a0:",
                    convert_cf_to_pyobject(py, CalculatorFloat::from(0.1)),
                ),
            )
            .unwrap();
        new_sys = new_sys
            .call_method1(
                "noise_add_operator_product",
                (
                    ("S0Z:Bc0a1:Fc0a0:", "S0Z:Bc0a1:Fc0a0:"),
                    convert_cf_to_pyobject(py, CalculatorFloat::from(0.1)),
                ),
            )
            .unwrap();
        let system_wrapper = new_sys.extract::<MixedLindbladOpenSystemWrapper>().unwrap();

        // Clone
        assert_eq!(system_wrapper.clone(), system_wrapper);

        // Debug
        assert_eq!(
            format!("{:?}", MixedLindbladOpenSystemWrapper::new(1, 1, 1)),
            "MixedLindbladOpenSystemWrapper { internal: MixedLindbladOpenSystem { system: MixedHamiltonian { internal_map: {}, n_spins: 1, n_bosons: 1, n_fermions: 1 }, noise: MixedLindbladNoiseOperator { internal_map: {}, n_spins: 1, n_bosons: 1, n_fermions: 1 } } }"
        );

        // Number of modes

<<<<<<< HEAD
        let number_system = system.call_method0("current_number_spins").unwrap();
        let comparison = bool::extract(
            number_system
=======
        let number_system = system.call_method0("number_spins").unwrap();
        let current_system = system.call_method0("current_number_spins").unwrap();
        let comparison = bool::extract_bound(
            &number_system
>>>>>>> 2de71f96
                .call_method1("__eq__", (vec![1_u64],))
                .unwrap(),
        )
        .unwrap();
        assert!(comparison);
<<<<<<< HEAD

        let number_system = system.call_method0("current_number_bosonic_modes").unwrap();
        let comparison = bool::extract(
            number_system
=======
        let comparison = bool::extract_bound(
            &current_system
                .call_method1("__eq__", (vec![1_u64],))
                .unwrap(),
        )
        .unwrap();
        assert!(comparison);

        let number_system = system.call_method0("number_bosonic_modes").unwrap();
        let current_system = system.call_method0("current_number_bosonic_modes").unwrap();
        let comparison = bool::extract_bound(
            &number_system
>>>>>>> 2de71f96
                .call_method1("__eq__", (vec![2_u64],))
                .unwrap(),
        )
        .unwrap();
        assert!(comparison);
<<<<<<< HEAD
=======
        let comparison = bool::extract_bound(
            &current_system
                .call_method1("__eq__", (vec![2_u64],))
                .unwrap(),
        )
        .unwrap();
        assert!(comparison);
>>>>>>> 2de71f96

        let number_system = system
            .call_method0("current_number_fermionic_modes")
            .unwrap();
        let comparison = bool::extract_bound(
            &number_system
                .call_method1("__eq__", (vec![1_u64],))
                .unwrap(),
        )
        .unwrap();
        assert!(comparison);
<<<<<<< HEAD

        // System
        let comp_op = new_sys.call_method0("system").unwrap();
        let system_type = py.get_type::<MixedHamiltonianWrapper>();
        let mixed_system = system_type
            .call1((1, 1, 1))
            .unwrap()
            .downcast::<PyCell<MixedHamiltonianWrapper>>()
=======
        let comparison = bool::extract_bound(
            &current_system
                .call_method1("__eq__", (vec![1_u64],))
                .unwrap(),
        )
        .unwrap();
        assert!(comparison);

        // System
        let comp_op = new_sys.call_method0("system").unwrap();
        let system_type = py.get_type_bound::<MixedHamiltonianSystemWrapper>();
        let number_modes: Option<usize> = None;
        let mixed_system = system_type
            .call1((vec![number_modes], vec![number_modes], vec![number_modes]))
>>>>>>> 2de71f96
            .unwrap();
        mixed_system
            .downcast::<MixedHamiltonianSystemWrapper>()
            .unwrap()
            .call_method1(
                "add_operator_product",
                (
                    "S0Z:Bc0a1:Fc0a0:",
                    convert_cf_to_pyobject(py, CalculatorFloat::from(0.1)),
                ),
            )
            .unwrap();
        let comparison =
            bool::extract_bound(&comp_op.call_method1("__eq__", (mixed_system,)).unwrap()).unwrap();
        assert!(comparison);

        // Noise
        let comp_op = new_sys.call_method0("noise").unwrap();
<<<<<<< HEAD
        let noise_type = py.get_type::<MixedLindbladNoiseOperatorWrapper>();
        let noise = noise_type
            .call1((1, 1, 1))
            .unwrap()
            .downcast::<PyCell<MixedLindbladNoiseOperatorWrapper>>()
            .unwrap();
=======
        let noise_type = py.get_type_bound::<MixedLindbladNoiseSystemWrapper>();
        let noise = noise_type.call0().unwrap();
>>>>>>> 2de71f96
        noise
            .downcast::<MixedLindbladNoiseSystemWrapper>()
            .unwrap()
            .call_method1(
                "add_operator_product",
                (
                    ("S0Z:Bc0a1:Fc0a0:", "S0Z:Bc0a1:Fc0a0:"),
                    convert_cf_to_pyobject(py, CalculatorFloat::from(0.1)),
                ),
            )
            .unwrap();
        let comparison =
            bool::extract_bound(&comp_op.call_method1("__eq__", (noise,)).unwrap()).unwrap();
        assert!(comparison);

        // Ungroup + group
        let comp_op_ungroup = new_sys.call_method0("ungroup").unwrap();

<<<<<<< HEAD
        let noise_type = py.get_type::<MixedLindbladNoiseOperatorWrapper>();
        let noise = noise_type
            .call1((1, 1, 1))
            .unwrap()
            .downcast::<PyCell<MixedLindbladNoiseOperatorWrapper>>()
            .unwrap();
=======
        let noise_type = py.get_type_bound::<MixedLindbladNoiseSystemWrapper>();
        let noise = noise_type.call0().unwrap();
>>>>>>> 2de71f96
        noise
            .downcast::<MixedLindbladNoiseSystemWrapper>()
            .unwrap()
            .call_method1(
                "add_operator_product",
                (
                    ("S0Z:Bc0a1:Fc0a0:", "S0Z:Bc0a1:Fc0a0:"),
                    convert_cf_to_pyobject(py, CalculatorFloat::from(0.1)),
                ),
            )
            .unwrap();

<<<<<<< HEAD
        let system_type = py.get_type::<MixedHamiltonianWrapper>();
        let mixed_system = system_type
            .call1((1, 1, 1))
            .unwrap()
            .downcast::<PyCell<MixedHamiltonianWrapper>>()
=======
        let system_type = py.get_type_bound::<MixedHamiltonianSystemWrapper>();
        let number_modes: Option<usize> = None;
        let mixed_system = system_type
            .call1((vec![number_modes], vec![number_modes], vec![number_modes]))
>>>>>>> 2de71f96
            .unwrap();
        mixed_system
            .downcast::<MixedHamiltonianSystemWrapper>()
            .unwrap()
            .call_method1(
                "add_operator_product",
                (
                    "S0Z:Bc0a1:Fc0a0:",
                    convert_cf_to_pyobject(py, CalculatorFloat::from(0.1)),
                ),
            )
            .unwrap();

<<<<<<< HEAD
        let comparison = bool::extract(
            comp_op_ungroup
                .call_method1("__eq__", ((mixed_system, noise),))
=======
        let comparison = bool::extract_bound(
            &comp_op_ungroup
                .call_method1("__eq__", ((&system, &noise),))
>>>>>>> 2de71f96
                .unwrap(),
        )
        .unwrap();
        assert!(comparison);
        let number_spins: usize = 1;
        let number_bosons: usize = 1;
        let number_fermions: usize = 1;
        let comp_op_group = new_system(py, number_spins, number_bosons, number_fermions)
            .call_method1("group", (mixed_system, noise))
            .unwrap();
        let comparison =
            bool::extract_bound(&comp_op_group.call_method1("__eq__", (new_sys,)).unwrap())
                .unwrap();
        assert!(comparison);
    })
}

/// Test set_pauli_product and get_pauli_product functions of MixedLindbladOpenSystem
#[test]
fn test_set_pauli_get_pauli() {
    pyo3::prepare_freethreaded_python();
    pyo3::Python::with_gil(|py| {
<<<<<<< HEAD
        let new_system = py.get_type::<MixedLindbladOpenSystemWrapper>();
        let new_system_1 = new_system
            .call1((1, 1, 1))
            .unwrap()
            .downcast::<PyCell<MixedLindbladOpenSystemWrapper>>()
            .unwrap();
=======
        let new_system = py.get_type_bound::<MixedLindbladOpenSystemWrapper>();
        let new_system_1 = new_system.call0().unwrap();
>>>>>>> 2de71f96
        let mut system = new_system_1
            .downcast::<MixedLindbladOpenSystemWrapper>()
            .unwrap()
            .call_method1(
                "system_set",
                (
                    "S0Z:Bc0a1:Fc0a0:",
                    convert_cf_to_pyobject(py, CalculatorFloat::from(0.1)),
                ),
            )
            .unwrap();
        system = system
            .call_method1(
                "system_set",
                (
                    "S0Z:Bc0a1:Fc0a2:",
                    convert_cf_to_pyobject(py, CalculatorFloat::from(0.2)),
                ),
            )
            .unwrap();
        system = system
            .call_method1(
                "system_set",
                (
                    "S0Z:Bc3a3:Fc0a2:",
                    convert_cf_to_pyobject(py, CalculatorFloat::from(0.05)),
                ),
            )
            .unwrap();

        // test access at index 0
        let comp_op = system
            .call_method1("system_get", ("S0Z:Bc0a1:Fc0a0:",))
            .unwrap();
        let comparison = bool::extract_bound(
            &comp_op
                .call_method1(
                    "__eq__",
                    (convert_cf_to_pyobject(py, CalculatorFloat::from(0.1)),),
                )
                .unwrap(),
        )
        .unwrap();
        assert!(comparison);
        // test access at index 1
        let comp_op = system
            .call_method1("system_get", ("S0Z:Bc0a1:Fc0a2:",))
            .unwrap();
        let comparison = bool::extract_bound(
            &comp_op
                .call_method1(
                    "__eq__",
                    (convert_cf_to_pyobject(py, CalculatorFloat::from(0.2)),),
                )
                .unwrap(),
        )
        .unwrap();
        assert!(comparison);
        // test access at index 3
        let comp_op = system
            .call_method1("system_get", ("S0Z:Bc3a3:Fc0a2:",))
            .unwrap();
        let comparison = bool::extract_bound(
            &comp_op
                .call_method1(
                    "__eq__",
                    (convert_cf_to_pyobject(py, CalculatorFloat::from(0.05)),),
                )
                .unwrap(),
        )
        .unwrap();
        assert!(comparison);

        // Get zero
        let comp_op = system
            .call_method1("system_get", ("S0Z:Bc2a2:Fc0a1:",))
            .unwrap();
        let comparison = bool::extract_bound(
            &comp_op
                .call_method1(
                    "__eq__",
                    (convert_cf_to_pyobject(py, CalculatorFloat::from(0.0)),),
                )
                .unwrap(),
        )
        .unwrap();
        assert!(comparison);

        // Try_set error 1: Key (MixedProduct) cannot be converted from string
        let error = system.call_method1(
            "system_set",
            ("j1", convert_cf_to_pyobject(py, CalculatorFloat::from(0.5))),
        );
        assert!(error.is_err());

        // Try_set error 2: Value cannot be converted to CalculatorFloat
        let error = system.call_method1("system_set", ("S0Z:Bc0a1:Fc0a2:", vec![0.0]));
        assert!(error.is_err());

        // // Try_set error 3: Generic error
        // let error = system.call_method1("system_set", ("j1", 0.5));
        // assert!(error.is_err());
    });
}

/// Test set_noise and get_noise functions of MixedLindbladOpenSystem
#[test]
fn test_set_noise_get_noise() {
    pyo3::prepare_freethreaded_python();
    pyo3::Python::with_gil(|py| {
<<<<<<< HEAD
        let new_system = py.get_type::<MixedLindbladOpenSystemWrapper>();
        let system = new_system
            .call1((1, 1, 1))
            .unwrap()
            .downcast::<PyCell<MixedLindbladOpenSystemWrapper>>()
            .unwrap();
=======
        let new_system = py.get_type_bound::<MixedLindbladOpenSystemWrapper>();
        let system = new_system.call0().unwrap();
>>>>>>> 2de71f96
        system
            .downcast::<MixedLindbladOpenSystemWrapper>()
            .unwrap()
            .call_method1(
                "noise_set",
                (
                    ("S0Z:Bc0a1:Fc0a0:", "S0Z:Bc0a1:Fc0a2:"),
                    convert_cf_to_pyobject(py, CalculatorFloat::from(0.1)),
                ),
            )
            .unwrap();
        system
            .call_method1(
                "noise_set",
                (
                    ("S0Z:Bc0a1:Fc0a2:", "S0Z:Bc3a3:Fc0a2:"),
                    convert_cf_to_pyobject(py, CalculatorFloat::from(0.2)),
                ),
            )
            .unwrap();
        system
            .call_method1(
                "noise_set",
                (
                    ("S0Z:Bc0a1:Fc0a0:", "S0Z:Bc0a1:Fc0a0:"),
                    convert_cf_to_pyobject(py, CalculatorFloat::from(0.05)),
                ),
            )
            .unwrap();

        // test access at index 0
        let comp_op = system
            .call_method1("noise_get", (("S0Z:Bc0a1:Fc0a0:", "S0Z:Bc0a1:Fc0a2:"),))
            .unwrap();
        let comparison = bool::extract_bound(
            &comp_op
                .call_method1(
                    "__eq__",
                    (convert_cf_to_pyobject(py, CalculatorFloat::from(0.1)),),
                )
                .unwrap(),
        )
        .unwrap();
        assert!(comparison);
        // test access at index 1
        let comp_op = system
            .call_method1("noise_get", (("S0Z:Bc0a1:Fc0a2:", "S0Z:Bc3a3:Fc0a2:"),))
            .unwrap();
        let comparison = bool::extract_bound(
            &comp_op
                .call_method1(
                    "__eq__",
                    (convert_cf_to_pyobject(py, CalculatorFloat::from(0.2)),),
                )
                .unwrap(),
        )
        .unwrap();
        assert!(comparison);
        // test access at index 3
        let comp_op = system
            .call_method1("noise_get", (("S0Z:Bc0a1:Fc0a0:", "S0Z:Bc0a1:Fc0a0:"),))
            .unwrap();
        let comparison = bool::extract_bound(
            &comp_op
                .call_method1(
                    "__eq__",
                    (convert_cf_to_pyobject(py, CalculatorFloat::from(0.05)),),
                )
                .unwrap(),
        )
        .unwrap();
        assert!(comparison);

        // Get zero
        let comp_op = system
            .call_method1("noise_get", (("S0X:Bc2a2:Fc0a1a3:", "S0X:Bc2a2:Fc0a1a3:"),))
            .unwrap();
        let comparison = bool::extract_bound(
            &comp_op
                .call_method1(
                    "__eq__",
                    (convert_cf_to_pyobject(py, CalculatorFloat::from(0.0)),),
                )
                .unwrap(),
        )
        .unwrap();
        assert!(comparison);

        // Get error 1a: Key left (MixedProduct) cannot be converted from string
        let error = system.call_method1("noise_get", (("1+c0a1", "S0Z:Bc0a1:Fc0a2:"),));
        assert!(error.is_err()); // same error as in ADP - Ask!

        // Get error 1b: Key right (MixedProduct) cannot be converted from string
        let error = system.call_method1("noise_get", (("S0Z:Bc0a1:Fc0a2:", "1+c0a1"),));
        assert!(error.is_err()); // same error as in ADP - Ask!

        // Try_set error 1a: Key left (MixedProduct) cannot be converted from string
        let error = system.call_method1(
            "set",
            (
                ("1+c0a1", "S0Z:Bc0a1:Fc0a2:"),
                convert_cf_to_pyobject(py, CalculatorFloat::from(0.5)),
            ),
        );
        assert!(error.is_err()); // same error as in ADP - Ask!

        // Try_set error 1b: Key right (MixedProduct) cannot be converted from string
        let error = system.call_method1(
            "set",
            (
                ("S0Z:Bc0a1:Fc0a2:", "1+c0a1"),
                convert_cf_to_pyobject(py, CalculatorFloat::from(0.5)),
            ),
        );
        assert!(error.is_err()); // same error as in ADP - Ask!

        // Try_set error 2: Value cannot be converted to CalculatorFloat
        let error =
            system.call_method1("set", (("S0Z:Bc0a1:Fc0a0:", "S0Z:Bc0a1:Fc0a0:"), vec![0.0]));
        assert!(error.is_err());

        // // Try_set error 3: Generic error
        // let error = system.call_method1("set", ("j1", 0.5));
        // assert!(error.is_err());
    });
}

/// Test try_set_pauli_product and get_pauli_product functions of MixedLindbladOpenSystem
#[test]
fn test_try_set_pauli_get_pauli() {
    pyo3::prepare_freethreaded_python();
    pyo3::Python::with_gil(|py| {
<<<<<<< HEAD
        let new_system = py.get_type::<MixedLindbladOpenSystemWrapper>();
        let new_system_1 = new_system
            .call1((1, 1, 1))
            .unwrap()
            .downcast::<PyCell<MixedLindbladOpenSystemWrapper>>()
            .unwrap();
=======
        let new_system = py.get_type_bound::<MixedLindbladOpenSystemWrapper>();
        let new_system_1 = new_system.call0().unwrap();
>>>>>>> 2de71f96
        let mut system = new_system_1
            .downcast::<MixedLindbladOpenSystemWrapper>()
            .unwrap()
            .call_method1(
                "system_set",
                (
                    "S0Z:Bc0a1:Fc0a0:",
                    convert_cf_to_pyobject(py, CalculatorFloat::from(0.1)),
                ),
            )
            .unwrap();
        system = system
            .call_method1(
                "system_set",
                (
                    "S0Z:Bc0a1:Fc0a2:",
                    convert_cf_to_pyobject(py, CalculatorFloat::from(0.2)),
                ),
            )
            .unwrap();
        system = system
            .call_method1(
                "system_set",
                (
                    "S0Z:Bc3a3:Fc0a2:",
                    convert_cf_to_pyobject(py, CalculatorFloat::from(0.05)),
                ),
            )
            .unwrap();

        // test access at index 0
        let comp_op = system
            .call_method1("system_get", ("S0Z:Bc0a1:Fc0a0:",))
            .unwrap();
        let comparison = bool::extract_bound(
            &comp_op
                .call_method1(
                    "__eq__",
                    (convert_cf_to_pyobject(py, CalculatorFloat::from(0.1)),),
                )
                .unwrap(),
        )
        .unwrap();
        assert!(comparison);
        // test access at index 1
        let comp_op = system
            .call_method1("system_get", ("S0Z:Bc0a1:Fc0a2:",))
            .unwrap();
        let comparison = bool::extract_bound(
            &comp_op
                .call_method1(
                    "__eq__",
                    (convert_cf_to_pyobject(py, CalculatorFloat::from(0.2)),),
                )
                .unwrap(),
        )
        .unwrap();
        assert!(comparison);
        // test access at index 3
        let comp_op = system
            .call_method1("system_get", ("S0Z:Bc3a3:Fc0a2:",))
            .unwrap();
        let comparison = bool::extract_bound(
            &comp_op
                .call_method1(
                    "__eq__",
                    (convert_cf_to_pyobject(py, CalculatorFloat::from(0.05)),),
                )
                .unwrap(),
        )
        .unwrap();
        assert!(comparison);

        // Get zero
        let comp_op = system
            .call_method1("system_get", ("S0Z:Bc2a2:Fc0a1:",))
            .unwrap();
        let comparison = bool::extract_bound(
            &comp_op
                .call_method1(
                    "__eq__",
                    (convert_cf_to_pyobject(py, CalculatorFloat::from(0.0)),),
                )
                .unwrap(),
        )
        .unwrap();
        assert!(comparison);

        // Try_set error 1: Key (MixedProduct) cannot be converted from string
        let error = system.call_method1(
            "set",
            ("j1", convert_cf_to_pyobject(py, CalculatorFloat::from(0.5))),
        );
        assert!(error.is_err());

        // Try_set error 2: Value cannot be converted to CalculatorFloat
        let error = system.call_method1("set", ("S0Z:Bc0a1:Fc0a2:", vec![0.0]));
        assert!(error.is_err());
    });
}

/// Test try_set_noise and get_noise functions of MixedLindbladOpenSystem
#[test]
fn test_try_set_noise_get_noise() {
    pyo3::prepare_freethreaded_python();
    pyo3::Python::with_gil(|py| {
<<<<<<< HEAD
        let new_system = py.get_type::<MixedLindbladOpenSystemWrapper>();
        let new_system_1 = new_system
            .call1((1, 1, 1))
            .unwrap()
            .downcast::<PyCell<MixedLindbladOpenSystemWrapper>>()
            .unwrap();
=======
        let new_system = py.get_type_bound::<MixedLindbladOpenSystemWrapper>();
        let new_system_1 = new_system.call0().unwrap();
>>>>>>> 2de71f96
        let mut system = new_system_1
            .downcast::<MixedLindbladOpenSystemWrapper>()
            .unwrap()
            .call_method1(
                "noise_set",
                (
                    ("S0Z:Bc0a1:Fc0a0:", "S0Z:Bc0a1:Fc0a2:"),
                    convert_cf_to_pyobject(py, CalculatorFloat::from(0.1)),
                ),
            )
            .unwrap();
        system = system
            .call_method1(
                "noise_set",
                (
                    ("S0Z:Bc0a1:Fc0a2:", "S0Z:Bc3a3:Fc0a2:"),
                    convert_cf_to_pyobject(py, CalculatorFloat::from(0.2)),
                ),
            )
            .unwrap();
        system = system
            .call_method1(
                "noise_set",
                (
                    ("S0Z:Bc0a1:Fc0a0:", "S0Z:Bc0a1:Fc0a0:"),
                    convert_cf_to_pyobject(py, CalculatorFloat::from(0.05)),
                ),
            )
            .unwrap();

        // test access at index 0
        let comp_op = system
            .call_method1("noise_get", (("S0Z:Bc0a1:Fc0a0:", "S0Z:Bc0a1:Fc0a2:"),))
            .unwrap();
        let comparison = bool::extract_bound(
            &comp_op
                .call_method1(
                    "__eq__",
                    (convert_cf_to_pyobject(py, CalculatorFloat::from(0.1)),),
                )
                .unwrap(),
        )
        .unwrap();
        assert!(comparison);
        // test access at index 1
        let comp_op = system
            .call_method1("noise_get", (("S0Z:Bc0a1:Fc0a2:", "S0Z:Bc3a3:Fc0a2:"),))
            .unwrap();
        let comparison = bool::extract_bound(
            &comp_op
                .call_method1(
                    "__eq__",
                    (convert_cf_to_pyobject(py, CalculatorFloat::from(0.2)),),
                )
                .unwrap(),
        )
        .unwrap();
        assert!(comparison);
        // test access at index 3
        let comp_op = system
            .call_method1("noise_get", (("S0Z:Bc0a1:Fc0a0:", "S0Z:Bc0a1:Fc0a0:"),))
            .unwrap();
        let comparison = bool::extract_bound(
            &comp_op
                .call_method1(
                    "__eq__",
                    (convert_cf_to_pyobject(py, CalculatorFloat::from(0.05)),),
                )
                .unwrap(),
        )
        .unwrap();
        assert!(comparison);

        // Get zero
        let comp_op = system
            .call_method1("noise_get", (("S0X:Bc2a2:Fc0a1a3:", "S0X:Bc2a2:Fc0a1a3:"),))
            .unwrap();
        let comparison = bool::extract_bound(
            &comp_op
                .call_method1(
                    "__eq__",
                    (convert_cf_to_pyobject(py, CalculatorFloat::from(0.0)),),
                )
                .unwrap(),
        )
        .unwrap();
        assert!(comparison);

        // Try_set error 1a: Key left (MixedProduct) cannot be converted from string
        let error = system.call_method1(
            "noise_set",
            (
                ("1+c0a1", "S0Z:Bc0a1:Fc0a2:"),
                convert_cf_to_pyobject(py, CalculatorFloat::from(0.5)),
            ),
        );
        assert!(error.is_err()); // same error as in ADP - Ask!

        // Try_set error 1b: Key right (MixedProduct) cannot be converted from string
        let error = system.call_method1(
            "noise_set",
            (
                ("S0Z:Bc0a1:Fc0a2:", "1+c0a1"),
                convert_cf_to_pyobject(py, CalculatorFloat::from(0.5)),
            ),
        );
        assert!(error.is_err()); // same error as in ADP - Ask!

        // Try_set error 2: Value cannot be converted to CalculatorFloat
        let error = system.call_method1(
            "noise_set",
            (("S0Z:Bc0a1:Fc0a0:", "S0Z:Bc0a1:Fc0a0:"), vec![0.0]),
        );
        assert!(error.is_err());
    });
}

/// Test add_pauli_product and get_pauli_product functions of MixedLindbladOpenSystem
#[test]
fn test_add_pauli_get_pauli() {
    pyo3::prepare_freethreaded_python();
    pyo3::Python::with_gil(|py| {
<<<<<<< HEAD
        let new_system = py.get_type::<MixedLindbladOpenSystemWrapper>();
        let new_system_1 = new_system
            .call1((1, 1, 1))
            .unwrap()
            .downcast::<PyCell<MixedLindbladOpenSystemWrapper>>()
            .unwrap();
=======
        let new_system = py.get_type_bound::<MixedLindbladOpenSystemWrapper>();
        let new_system_1 = new_system.call0().unwrap();
>>>>>>> 2de71f96
        let mut system = new_system_1
            .downcast::<MixedLindbladOpenSystemWrapper>()
            .unwrap()
            .call_method1(
                "system_add_operator_product",
                (
                    "S0Z:Bc0a1:Fc0a0:",
                    convert_cf_to_pyobject(py, CalculatorFloat::from(0.1)),
                ),
            )
            .unwrap();
        system = system
            .call_method1(
                "system_add_operator_product",
                (
                    "S0Z:Bc0a1:Fc0a2:",
                    convert_cf_to_pyobject(py, CalculatorFloat::from(0.2)),
                ),
            )
            .unwrap();
        system = system
            .call_method1(
                "system_add_operator_product",
                (
                    "S0Z:Bc3a3:Fc0a2:",
                    convert_cf_to_pyobject(py, CalculatorFloat::from(0.05)),
                ),
            )
            .unwrap();

        // test access at index 0
        let comp_op = system
            .call_method1("system_get", ("S0Z:Bc0a1:Fc0a0:",))
            .unwrap();
        let comparison = bool::extract_bound(
            &comp_op
                .call_method1(
                    "__eq__",
                    (convert_cf_to_pyobject(py, CalculatorFloat::from(0.1)),),
                )
                .unwrap(),
        )
        .unwrap();
        assert!(comparison);
        // test access at index 1
        let comp_op = system
            .call_method1("system_get", ("S0Z:Bc0a1:Fc0a2:",))
            .unwrap();
        let comparison = bool::extract_bound(
            &comp_op
                .call_method1(
                    "__eq__",
                    (convert_cf_to_pyobject(py, CalculatorFloat::from(0.2)),),
                )
                .unwrap(),
        )
        .unwrap();
        assert!(comparison);
        // test access at index 3
        let comp_op = system
            .call_method1("system_get", ("S0Z:Bc3a3:Fc0a2:",))
            .unwrap();
        let comparison = bool::extract_bound(
            &comp_op
                .call_method1(
                    "__eq__",
                    (convert_cf_to_pyobject(py, CalculatorFloat::from(0.05)),),
                )
                .unwrap(),
        )
        .unwrap();
        assert!(comparison);

        // Get zero
        let comp_op = system
            .call_method1("system_get", ("S0Z:Bc2a2:Fc0a1:",))
            .unwrap();
        let comparison = bool::extract_bound(
            &comp_op
                .call_method1(
                    "__eq__",
                    (convert_cf_to_pyobject(py, CalculatorFloat::from(0.0)),),
                )
                .unwrap(),
        )
        .unwrap();
        assert!(comparison);

        // Get error
        let error = system.call_method1("system_get", ("j2",));
        assert!(error.is_err());

        // Try_set error 1: Key (MixedProduct) cannot be converted from string
        let error = system.call_method1(
            "system_add_operator_product",
            ("j1", convert_cf_to_pyobject(py, CalculatorFloat::from(0.5))),
        );
        assert!(error.is_err());

        // Try_set error 2: Value cannot be converted to CalculatorFloat
        let error = system.call_method1(
            "system_add_operator_product",
            ("S0Z:Bc0a1:Fc0a2:", vec![0.0]),
        );
        assert!(error.is_err());

        // // Try_set error 3: Generic error
        // let error = system.call_method1("system_add_operator_product", ("j1", 0.5));
        // assert!(error.is_err());
    });
}

/// Test add_noise and get_noise functions of MixedLindbladOpenSystem
#[test]
fn test_add_noise_get_noise() {
    pyo3::prepare_freethreaded_python();
    pyo3::Python::with_gil(|py| {
<<<<<<< HEAD
        let new_system = py.get_type::<MixedLindbladOpenSystemWrapper>();
        let new_system_1 = new_system
            .call1((1, 1, 1))
            .unwrap()
            .downcast::<PyCell<MixedLindbladOpenSystemWrapper>>()
            .unwrap();
=======
        let new_system = py.get_type_bound::<MixedLindbladOpenSystemWrapper>();
        let new_system_1 = new_system.call0().unwrap();
>>>>>>> 2de71f96
        let mut system = new_system_1
            .downcast::<MixedLindbladOpenSystemWrapper>()
            .unwrap()
            .call_method1(
                "noise_add_operator_product",
                (
                    ("S0Z:Bc0a1:Fc0a0:", "S0Z:Bc0a1:Fc0a2:"),
                    convert_cf_to_pyobject(py, CalculatorFloat::from(0.1)),
                ),
            )
            .unwrap();
        system = system
            .call_method1(
                "noise_add_operator_product",
                (
                    ("S0Z:Bc0a1:Fc0a2:", "S0Z:Bc3a3:Fc0a2:"),
                    convert_cf_to_pyobject(py, CalculatorFloat::from(0.2)),
                ),
            )
            .unwrap();
        system = system
            .call_method1(
                "noise_add_operator_product",
                (
                    ("S0Z:Bc0a1:Fc0a0:", "S0Z:Bc0a1:Fc0a0:"),
                    convert_cf_to_pyobject(py, CalculatorFloat::from(0.05)),
                ),
            )
            .unwrap();

        // test access at index 0
        let comp_op = system
            .call_method1("noise_get", (("S0Z:Bc0a1:Fc0a0:", "S0Z:Bc0a1:Fc0a2:"),))
            .unwrap();
        let comparison = bool::extract_bound(
            &comp_op
                .call_method1(
                    "__eq__",
                    (convert_cf_to_pyobject(py, CalculatorFloat::from(0.1)),),
                )
                .unwrap(),
        )
        .unwrap();
        assert!(comparison);
        // test access at index 1
        let comp_op = system
            .call_method1("noise_get", (("S0Z:Bc0a1:Fc0a2:", "S0Z:Bc3a3:Fc0a2:"),))
            .unwrap();
        let comparison = bool::extract_bound(
            &comp_op
                .call_method1(
                    "__eq__",
                    (convert_cf_to_pyobject(py, CalculatorFloat::from(0.2)),),
                )
                .unwrap(),
        )
        .unwrap();
        assert!(comparison);
        // test access at index 3
        let comp_op = system
            .call_method1("noise_get", (("S0Z:Bc0a1:Fc0a0:", "S0Z:Bc0a1:Fc0a0:"),))
            .unwrap();
        let comparison = bool::extract_bound(
            &comp_op
                .call_method1(
                    "__eq__",
                    (convert_cf_to_pyobject(py, CalculatorFloat::from(0.05)),),
                )
                .unwrap(),
        )
        .unwrap();
        assert!(comparison);

        // Get zero
        let comp_op = system
            .call_method1("noise_get", (("S0X:Bc2a2:Fc0a1a3:", "S0X:Bc2a2:Fc0a1a3:"),))
            .unwrap();
        let comparison = bool::extract_bound(
            &comp_op
                .call_method1(
                    "__eq__",
                    (convert_cf_to_pyobject(py, CalculatorFloat::from(0.0)),),
                )
                .unwrap(),
        )
        .unwrap();
        assert!(comparison);

        // Try_set error 1a: Key left (MixedProduct) cannot be converted from string
        let error = system.call_method1(
            "noise_add_operator_product",
            (
                ("1+c0a1", "S0Z:Bc0a1:Fc0a2:"),
                convert_cf_to_pyobject(py, CalculatorFloat::from(0.5)),
            ),
        );
        assert!(error.is_err()); // same error as in ADP - Ask!

        // Try_set error 1b: Key right (MixedProduct) cannot be converted from string
        let error = system.call_method1(
            "noise_add_operator_product",
            (
                ("S0Z:Bc0a1:Fc0a2:", "1+c0a1"),
                convert_cf_to_pyobject(py, CalculatorFloat::from(0.5)),
            ),
        );
        assert!(error.is_err()); // same error as in ADP - Ask!

        // Try_set error 2: Value cannot be converted to CalculatorFloat
        let error = system.call_method1(
            "noise_add_operator_product",
            (("S0Z:Bc0a1:Fc0a0:", "S0Z:Bc0a1:Fc0a0:"), vec![0.0]),
        );
        assert!(error.is_err());

        // // Try_set error 3: Generic error
        // let error = system.call_method1("noise_add_operator_product", ("j1", 0.5));
        // assert!(error.is_err());
    });
}

#[test_case(1.0,0.0;"real")]
#[test_case(0.0,1.0;"imag")]
#[test_case(0.7,0.7;"mixed")]
fn test_truncate(re: f64, im: f64) {
    pyo3::Python::with_gil(|py| {
        let number_spins: usize = 1;
        let number_bosons: usize = 1;
        let number_fermions: usize = 1;
        let system = new_system(py, number_spins, number_bosons, number_fermions);
        system
            .call_method1(
                "noise_add_operator_product",
                (
                    ("S0Z:Bc0a1:Fc0a0:", "S0Z:Bc0a1:Fc0a0:"),
                    CalculatorComplexWrapper {
                        internal: CalculatorComplex::new(100.0 * re, 100.0 * im),
                    },
                ),
            )
            .unwrap();
        system
            .call_method1(
                "system_add_operator_product",
                (
                    "S0X:Bc0a0:Fc0a1:",
                    CalculatorFloatWrapper {
                        internal: CalculatorFloat::from(10.0 * re),
                    },
                ),
            )
            .unwrap();
        system
            .call_method1(
                "noise_add_operator_product",
                (
                    ("S0Z:Bc0a1:Fc0a0:", "S0X:Bc2a2:Fc0a1a3:"),
                    CalculatorComplexWrapper {
                        internal: CalculatorComplex::new(re, im),
                    },
                ),
            )
            .unwrap();
        system
            .call_method1(
                "system_add_operator_product",
                (
                    "S0X:Bc0a0:Fc0a3:",
                    CalculatorFloatWrapper {
                        internal: CalculatorFloat::from("test"),
                    },
                ),
            )
            .unwrap();

        let number_spins: usize = 1;
        let number_bosons: usize = 1;
        let number_fermions: usize = 1;
        let test_system1 = new_system(py, number_spins, number_bosons, number_fermions);
        test_system1
            .call_method1(
                "noise_add_operator_product",
                (
                    ("S0Z:Bc0a1:Fc0a0:", "S0Z:Bc0a1:Fc0a0:"),
                    CalculatorComplexWrapper {
                        internal: CalculatorComplex::new(100.0 * re, 100.0 * im),
                    },
                ),
            )
            .unwrap();
        test_system1
            .call_method1(
                "system_add_operator_product",
                (
                    "S0X:Bc0a0:Fc0a1:",
                    CalculatorFloatWrapper {
                        internal: CalculatorFloat::from(10.0 * re),
                    },
                ),
            )
            .unwrap();
        test_system1
            .call_method1(
                "system_add_operator_product",
                (
                    "S0X:Bc0a0:Fc0a3:",
                    CalculatorFloatWrapper {
                        internal: CalculatorFloat::from("test"),
                    },
                ),
            )
            .unwrap();

        let number_spins: usize = 1;
        let number_bosons: usize = 1;
        let number_fermions: usize = 1;
        let test_system2 = new_system(py, number_spins, number_bosons, number_fermions);
        test_system2
            .call_method1(
                "noise_add_operator_product",
                (
                    ("S0Z:Bc0a1:Fc0a0:", "S0Z:Bc0a1:Fc0a0:"),
                    CalculatorComplexWrapper {
                        internal: CalculatorComplex::new(100.0 * re, 100.0 * im),
                    },
                ),
            )
            .unwrap();
        test_system2
            .call_method1(
                "system_add_operator_product",
                (
                    "S0X:Bc0a0:Fc0a3:",
                    CalculatorFloatWrapper {
                        internal: CalculatorFloat::from("test"),
                    },
                ),
            )
            .unwrap();

        let comparison_system1 = system.call_method1("truncate", (5.0_f64,)).unwrap();
        let comparison = bool::extract_bound(
            &comparison_system1
                .call_method1("__eq__", (test_system1,))
                .unwrap(),
        )
        .unwrap();
        assert!(comparison);

        let comparison_system2 = system.call_method1("truncate", (50.0_f64,)).unwrap();
        let comparison = bool::extract_bound(
            &comparison_system2
                .call_method1("__eq__", (test_system2,))
                .unwrap(),
        )
        .unwrap();
        assert!(comparison);
    });
}

/// Test copy and deepcopy functions of MixedLindbladOpenSystem
#[test]
fn test_copy_deepcopy() {
    pyo3::prepare_freethreaded_python();
    pyo3::Python::with_gil(|py| {
        let number_spins: usize = 1;
        let number_bosons: usize = 1;
        let number_fermions: usize = 1;
        let new_system = new_system(py, number_spins, number_bosons, number_fermions);
        let mut system = new_system
            .call_method1(
                "system_add_operator_product",
                (
                    "S0Z:Bc0a1:Fc0a0:",
                    convert_cf_to_pyobject(py, CalculatorFloat::from(0.1)),
                ),
            )
            .unwrap();
        system = system
            .call_method1(
                "noise_add_operator_product",
                (
                    ("S0Z:Bc0a1:Fc0a0:", "S0Z:Bc0a1:Fc0a0:"),
                    convert_cf_to_pyobject(py, CalculatorFloat::from(0.1)),
                ),
            )
            .unwrap();

        let copy_system = system.call_method0("__copy__").unwrap();
        let deepcopy_system = system.call_method1("__deepcopy__", ("",)).unwrap();
        // let copy_deepcopy_param: &PyAny = system.clone();

        let comparison_copy =
            bool::extract_bound(&copy_system.call_method1("__eq__", (&system,)).unwrap()).unwrap();
        assert!(comparison_copy);
        let comparison_deepcopy =
            bool::extract_bound(&deepcopy_system.call_method1("__eq__", (system,)).unwrap())
                .unwrap();
        assert!(comparison_deepcopy);
    });
}

/// Test to_bincode and from_bincode functions of MixedLindbladOpenSystem
#[test]
fn test_to_from_bincode() {
    pyo3::prepare_freethreaded_python();
    pyo3::Python::with_gil(|py| {
        let number_spins: usize = 1;
        let number_bosons: usize = 1;
        let number_fermions: usize = 1;
        let new_system_1 = new_system(py, number_spins, number_bosons, number_fermions);
        let mut system = new_system_1
            .call_method1(
                "system_add_operator_product",
                (
                    "S0Z:Bc0a1:Fc0a0:",
                    convert_cf_to_pyobject(py, CalculatorFloat::from(0.1)),
                ),
            )
            .unwrap();
        system = system
            .call_method1(
                "noise_add_operator_product",
                (
                    ("S0Z:Bc0a1:Fc0a0:", "S0Z:Bc0a1:Fc0a0:"),
                    convert_cf_to_pyobject(py, CalculatorFloat::from(0.1)),
                ),
            )
            .unwrap();

        let serialised = system.call_method0("to_bincode").unwrap();
        let number_spins: usize = 1;
        let number_bosons: usize = 1;
        let number_fermions: usize = 1;
        let new = new_system(py, number_spins, number_bosons, number_fermions);
        let deserialised = new.call_method1("from_bincode", (&serialised,)).unwrap();

        let deserialised_error =
            new.call_method1("from_bincode", (bincode::serialize("fails").unwrap(),));
        assert!(deserialised_error.is_err());

        let deserialised_error =
            new.call_method1("from_bincode", (bincode::serialize(&vec![0]).unwrap(),));
        assert!(deserialised_error.is_err());

        let deserialised_error = deserialised.call_method0("from_bincode");
        assert!(deserialised_error.is_err());

        let serialised_error = serialised.call_method0("to_bincode");
        assert!(serialised_error.is_err());

        let comparison =
            bool::extract_bound(&deserialised.call_method1("__eq__", (system,)).unwrap()).unwrap();
        assert!(comparison)
    });
}

#[test]
fn test_value_error_bincode() {
    pyo3::prepare_freethreaded_python();
    pyo3::Python::with_gil(|py| {
        let number_spins: usize = 1;
        let number_bosons: usize = 1;
        let number_fermions: usize = 1;
        let new = new_system(py, number_spins, number_bosons, number_fermions);
        let deserialised_error = new.call_method1("from_bincode", ("j",));
        assert!(deserialised_error.is_err());
    });
}

/// Test to_ and from_json functions of MixedLindbladOpenSystem
#[test]
fn test_to_from_json() {
    pyo3::prepare_freethreaded_python();
    pyo3::Python::with_gil(|py| {
        let number_spins: usize = 1;
        let number_bosons: usize = 1;
        let number_fermions: usize = 1;
        let new_system_1 = new_system(py, number_spins, number_bosons, number_fermions);
        let mut system = new_system_1
            .call_method1(
                "system_add_operator_product",
                (
                    "S0Z:Bc0a1:Fc0a0:",
                    convert_cf_to_pyobject(py, CalculatorFloat::from(0.1)),
                ),
            )
            .unwrap();
        system = system
            .call_method1(
                "noise_add_operator_product",
                (
                    ("S0Z:Bc0a1:Fc0a0:", "S0Z:Bc0a1:Fc0a0:"),
                    convert_cf_to_pyobject(py, CalculatorFloat::from(0.1)),
                ),
            )
            .unwrap();

        let serialised = system.call_method0("to_json").unwrap();
        let number_spins: usize = 1;
        let number_bosons: usize = 1;
        let number_fermions: usize = 1;
        let new = new_system(py, number_spins, number_bosons, number_fermions);
        let deserialised = new.call_method1("from_json", (&serialised,)).unwrap();

        let deserialised_error =
            new.call_method1("from_json", (serde_json::to_string("fails").unwrap(),));
        assert!(deserialised_error.is_err());

        let deserialised_error =
            new.call_method1("from_json", (serde_json::to_string(&vec![0]).unwrap(),));
        assert!(deserialised_error.is_err());

        let serialised_error = serialised.call_method0("to_json");
        assert!(serialised_error.is_err());

        let deserialised_error = deserialised.call_method0("from_json");
        assert!(deserialised_error.is_err());

        let comparison =
            bool::extract_bound(&deserialised.call_method1("__eq__", (system,)).unwrap()).unwrap();
        assert!(comparison)
    });
}

/// Test the __repr__ and __format__ functions
#[test]
fn test_format_repr() {
    pyo3::prepare_freethreaded_python();
    pyo3::Python::with_gil(|py| {
        let number_spins: usize = 1;
        let number_bosons: usize = 1;
        let number_fermions: usize = 1;
        let new_system = new_system(py, number_spins, number_bosons, number_fermions);
        let mut system = new_system
            .call_method1(
                "system_add_operator_product",
                (
                    "S0Z:Bc0a1:Fc0a0:",
                    convert_cf_to_pyobject(py, CalculatorFloat::from(0.1)),
                ),
            )
            .unwrap();
        system = system
            .call_method1(
                "noise_add_operator_product",
                (
                    ("S0X:Bc0a0:Fc0a1:", "S0X:Bc0a0:Fc0a1:"),
                    convert_cf_to_pyobject(py, CalculatorFloat::from(0.1)),
                ),
            )
            .unwrap();
        let mut rust_system = MixedLindbladOpenSystem::group(
            MixedHamiltonian::new(1, 1, 1),
            MixedLindbladNoiseOperator::new(1, 1, 1),
        )
        .unwrap();
        rust_system
            .system_mut()
            .add_operator_product(
                HermitianMixedProduct::new(
                    [PauliProduct::new().z(0)],
                    [BosonProduct::new([0], [1]).unwrap()],
                    [FermionProduct::new([0], [0]).unwrap()],
                )
                .unwrap(),
                CalculatorComplex::from(0.1),
            )
            .unwrap();
        let _ = rust_system.noise_mut().add_operator_product(
            (
                MixedDecoherenceProduct::new(
                    [DecoherenceProduct::new().x(0)],
                    [BosonProduct::new([0], [0]).unwrap()],
                    [FermionProduct::new([0], [1]).unwrap()],
                )
                .unwrap(),
                MixedDecoherenceProduct::new(
                    [DecoherenceProduct::new().x(0)],
                    [BosonProduct::new([0], [0]).unwrap()],
                    [FermionProduct::new([0], [1]).unwrap()],
                )
                .unwrap(),
            ),
            CalculatorComplex::from(0.1),
        );

        let test_string =
        "MixedLindbladOpenSystem{\nSystem: {\nMixedHamiltonian{\nS0Z:Bc0a1:Fc0a0:: (1e-1 + i * 0e0),\n}}\nNoise: {\nMixedLindbladNoiseOperator{\n(S0X:Bc0a0:Fc0a1:, S0X:Bc0a0:Fc0a1:): (1e-1 + i * 0e0),\n}}\n}"
            .to_string();

        let to_format = system.call_method1("__format__", ("",)).unwrap();
        let format_op: String = String::extract_bound(&to_format).unwrap();
        assert_eq!(format_op, test_string);

        let to_repr = system.call_method0("__repr__").unwrap();
        let repr_op: String = String::extract_bound(&to_repr).unwrap();
        assert_eq!(repr_op, test_string);

        let to_str = system.call_method0("__str__").unwrap();
        let str_op: String = String::extract_bound(&to_str).unwrap();
        assert_eq!(str_op, test_string);
    });
}

/// Test the __richcmp__ function
#[test]
fn test_richcmp() {
    pyo3::prepare_freethreaded_python();
    pyo3::Python::with_gil(|py| {
        let number_spins: usize = 1;
        let number_bosons: usize = 1;
        let number_fermions: usize = 1;
        let new_system_1 = new_system(py, number_spins, number_bosons, number_fermions);
        let mut system_one = new_system_1
            .call_method1(
                "system_add_operator_product",
                (
                    "S0Z:Bc0a1:Fc0a0:",
                    convert_cf_to_pyobject(py, CalculatorFloat::from(0.1)),
                ),
            )
            .unwrap();
        system_one = system_one
            .call_method1(
                "noise_add_operator_product",
                (
                    ("S0Z:Bc0a1:Fc0a1:", "S0X:Bc0a0:Fc0a1:"),
                    convert_cf_to_pyobject(py, CalculatorFloat::from(0.1)),
                ),
            )
            .unwrap();
        let number_spins: usize = 1;
        let number_bosons: usize = 1;
        let number_fermions: usize = 1;
        let new_system_1 = new_system(py, number_spins, number_bosons, number_fermions);
        let mut system_two = new_system_1
            .call_method1(
                "system_add_operator_product",
                (
                    "S0Z:Bc0a1:Fc0a1:",
                    convert_cf_to_pyobject(py, CalculatorFloat::from(0.1)),
                ),
            )
            .unwrap();
        system_two = system_two
            .call_method1(
                "noise_add_operator_product",
                (
                    ("S0Z:Bc0a1:Fc0a0:", "S0X:Bc0a0:Fc0a1:"),
                    convert_cf_to_pyobject(py, CalculatorFloat::from(0.1)),
                ),
            )
            .unwrap();

        let comparison =
            bool::extract_bound(&system_one.call_method1("__eq__", (&system_two,)).unwrap())
                .unwrap();
        assert!(!comparison);
        let comparison = bool::extract_bound(
            &system_one
                .call_method1("__eq__", ("S0Z:Bc0a1:Fc0a0:",))
                .unwrap(),
        )
        .unwrap();
        assert!(!comparison);

        let comparison =
            bool::extract_bound(&system_one.call_method1("__ne__", (system_two,)).unwrap())
                .unwrap();
        assert!(comparison);
        let comparison = bool::extract_bound(
            &system_one
                .call_method1("__ne__", ("S0Z:Bc0a1:Fc0a0:",))
                .unwrap(),
        )
        .unwrap();
        assert!(comparison);

        let comparison = system_one.call_method1("__ge__", ("S0Z:Bc0a1:Fc0a0:",));
        assert!(comparison.is_err());
    });
}

#[cfg(feature = "json_schema")]
#[test]
fn test_json_schema() {
    pyo3::prepare_freethreaded_python();
    pyo3::Python::with_gil(|py| {
        let new = new_system(py, 1, 1, 1);

        let schema: String =
            String::extract_bound(&new.call_method0("json_schema").unwrap()).unwrap();
        let rust_schema =
            serde_json::to_string_pretty(&schemars::schema_for!(MixedLindbladOpenSystem)).unwrap();
        assert_eq!(schema, rust_schema);

        let version: String =
            String::extract_bound(&new.call_method0("current_version").unwrap()).unwrap();
        let rust_version = STRUQTURE_VERSION.to_string();
        assert_eq!(version, rust_version);

        new.call_method1(
            "noise_add_operator_product",
            (("S0Z:Bc0a1:Fc0a0:", "S0Z:Bc0a1:Fc0a0:"), 1.0),
        )
        .unwrap();
        let min_version: String =
<<<<<<< HEAD
            String::extract(new.call_method0("min_supported_version").unwrap()).unwrap();
        let rust_min_version = String::from("2.0.0");
=======
            String::extract_bound(&new.call_method0("min_supported_version").unwrap()).unwrap();
        let rust_min_version = String::from("1.0.0");
>>>>>>> 2de71f96
        assert_eq!(min_version, rust_min_version);
    });
}

#[cfg(feature = "struqture_1_export")]
#[test]
fn test_from_pyany_to_struqture_1() {
    pyo3::prepare_freethreaded_python();
    pyo3::Python::with_gil(|py| {
        use std::str::FromStr;
        let new_system_1 = new_system(py, 1, 1, 2);
        let mut sys_2 = new_system_1
            .call_method1(
                "system_add_operator_product",
                (
                    "S0X:Bc0a1:Fc0a0:Fc0a1",
                    convert_cf_to_pyobject(py, CalculatorFloat::from(0.1)),
                ),
            )
            .unwrap();
        sys_2 = sys_2
            .call_method1(
                "noise_add_operator_product",
                (
                    ("S0X:Bc0a1:Fc0a0:Fc0a1", "S0X:Bc0a1:Fc0a0:Fc0a1"),
                    convert_cf_to_pyobject(py, CalculatorFloat::from(0.1)),
                ),
            )
            .unwrap();

        let pp_1: struqture_1::mixed_systems::HermitianMixedProduct =
            struqture_1::mixed_systems::MixedIndex::new(
                [struqture_1::spins::PauliProduct::from_str("0X").unwrap()],
                [struqture_1::bosons::BosonProduct::from_str("c0a1").unwrap()],
                [
                    struqture_1::fermions::FermionProduct::from_str("c0a0").unwrap(),
                    struqture_1::fermions::FermionProduct::from_str("c0a1").unwrap(),
                ],
            )
            .unwrap();
        let dp_1: struqture_1::mixed_systems::MixedDecoherenceProduct =
            struqture_1::mixed_systems::MixedIndex::new(
                [struqture_1::spins::DecoherenceProduct::from_str("0X").unwrap()],
                [struqture_1::bosons::BosonProduct::from_str("c0a1").unwrap()],
                [
                    struqture_1::fermions::FermionProduct::from_str("c0a0").unwrap(),
                    struqture_1::fermions::FermionProduct::from_str("c0a1").unwrap(),
                ],
            )
            .unwrap();
        let mut sys_1 =
            struqture_1::mixed_systems::MixedLindbladOpenSystem::new([None], [None], [None, None]);
        let system_mut_1 = struqture_1::OpenSystem::system_mut(&mut sys_1);
        struqture_1::OperateOnDensityMatrix::set(system_mut_1, pp_1.clone(), 0.1.into()).unwrap();
        let noise_mut_1 = struqture_1::OpenSystem::noise_mut(&mut sys_1);
        struqture_1::OperateOnDensityMatrix::set(
            noise_mut_1,
            (dp_1.clone(), dp_1.clone()),
            0.1.into(),
        )
        .unwrap();

        let result =
            MixedLindbladOpenSystemWrapper::from_pyany_to_struqture_1(sys_2.into()).unwrap();
        assert_eq!(result, sys_1);
    });
}

#[cfg(feature = "struqture_1_import")]
#[test]
fn test_from_json_struqture_1() {
    pyo3::prepare_freethreaded_python();
    pyo3::Python::with_gil(|py| {
        let json_string: &PyAny = pyo3::types::PyString::new(py, "{\"system\":{\"number_spins\":[null],\"number_bosons\":[null],\"number_fermions\":[null],\"hamiltonian\":{\"items\":[[\"S0Z:Bc0a0:Fc1a1:\",1.0,0.0]],\"n_spins\":1,\"n_bosons\":1,\"n_fermions\":1,\"_struqture_version\":{\"major_version\":1,\"minor_version\":0}}},\"noise\":{\"number_spins\":[null],\"number_bosons\":[null],\"number_fermions\":[null],\"operator\":{\"items\":[[\"S0Z:Bc0a0:Fc1a1:\",\"S0Z:Bc0a0:Fc1a1:\",1.0,0.0]],\"n_spins\":1,\"n_bosons\":1,\"n_fermions\":1,\"_struqture_version\":{\"major_version\":1,\"minor_version\":0}}}}").into();
        let sys_2 = new_system(py, 1, 1, 1);
        sys_2
            .call_method1("system_add_operator_product", ("S0Z:Bc0a0:Fc1a1", 1.0))
            .unwrap();
        sys_2
            .call_method1(
                "noise_add_operator_product",
                (("S0Z:Bc0a0:Fc1a1", "S0Z:Bc0a0:Fc1a1"), 1.0),
            )
            .unwrap();

        let sys_from_1 = sys_2
            .call_method1("from_json_struqture_1", (json_string,))
            .unwrap();
        let equal = bool::extract(sys_2.call_method1("__eq__", (sys_from_1,)).unwrap()).unwrap();
        assert!(equal);

        let error_json_string: &PyAny = pyo3::types::PyString::new(py, "{\"system\":{\"number_spins\":[null],\"number_bosons\":[null],\"number_fermions\":[null],\"hamiltonian\":{\"items\":[[\"S0Z:Bc0a0:Fc1a1:\",1.0,0.0]],\"n_spins\":1,\"n_bosons\":1,\"n_fermions\":1,\"_struqture_version\":{\"major_version\":1,\"minor_version\":0}}},\"noise\":{\"number_spins\":[null],\"number_bosons\":[null],\"number_fermions\":[null],\"operator\":{\"items\":[[\"S0Z:Bc0a0:Fc1a1:\",\"S0Z:Bc0a0:Fc1a1:\",1.0,0.0]],\"n_spins\":1,\"n_bosons\":1,\"n_fermions\":1,\"_struqture_version\":{\"major_version\":3-,\"minor_version\":0}}}}").into();
        let sys_from_1 = sys_2.call_method1("from_json_struqture_1", (error_json_string,));
        assert!(sys_from_1.is_err());
    });
}<|MERGE_RESOLUTION|>--- conflicted
+++ resolved
@@ -33,19 +33,11 @@
 // helper functions
 fn new_system(
     py: Python,
-<<<<<<< HEAD
     number_spins: usize,
     number_bosons: usize,
     number_fermions: usize,
-) -> &PyCell<MixedLindbladOpenSystemWrapper> {
-    let system_type = py.get_type::<MixedLindbladOpenSystemWrapper>();
-=======
-    number_spins: Vec<Option<usize>>,
-    number_bosons: Vec<Option<usize>>,
-    number_fermions: Vec<Option<usize>>,
 ) -> Bound<MixedLindbladOpenSystemWrapper> {
     let system_type = py.get_type_bound::<MixedLindbladOpenSystemWrapper>();
->>>>>>> 2de71f96
     system_type
         .call1((number_spins, number_bosons, number_fermions))
         .unwrap()
@@ -89,55 +81,23 @@
             )
             .unwrap();
 
-<<<<<<< HEAD
         let number_system = system.call_method0("current_number_spins").unwrap();
-        let comparison = bool::extract(
-            number_system
-=======
-        let number_system = system.call_method0("number_spins").unwrap();
-        let current_system = system.call_method0("current_number_spins").unwrap();
         let comparison = bool::extract_bound(
             &number_system
->>>>>>> 2de71f96
                 .call_method1("__eq__", (vec![1_u64],))
                 .unwrap(),
         )
         .unwrap();
         assert!(comparison);
-<<<<<<< HEAD
 
         let number_system = system.call_method0("current_number_bosonic_modes").unwrap();
-        let comparison = bool::extract(
-            number_system
-=======
-        let comparison = bool::extract_bound(
-            &current_system
-                .call_method1("__eq__", (vec![1_u64],))
-                .unwrap(),
-        )
-        .unwrap();
-        assert!(comparison);
-
-        let number_system = system.call_method0("number_bosonic_modes").unwrap();
-        let current_system = system.call_method0("current_number_bosonic_modes").unwrap();
         let comparison = bool::extract_bound(
             &number_system
->>>>>>> 2de71f96
                 .call_method1("__eq__", (vec![2_u64],))
                 .unwrap(),
         )
         .unwrap();
         assert!(comparison);
-<<<<<<< HEAD
-=======
-        let comparison = bool::extract_bound(
-            &current_system
-                .call_method1("__eq__", (vec![2_u64],))
-                .unwrap(),
-        )
-        .unwrap();
-        assert!(comparison);
->>>>>>> 2de71f96
 
         let number_system = system
             .call_method0("current_number_fermionic_modes")
@@ -149,16 +109,6 @@
         )
         .unwrap();
         assert!(comparison);
-<<<<<<< HEAD
-=======
-        let comparison = bool::extract_bound(
-            &current_system
-                .call_method1("__eq__", (vec![1_u64],))
-                .unwrap(),
-        )
-        .unwrap();
-        assert!(comparison);
->>>>>>> 2de71f96
     });
 }
 
@@ -192,22 +142,9 @@
 fn mixed_system_test_add_operator_product_remove_system() {
     pyo3::prepare_freethreaded_python();
     pyo3::Python::with_gil(|py| {
-<<<<<<< HEAD
-        let new_system = py.get_type::<MixedLindbladOpenSystemWrapper>();
-        let system = new_system
-            .call1((1, 1, 1))
-            .unwrap()
-            .downcast::<PyCell<MixedLindbladOpenSystemWrapper>>()
-=======
         let new_system = py.get_type_bound::<MixedLindbladOpenSystemWrapper>();
-        let number_modes: Option<usize> = Some(4);
-        let binding = new_system
-            .call1((vec![number_modes], vec![number_modes], vec![number_modes]))
-            .unwrap();
-        let system = binding
-            .downcast::<MixedLindbladOpenSystemWrapper>()
->>>>>>> 2de71f96
-            .unwrap();
+        let system = new_system.call1((1, 1, 1)).unwrap();
+        system.downcast::<MixedLindbladOpenSystemWrapper>().unwrap();
         system
             .call_method1("system_add_operator_product", ("S0Z:Bc0a1:Fc0a0:", 0.1))
             .unwrap();
@@ -274,22 +211,9 @@
 fn mixed_system_test_add_operator_product_remove_noise() {
     pyo3::prepare_freethreaded_python();
     pyo3::Python::with_gil(|py| {
-<<<<<<< HEAD
-        let new_system = py.get_type::<MixedLindbladOpenSystemWrapper>();
-        let system = new_system
-            .call1((1, 1, 1))
-            .unwrap()
-            .downcast::<PyCell<MixedLindbladOpenSystemWrapper>>()
-=======
         let new_system = py.get_type_bound::<MixedLindbladOpenSystemWrapper>();
-        let number_modes: Option<usize> = Some(4);
-        let binding = new_system
-            .call1((vec![number_modes], vec![number_modes], vec![number_modes]))
-            .unwrap();
-        let system = binding
-            .downcast::<MixedLindbladOpenSystemWrapper>()
->>>>>>> 2de71f96
-            .unwrap();
+        let system = new_system.call1((1, 1, 1)).unwrap();
+        system.downcast::<MixedLindbladOpenSystemWrapper>().unwrap();
         system
             .call_method1(
                 "noise_add_operator_product",
@@ -571,55 +495,23 @@
 
         // Number of modes
 
-<<<<<<< HEAD
         let number_system = system.call_method0("current_number_spins").unwrap();
-        let comparison = bool::extract(
-            number_system
-=======
-        let number_system = system.call_method0("number_spins").unwrap();
-        let current_system = system.call_method0("current_number_spins").unwrap();
         let comparison = bool::extract_bound(
             &number_system
->>>>>>> 2de71f96
                 .call_method1("__eq__", (vec![1_u64],))
                 .unwrap(),
         )
         .unwrap();
         assert!(comparison);
-<<<<<<< HEAD
 
         let number_system = system.call_method0("current_number_bosonic_modes").unwrap();
-        let comparison = bool::extract(
-            number_system
-=======
-        let comparison = bool::extract_bound(
-            &current_system
-                .call_method1("__eq__", (vec![1_u64],))
-                .unwrap(),
-        )
-        .unwrap();
-        assert!(comparison);
-
-        let number_system = system.call_method0("number_bosonic_modes").unwrap();
-        let current_system = system.call_method0("current_number_bosonic_modes").unwrap();
         let comparison = bool::extract_bound(
             &number_system
->>>>>>> 2de71f96
                 .call_method1("__eq__", (vec![2_u64],))
                 .unwrap(),
         )
         .unwrap();
         assert!(comparison);
-<<<<<<< HEAD
-=======
-        let comparison = bool::extract_bound(
-            &current_system
-                .call_method1("__eq__", (vec![2_u64],))
-                .unwrap(),
-        )
-        .unwrap();
-        assert!(comparison);
->>>>>>> 2de71f96
 
         let number_system = system
             .call_method0("current_number_fermionic_modes")
@@ -631,35 +523,13 @@
         )
         .unwrap();
         assert!(comparison);
-<<<<<<< HEAD
 
         // System
         let comp_op = new_sys.call_method0("system").unwrap();
-        let system_type = py.get_type::<MixedHamiltonianWrapper>();
-        let mixed_system = system_type
-            .call1((1, 1, 1))
-            .unwrap()
-            .downcast::<PyCell<MixedHamiltonianWrapper>>()
-=======
-        let comparison = bool::extract_bound(
-            &current_system
-                .call_method1("__eq__", (vec![1_u64],))
-                .unwrap(),
-        )
-        .unwrap();
-        assert!(comparison);
-
-        // System
-        let comp_op = new_sys.call_method0("system").unwrap();
-        let system_type = py.get_type_bound::<MixedHamiltonianSystemWrapper>();
-        let number_modes: Option<usize> = None;
-        let mixed_system = system_type
-            .call1((vec![number_modes], vec![number_modes], vec![number_modes]))
->>>>>>> 2de71f96
-            .unwrap();
+        let system_type = py.get_type_bound::<MixedHamiltonianWrapper>();
+        let mixed_system = system_type.call1((1, 1, 1)).unwrap();
+        mixed_system.downcast::<MixedHamiltonianWrapper>().unwrap();
         mixed_system
-            .downcast::<MixedHamiltonianSystemWrapper>()
-            .unwrap()
             .call_method1(
                 "add_operator_product",
                 (
@@ -674,20 +544,12 @@
 
         // Noise
         let comp_op = new_sys.call_method0("noise").unwrap();
-<<<<<<< HEAD
-        let noise_type = py.get_type::<MixedLindbladNoiseOperatorWrapper>();
-        let noise = noise_type
-            .call1((1, 1, 1))
-            .unwrap()
-            .downcast::<PyCell<MixedLindbladNoiseOperatorWrapper>>()
-            .unwrap();
-=======
-        let noise_type = py.get_type_bound::<MixedLindbladNoiseSystemWrapper>();
-        let noise = noise_type.call0().unwrap();
->>>>>>> 2de71f96
+        let noise_type = py.get_type_bound::<MixedLindbladNoiseOperatorWrapper>();
+        let noise = noise_type.call1((1, 1, 1)).unwrap();
         noise
-            .downcast::<MixedLindbladNoiseSystemWrapper>()
-            .unwrap()
+            .downcast::<MixedLindbladNoiseOperatorWrapper>()
+            .unwrap();
+        noise
             .call_method1(
                 "add_operator_product",
                 (
@@ -703,20 +565,12 @@
         // Ungroup + group
         let comp_op_ungroup = new_sys.call_method0("ungroup").unwrap();
 
-<<<<<<< HEAD
-        let noise_type = py.get_type::<MixedLindbladNoiseOperatorWrapper>();
-        let noise = noise_type
-            .call1((1, 1, 1))
-            .unwrap()
-            .downcast::<PyCell<MixedLindbladNoiseOperatorWrapper>>()
-            .unwrap();
-=======
-        let noise_type = py.get_type_bound::<MixedLindbladNoiseSystemWrapper>();
-        let noise = noise_type.call0().unwrap();
->>>>>>> 2de71f96
+        let noise_type = py.get_type_bound::<MixedLindbladNoiseOperatorWrapper>();
+        let noise = noise_type.call1((1, 1, 1)).unwrap();
         noise
-            .downcast::<MixedLindbladNoiseSystemWrapper>()
-            .unwrap()
+            .downcast::<MixedLindbladNoiseOperatorWrapper>()
+            .unwrap();
+        noise
             .call_method1(
                 "add_operator_product",
                 (
@@ -726,22 +580,10 @@
             )
             .unwrap();
 
-<<<<<<< HEAD
-        let system_type = py.get_type::<MixedHamiltonianWrapper>();
-        let mixed_system = system_type
-            .call1((1, 1, 1))
-            .unwrap()
-            .downcast::<PyCell<MixedHamiltonianWrapper>>()
-=======
-        let system_type = py.get_type_bound::<MixedHamiltonianSystemWrapper>();
-        let number_modes: Option<usize> = None;
-        let mixed_system = system_type
-            .call1((vec![number_modes], vec![number_modes], vec![number_modes]))
->>>>>>> 2de71f96
-            .unwrap();
+        let system_type = py.get_type_bound::<MixedHamiltonianWrapper>();
+        let mixed_system = system_type.call1((1, 1, 1)).unwrap();
+        mixed_system.downcast::<MixedHamiltonianWrapper>().unwrap();
         mixed_system
-            .downcast::<MixedHamiltonianSystemWrapper>()
-            .unwrap()
             .call_method1(
                 "add_operator_product",
                 (
@@ -751,15 +593,9 @@
             )
             .unwrap();
 
-<<<<<<< HEAD
-        let comparison = bool::extract(
-            comp_op_ungroup
-                .call_method1("__eq__", ((mixed_system, noise),))
-=======
         let comparison = bool::extract_bound(
             &comp_op_ungroup
-                .call_method1("__eq__", ((&system, &noise),))
->>>>>>> 2de71f96
+                .call_method1("__eq__", ((mixed_system.clone(), noise.clone()),))
                 .unwrap(),
         )
         .unwrap();
@@ -782,20 +618,12 @@
 fn test_set_pauli_get_pauli() {
     pyo3::prepare_freethreaded_python();
     pyo3::Python::with_gil(|py| {
-<<<<<<< HEAD
-        let new_system = py.get_type::<MixedLindbladOpenSystemWrapper>();
-        let new_system_1 = new_system
-            .call1((1, 1, 1))
-            .unwrap()
-            .downcast::<PyCell<MixedLindbladOpenSystemWrapper>>()
-            .unwrap();
-=======
         let new_system = py.get_type_bound::<MixedLindbladOpenSystemWrapper>();
-        let new_system_1 = new_system.call0().unwrap();
->>>>>>> 2de71f96
+        let new_system_1 = new_system.call1((1, 1, 1)).unwrap();
+        new_system_1
+            .downcast::<MixedLindbladOpenSystemWrapper>()
+            .unwrap();
         let mut system = new_system_1
-            .downcast::<MixedLindbladOpenSystemWrapper>()
-            .unwrap()
             .call_method1(
                 "system_set",
                 (
@@ -903,20 +731,10 @@
 fn test_set_noise_get_noise() {
     pyo3::prepare_freethreaded_python();
     pyo3::Python::with_gil(|py| {
-<<<<<<< HEAD
-        let new_system = py.get_type::<MixedLindbladOpenSystemWrapper>();
-        let system = new_system
-            .call1((1, 1, 1))
-            .unwrap()
-            .downcast::<PyCell<MixedLindbladOpenSystemWrapper>>()
-            .unwrap();
-=======
         let new_system = py.get_type_bound::<MixedLindbladOpenSystemWrapper>();
-        let system = new_system.call0().unwrap();
->>>>>>> 2de71f96
+        let system = new_system.call1((1, 1, 1)).unwrap();
+        system.downcast::<MixedLindbladOpenSystemWrapper>().unwrap();
         system
-            .downcast::<MixedLindbladOpenSystemWrapper>()
-            .unwrap()
             .call_method1(
                 "noise_set",
                 (
@@ -1046,20 +864,12 @@
 fn test_try_set_pauli_get_pauli() {
     pyo3::prepare_freethreaded_python();
     pyo3::Python::with_gil(|py| {
-<<<<<<< HEAD
-        let new_system = py.get_type::<MixedLindbladOpenSystemWrapper>();
-        let new_system_1 = new_system
-            .call1((1, 1, 1))
-            .unwrap()
-            .downcast::<PyCell<MixedLindbladOpenSystemWrapper>>()
-            .unwrap();
-=======
         let new_system = py.get_type_bound::<MixedLindbladOpenSystemWrapper>();
-        let new_system_1 = new_system.call0().unwrap();
->>>>>>> 2de71f96
+        let new_system_1 = new_system.call1((1, 1, 1)).unwrap();
+        new_system_1
+            .downcast::<MixedLindbladOpenSystemWrapper>()
+            .unwrap();
         let mut system = new_system_1
-            .downcast::<MixedLindbladOpenSystemWrapper>()
-            .unwrap()
             .call_method1(
                 "system_set",
                 (
@@ -1163,20 +973,12 @@
 fn test_try_set_noise_get_noise() {
     pyo3::prepare_freethreaded_python();
     pyo3::Python::with_gil(|py| {
-<<<<<<< HEAD
-        let new_system = py.get_type::<MixedLindbladOpenSystemWrapper>();
-        let new_system_1 = new_system
-            .call1((1, 1, 1))
-            .unwrap()
-            .downcast::<PyCell<MixedLindbladOpenSystemWrapper>>()
-            .unwrap();
-=======
         let new_system = py.get_type_bound::<MixedLindbladOpenSystemWrapper>();
-        let new_system_1 = new_system.call0().unwrap();
->>>>>>> 2de71f96
+        let new_system_1 = new_system.call1((1, 1, 1)).unwrap();
+        new_system_1
+            .downcast::<MixedLindbladOpenSystemWrapper>()
+            .unwrap();
         let mut system = new_system_1
-            .downcast::<MixedLindbladOpenSystemWrapper>()
-            .unwrap()
             .call_method1(
                 "noise_set",
                 (
@@ -1296,20 +1098,12 @@
 fn test_add_pauli_get_pauli() {
     pyo3::prepare_freethreaded_python();
     pyo3::Python::with_gil(|py| {
-<<<<<<< HEAD
-        let new_system = py.get_type::<MixedLindbladOpenSystemWrapper>();
-        let new_system_1 = new_system
-            .call1((1, 1, 1))
-            .unwrap()
-            .downcast::<PyCell<MixedLindbladOpenSystemWrapper>>()
-            .unwrap();
-=======
         let new_system = py.get_type_bound::<MixedLindbladOpenSystemWrapper>();
-        let new_system_1 = new_system.call0().unwrap();
->>>>>>> 2de71f96
+        let new_system_1 = new_system.call1((1, 1, 1)).unwrap();
+        new_system_1
+            .downcast::<MixedLindbladOpenSystemWrapper>()
+            .unwrap();
         let mut system = new_system_1
-            .downcast::<MixedLindbladOpenSystemWrapper>()
-            .unwrap()
             .call_method1(
                 "system_add_operator_product",
                 (
@@ -1424,20 +1218,12 @@
 fn test_add_noise_get_noise() {
     pyo3::prepare_freethreaded_python();
     pyo3::Python::with_gil(|py| {
-<<<<<<< HEAD
-        let new_system = py.get_type::<MixedLindbladOpenSystemWrapper>();
-        let new_system_1 = new_system
-            .call1((1, 1, 1))
-            .unwrap()
-            .downcast::<PyCell<MixedLindbladOpenSystemWrapper>>()
-            .unwrap();
-=======
         let new_system = py.get_type_bound::<MixedLindbladOpenSystemWrapper>();
-        let new_system_1 = new_system.call0().unwrap();
->>>>>>> 2de71f96
+        let new_system_1 = new_system.call1((1, 1, 1)).unwrap();
+        new_system_1
+            .downcast::<MixedLindbladOpenSystemWrapper>()
+            .unwrap();
         let mut system = new_system_1
-            .downcast::<MixedLindbladOpenSystemWrapper>()
-            .unwrap()
             .call_method1(
                 "noise_add_operator_product",
                 (
@@ -2043,13 +1829,8 @@
         )
         .unwrap();
         let min_version: String =
-<<<<<<< HEAD
-            String::extract(new.call_method0("min_supported_version").unwrap()).unwrap();
+            String::extract_bound(&new.call_method0("min_supported_version").unwrap()).unwrap();
         let rust_min_version = String::from("2.0.0");
-=======
-            String::extract_bound(&new.call_method0("min_supported_version").unwrap()).unwrap();
-        let rust_min_version = String::from("1.0.0");
->>>>>>> 2de71f96
         assert_eq!(min_version, rust_min_version);
     });
 }
@@ -2113,7 +1894,7 @@
         .unwrap();
 
         let result =
-            MixedLindbladOpenSystemWrapper::from_pyany_to_struqture_1(sys_2.into()).unwrap();
+            MixedLindbladOpenSystemWrapper::from_pyany_to_struqture_1(sys_2.as_ref()).unwrap();
         assert_eq!(result, sys_1);
     });
 }
@@ -2123,7 +1904,7 @@
 fn test_from_json_struqture_1() {
     pyo3::prepare_freethreaded_python();
     pyo3::Python::with_gil(|py| {
-        let json_string: &PyAny = pyo3::types::PyString::new(py, "{\"system\":{\"number_spins\":[null],\"number_bosons\":[null],\"number_fermions\":[null],\"hamiltonian\":{\"items\":[[\"S0Z:Bc0a0:Fc1a1:\",1.0,0.0]],\"n_spins\":1,\"n_bosons\":1,\"n_fermions\":1,\"_struqture_version\":{\"major_version\":1,\"minor_version\":0}}},\"noise\":{\"number_spins\":[null],\"number_bosons\":[null],\"number_fermions\":[null],\"operator\":{\"items\":[[\"S0Z:Bc0a0:Fc1a1:\",\"S0Z:Bc0a0:Fc1a1:\",1.0,0.0]],\"n_spins\":1,\"n_bosons\":1,\"n_fermions\":1,\"_struqture_version\":{\"major_version\":1,\"minor_version\":0}}}}").into();
+        let json_string: Bound<pyo3::types::PyString> = pyo3::types::PyString::new_bound(py, "{\"system\":{\"number_spins\":[null],\"number_bosons\":[null],\"number_fermions\":[null],\"hamiltonian\":{\"items\":[[\"S0Z:Bc0a0:Fc1a1:\",1.0,0.0]],\"n_spins\":1,\"n_bosons\":1,\"n_fermions\":1,\"_struqture_version\":{\"major_version\":1,\"minor_version\":0}}},\"noise\":{\"number_spins\":[null],\"number_bosons\":[null],\"number_fermions\":[null],\"operator\":{\"items\":[[\"S0Z:Bc0a0:Fc1a1:\",\"S0Z:Bc0a0:Fc1a1:\",1.0,0.0]],\"n_spins\":1,\"n_bosons\":1,\"n_fermions\":1,\"_struqture_version\":{\"major_version\":1,\"minor_version\":0}}}}");
         let sys_2 = new_system(py, 1, 1, 1);
         sys_2
             .call_method1("system_add_operator_product", ("S0Z:Bc0a0:Fc1a1", 1.0))
@@ -2138,10 +1919,11 @@
         let sys_from_1 = sys_2
             .call_method1("from_json_struqture_1", (json_string,))
             .unwrap();
-        let equal = bool::extract(sys_2.call_method1("__eq__", (sys_from_1,)).unwrap()).unwrap();
+        let equal =
+            bool::extract_bound(&sys_2.call_method1("__eq__", (sys_from_1,)).unwrap()).unwrap();
         assert!(equal);
 
-        let error_json_string: &PyAny = pyo3::types::PyString::new(py, "{\"system\":{\"number_spins\":[null],\"number_bosons\":[null],\"number_fermions\":[null],\"hamiltonian\":{\"items\":[[\"S0Z:Bc0a0:Fc1a1:\",1.0,0.0]],\"n_spins\":1,\"n_bosons\":1,\"n_fermions\":1,\"_struqture_version\":{\"major_version\":1,\"minor_version\":0}}},\"noise\":{\"number_spins\":[null],\"number_bosons\":[null],\"number_fermions\":[null],\"operator\":{\"items\":[[\"S0Z:Bc0a0:Fc1a1:\",\"S0Z:Bc0a0:Fc1a1:\",1.0,0.0]],\"n_spins\":1,\"n_bosons\":1,\"n_fermions\":1,\"_struqture_version\":{\"major_version\":3-,\"minor_version\":0}}}}").into();
+        let error_json_string: Bound<pyo3::types::PyString> = pyo3::types::PyString::new_bound(py, "{\"system\":{\"number_spins\":[null],\"number_bosons\":[null],\"number_fermions\":[null],\"hamiltonian\":{\"items\":[[\"S0Z:Bc0a0:Fc1a1:\",1.0,0.0]],\"n_spins\":1,\"n_bosons\":1,\"n_fermions\":1,\"_struqture_version\":{\"major_version\":1,\"minor_version\":0}}},\"noise\":{\"number_spins\":[null],\"number_bosons\":[null],\"number_fermions\":[null],\"operator\":{\"items\":[[\"S0Z:Bc0a0:Fc1a1:\",\"S0Z:Bc0a0:Fc1a1:\",1.0,0.0]],\"n_spins\":1,\"n_bosons\":1,\"n_fermions\":1,\"_struqture_version\":{\"major_version\":3-,\"minor_version\":0}}}}");
         let sys_from_1 = sys_2.call_method1("from_json_struqture_1", (error_json_string,));
         assert!(sys_from_1.is_err());
     });
