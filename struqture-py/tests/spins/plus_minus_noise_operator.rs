--- conflicted
+++ resolved
@@ -690,52 +690,7 @@
 }
 
 #[test]
-<<<<<<< HEAD
 fn test_from_qubit_op() {
-=======
-fn test_separate() {
-    pyo3::prepare_freethreaded_python();
-    pyo3::Python::with_gil(|py| {
-        let pmp = new_noisesystem(py);
-        pmp.call_method1("add_operator_product", (("0Z", "0Z"), 1.0))
-            .unwrap();
-        pmp.call_method1("add_operator_product", (("0Z1Z", "0Z"), 1.0))
-            .unwrap();
-        pmp.call_method1("add_operator_product", (("0Z1Z", "0Z1Z"), 1.0))
-            .unwrap();
-        pmp.call_method1("add_operator_product", (("0Z1+", "0Z1Z"), 1.0))
-            .unwrap();
-
-        let pmp_rem = new_noisesystem(py);
-        pmp_rem
-            .call_method1("add_operator_product", (("0Z", "0Z"), 1.0))
-            .unwrap();
-        pmp_rem
-            .call_method1("add_operator_product", (("0Z1Z", "0Z"), 1.0))
-            .unwrap();
-
-        let pmp_sys = new_noisesystem(py);
-        pmp_sys
-            .call_method1("add_operator_product", (("0Z1Z", "0Z1Z"), 1.0))
-            .unwrap();
-        pmp_sys
-            .call_method1("add_operator_product", (("0Z1+", "0Z1Z"), 1.0))
-            .unwrap();
-
-        let result = pmp.call_method1("separate_into_n_terms", (2, 2)).unwrap();
-        let equal = bool::extract_bound(
-            &result
-                .call_method1("__eq__", ((pmp_sys, pmp_rem),))
-                .unwrap(),
-        )
-        .unwrap();
-        assert!(equal);
-    })
-}
-
-#[test]
-fn test_from_spin_sys() {
->>>>>>> 2de71f96
     pyo3::prepare_freethreaded_python();
     pyo3::Python::with_gil(|py| {
         let pmp = new_noisesystem(py);
@@ -780,17 +735,9 @@
         )
         .unwrap();
 
-<<<<<<< HEAD
-        let pp_type = py.get_type::<QubitLindbladNoiseOperatorWrapper>();
-        let pp = pp_type
-            .call0()
-            .unwrap()
-            .downcast::<PyCell<QubitLindbladNoiseOperatorWrapper>>()
-=======
-        let number_spins: Option<usize> = Some(1);
-        let pp_type = py.get_type_bound::<SpinLindbladNoiseSystemWrapper>();
-        let pp = pp_type.call1((number_spins,)).unwrap();
-        pp.downcast::<SpinLindbladNoiseSystemWrapper>()
+        let pp_type = py.get_type_bound::<QubitLindbladNoiseOperatorWrapper>();
+        let pp = pp_type.call0().unwrap();
+        pp.downcast::<QubitLindbladNoiseOperatorWrapper>()
             .unwrap()
             .call_method1(
                 "add_operator_product",
@@ -801,29 +748,18 @@
                     },
                 ),
             )
->>>>>>> 2de71f96
             .unwrap();
 
         let result = py
-<<<<<<< HEAD
-            .get_type::<PlusMinusLindbladNoiseOperatorWrapper>()
+            .get_type_bound::<PlusMinusLindbladNoiseOperatorWrapper>()
             .call_method1("from_qubit_noise_operator", (pp,))
-=======
-            .get_type_bound::<PlusMinusLindbladNoiseOperatorWrapper>()
-            .call_method1("from_spin_noise_system", (pp,))
->>>>>>> 2de71f96
             .unwrap();
         let equal = bool::extract_bound(&result.call_method1("__eq__", (pmp,)).unwrap()).unwrap();
         assert!(equal);
 
         let result = py
-<<<<<<< HEAD
-            .get_type::<PlusMinusLindbladNoiseOperatorWrapper>()
+            .get_type_bound::<PlusMinusLindbladNoiseOperatorWrapper>()
             .call_method1("from_qubit_noise_operator", ("No",));
-=======
-            .get_type_bound::<PlusMinusLindbladNoiseOperatorWrapper>()
-            .call_method1("from_spin_noise_system", ("No",));
->>>>>>> 2de71f96
         assert!(result.is_err())
     })
 }
@@ -844,29 +780,19 @@
         )
         .unwrap();
 
-<<<<<<< HEAD
-        let pp_type = py.get_type::<QubitLindbladNoiseOperatorWrapper>();
-        let sys = pp_type
-            .call0()
-            .unwrap()
-            .downcast::<PyCell<QubitLindbladNoiseOperatorWrapper>>()
-=======
-        let number_spins: Option<usize> = Some(1);
-        let pp_type = py.get_type_bound::<SpinLindbladNoiseSystemWrapper>();
-        let sys = pp_type.call1((number_spins,)).unwrap();
-        sys.downcast::<SpinLindbladNoiseSystemWrapper>()
-            .unwrap()
-            .call_method1(
-                "add_operator_product",
-                (
-                    ("0X", "0X"),
-                    CalculatorComplexWrapper {
-                        internal: CalculatorComplex::new(0.25, 0.0),
-                    },
-                ),
-            )
->>>>>>> 2de71f96
-            .unwrap();
+        let pp_type = py.get_type_bound::<QubitLindbladNoiseOperatorWrapper>();
+        let sys = pp_type.call0().unwrap();
+        sys.downcast::<QubitLindbladNoiseOperatorWrapper>().unwrap();
+        sys.call_method1(
+            "add_operator_product",
+            (
+                ("0X", "0X"),
+                CalculatorComplexWrapper {
+                    internal: CalculatorComplex::new(0.25, 0.0),
+                },
+            ),
+        )
+        .unwrap();
         sys.call_method1(
             "add_operator_product",
             (
@@ -898,15 +824,8 @@
         )
         .unwrap();
 
-<<<<<<< HEAD
         let result = pmp.call_method0("to_qubit_noise_operator").unwrap();
-        let equal = bool::extract(result.call_method1("__eq__", (sys,)).unwrap()).unwrap();
-=======
-        let result = pmp
-            .call_method1("to_spin_noise_system", (number_spins,))
-            .unwrap();
         let equal = bool::extract_bound(&result.call_method1("__eq__", (sys,)).unwrap()).unwrap();
->>>>>>> 2de71f96
         assert!(equal);
     })
 }
@@ -926,19 +845,11 @@
 
         let slno = pmno.call_method0("to_qubit_noise_operator").unwrap();
 
-<<<<<<< HEAD
         let current_number_modes =
-            usize::extract(flno.call_method0("current_number_modes").unwrap()).unwrap();
+            usize::extract_bound(&flno.call_method0("current_number_modes").unwrap()).unwrap();
         let current_number_spins =
-            usize::extract(slno.call_method0("current_number_spins").unwrap()).unwrap();
+            usize::extract_bound(&slno.call_method0("current_number_spins").unwrap()).unwrap();
         assert_eq!(current_number_modes, current_number_spins)
-=======
-        let number_modes =
-            usize::extract_bound(&flno.call_method0("number_modes").unwrap()).unwrap();
-        let number_spins =
-            usize::extract_bound(&slno.call_method0("current_number_spins").unwrap()).unwrap();
-        assert_eq!(number_modes, number_spins)
->>>>>>> 2de71f96
     });
 }
 
@@ -964,13 +875,8 @@
         new.call_method1("add_operator_product", (("0Z", "0Z"), 1.0))
             .unwrap();
         let min_version: String =
-<<<<<<< HEAD
-            String::extract(new.call_method0("min_supported_version").unwrap()).unwrap();
+            String::extract_bound(&new.call_method0("min_supported_version").unwrap()).unwrap();
         let rust_min_version = String::from("2.0.0");
-=======
-            String::extract_bound(&new.call_method0("min_supported_version").unwrap()).unwrap();
-        let rust_min_version = String::from("1.1.0");
->>>>>>> 2de71f96
         assert_eq!(min_version, rust_min_version);
     });
 }
@@ -997,7 +903,7 @@
         .unwrap();
 
         let result =
-            PlusMinusLindbladNoiseOperatorWrapper::from_pyany_to_struqture_1(sys_2.as_ref().into())
+            PlusMinusLindbladNoiseOperatorWrapper::from_pyany_to_struqture_1(sys_2.as_ref())
                 .unwrap();
         assert_eq!(result, sys_1);
     });
@@ -1008,7 +914,7 @@
 fn test_from_json_struqture_1() {
     pyo3::prepare_freethreaded_python();
     pyo3::Python::with_gil(|py| {
-        let json_string: &PyAny = pyo3::types::PyString::new(py, "{\"items\":[[\"0Z\",\"0Z\",1.0,0.0]],\"_struqture_version\":{\"major_version\":1,\"minor_version\":1}}").into();
+        let json_string: Bound<pyo3::types::PyString> = pyo3::types::PyString::new_bound(py, "{\"items\":[[\"0Z\",\"0Z\",1.0,0.0]],\"_struqture_version\":{\"major_version\":1,\"minor_version\":1}}");
         let sys_2 = new_noisesystem(py);
         sys_2
             .call_method1("add_operator_product", (("0Z", "0Z"), 1.0))
@@ -1017,10 +923,11 @@
         let sys_from_1 = sys_2
             .call_method1("from_json_struqture_1", (json_string,))
             .unwrap();
-        let equal = bool::extract(sys_2.call_method1("__eq__", (sys_from_1,)).unwrap()).unwrap();
+        let equal =
+            bool::extract_bound(&sys_2.call_method1("__eq__", (sys_from_1,)).unwrap()).unwrap();
         assert!(equal);
 
-        let error_json_string: &PyAny = pyo3::types::PyString::new(py, "{\"items\":[[\"0Z\",\"0Z\",1.0,0.0]],\"_struqture_version\":{\"major_version\":3-,\"minor_version\":1}}").into();
+        let error_json_string: Bound<pyo3::types::PyString> = pyo3::types::PyString::new_bound(py, "{\"items\":[[\"0Z\",\"0Z\",1.0,0.0]],\"_struqture_version\":{\"major_version\":3-,\"minor_version\":1}}");
         let sys_from_1 = sys_2.call_method1("from_json_struqture_1", (error_json_string,));
         assert!(sys_from_1.is_err());
     });
