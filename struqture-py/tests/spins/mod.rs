// Copyright © 2021-2023 HQS Quantum Simulations GmbH. All Rights Reserved.
//
// Licensed under the Apache License, Version 2.0 (the "License"); you may not use this file except
// in compliance with the License. You may obtain a copy of the License at
//
//     http://www.apache.org/licenses/LICENSE-2.0
//
// Unless required by applicable law or agreed to in writing, software distributed under the
// License is distributed on an "AS IS" BASIS, WITHOUT WARRANTIES OR CONDITIONS OF ANY KIND, either
// express or implied. See the License for the specific language governing permissions and
// limitations under the License.

mod decoherence_product;

mod pauli_product;

mod plus_minus_product;

mod plus_minus_operator;

mod plus_minus_noise_operator;

mod pauli_operator;

mod pauli_hamiltonian;

mod pauli_noise_operator;

<<<<<<< HEAD
mod pauli_open_system;
=======
mod pauli_open_system;

use pyo3::prelude::*;
use qoqo_calculator::CalculatorFloat;
use qoqo_calculator_pyo3::CalculatorFloatWrapper;
// helper function to convert CalculatorFloat into a python object
fn convert_cf_to_pyobject(py: Python, parameter: CalculatorFloat) -> Bound<CalculatorFloatWrapper> {
    let parameter_type = py.get_type::<CalculatorFloatWrapper>();
    match parameter {
        CalculatorFloat::Float(x) => parameter_type
            .call1((x,))
            .unwrap()
            .downcast::<CalculatorFloatWrapper>()
            .unwrap()
            .to_owned(),
        CalculatorFloat::Str(x) => parameter_type
            .call1((x,))
            .unwrap()
            .downcast::<CalculatorFloatWrapper>()
            .unwrap()
            .to_owned(),
    }
}
>>>>>>> 96e1278e
<|MERGE_RESOLUTION|>--- conflicted
+++ resolved
@@ -26,9 +26,6 @@
 
 mod pauli_noise_operator;
 
-<<<<<<< HEAD
-mod pauli_open_system;
-=======
 mod pauli_open_system;
 
 use pyo3::prelude::*;
@@ -51,5 +48,4 @@
             .unwrap()
             .to_owned(),
     }
-}
->>>>>>> 96e1278e
+}