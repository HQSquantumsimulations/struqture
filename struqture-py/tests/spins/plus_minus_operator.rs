--- conflicted
+++ resolved
@@ -12,8 +12,8 @@
 
 use num_complex::Complex64;
 use pyo3::prelude::*;
-use qoqo_calculator::{CalculatorComplex, CalculatorFloat};
-use qoqo_calculator_pyo3::{CalculatorComplexWrapper, CalculatorFloatWrapper};
+use qoqo_calculator::CalculatorComplex;
+use qoqo_calculator_pyo3::CalculatorComplexWrapper;
 use struqture::spins::{PlusMinusOperator, PlusMinusProduct};
 use struqture::OperateOnDensityMatrix;
 #[cfg(feature = "json_schema")]
@@ -548,18 +548,10 @@
         )
         .unwrap();
 
-<<<<<<< HEAD
-        let pp_type = py.get_type::<QubitOperatorWrapper>();
-        let pp = pp_type
-            .call0()
+        let pp_type = py.get_type_bound::<QubitOperatorWrapper>();
+        let pp = pp_type.call0().unwrap();
+        pp.downcast::<QubitOperatorWrapper>()
             .unwrap()
-            .downcast::<PyCell<QubitOperatorWrapper>>()
-=======
-        let number_spins: Option<usize> = Some(1);
-        let pp_type = py.get_type_bound::<SpinSystemWrapper>();
-        let pp = pp_type.call1((number_spins,)).unwrap();
-        pp.downcast::<SpinSystemWrapper>()
-            .unwrap()
             .call_method1(
                 "add_operator_product",
                 (
@@ -569,29 +561,17 @@
                     },
                 ),
             )
->>>>>>> 2de71f96
-            .unwrap();
-
+            .unwrap();
         let result = py
-<<<<<<< HEAD
-            .get_type::<PlusMinusOperatorWrapper>()
+            .get_type_bound::<PlusMinusOperatorWrapper>()
             .call_method1("from_qubit_operator", (pp,))
-=======
-            .get_type_bound::<PlusMinusOperatorWrapper>()
-            .call_method1("from_spin_system", (pp,))
->>>>>>> 2de71f96
             .unwrap();
         let equal = bool::extract_bound(&result.call_method1("__eq__", (pmp,)).unwrap()).unwrap();
         assert!(equal);
 
         let result = py
-<<<<<<< HEAD
-            .get_type::<PlusMinusOperatorWrapper>()
+            .get_type_bound::<PlusMinusOperatorWrapper>()
             .call_method1("from_qubit_operator", ("No",));
-=======
-            .get_type_bound::<PlusMinusOperatorWrapper>()
-            .call_method1("from_spin_system", ("No",));
->>>>>>> 2de71f96
         assert!(result.is_err())
     })
 }
@@ -612,22 +592,10 @@
         )
         .unwrap();
 
-<<<<<<< HEAD
-        let pp_type = py.get_type::<QubitOperatorWrapper>();
-        let sys = pp_type
-            .call0()
-            .unwrap()
-            .downcast::<PyCell<QubitOperatorWrapper>>()
-            .unwrap();
+        let pp_type = py.get_type_bound::<QubitOperatorWrapper>();
+        let sys = pp_type.call0().unwrap();
+        sys.downcast::<QubitOperatorWrapper>().unwrap();
         sys.call_method1("add_operator_product", ("0Y", -0.5))
-=======
-        let number_spins: Option<usize> = Some(1);
-        let pp_type = py.get_type_bound::<SpinSystemWrapper>();
-        let sys = pp_type.call1((number_spins,)).unwrap();
-        sys.downcast::<SpinSystemWrapper>()
-            .unwrap()
-            .call_method1("add_operator_product", ("0Y", -0.5))
->>>>>>> 2de71f96
             .unwrap();
         sys.call_method1(
             "add_operator_product",
@@ -640,13 +608,8 @@
         )
         .unwrap();
 
-<<<<<<< HEAD
         let result = pmp.call_method0("to_qubit_operator").unwrap();
-        let equal = bool::extract(result.call_method1("__eq__", (sys,)).unwrap()).unwrap();
-=======
-        let result = pmp.call_method1("to_spin_system", (number_spins,)).unwrap();
         let equal = bool::extract_bound(&result.call_method1("__eq__", (sys,)).unwrap()).unwrap();
->>>>>>> 2de71f96
         assert!(equal);
     })
 }
@@ -677,50 +640,31 @@
         )
         .unwrap();
 
-<<<<<<< HEAD
-        let pp_type = py.get_type::<QubitHamiltonianWrapper>();
-        let pp = pp_type
-            .call0()
+        let pp_type = py.get_type_bound::<QubitHamiltonianWrapper>();
+        let pp = pp_type.call0().unwrap();
+        pp.downcast::<QubitHamiltonianWrapper>()
             .unwrap()
-            .downcast::<PyCell<QubitHamiltonianWrapper>>()
-=======
-        let number_spins: Option<usize> = Some(1);
-        let pp_type = py.get_type_bound::<SpinHamiltonianSystemWrapper>();
-        let pp = pp_type.call1((number_spins,)).unwrap();
-        pp.downcast::<SpinHamiltonianSystemWrapper>()
-            .unwrap()
             .call_method1(
                 "add_operator_product",
                 (
                     "0Y",
-                    CalculatorFloatWrapper {
-                        internal: CalculatorFloat::from(1.0),
-                    },
-                ),
-            )
->>>>>>> 2de71f96
+                    CalculatorComplexWrapper {
+                        internal: CalculatorComplex::new(1.0, 0.0),
+                    },
+                ),
+            )
             .unwrap();
 
         let result = py
-<<<<<<< HEAD
-            .get_type::<PlusMinusOperatorWrapper>()
+            .get_type_bound::<PlusMinusOperatorWrapper>()
             .call_method1("from_qubit_hamiltonian", (pp,))
-=======
-            .get_type_bound::<PlusMinusOperatorWrapper>()
-            .call_method1("from_spin_hamiltonian_system", (pp,))
->>>>>>> 2de71f96
             .unwrap();
         let equal = bool::extract_bound(&result.call_method1("__eq__", (pmp,)).unwrap()).unwrap();
         assert!(equal);
 
         let result = py
-<<<<<<< HEAD
-            .get_type::<PlusMinusOperatorWrapper>()
+            .get_type_bound::<PlusMinusOperatorWrapper>()
             .call_method1("from_qubit_operator", ("No",));
-=======
-            .get_type_bound::<PlusMinusOperatorWrapper>()
-            .call_method1("from_spin_system", ("No",));
->>>>>>> 2de71f96
         assert!(result.is_err())
     })
 }
@@ -733,28 +677,13 @@
         pmp.call_method1("add_operator_product", ("0Z", 1.0))
             .unwrap();
 
-<<<<<<< HEAD
-        let pp_type = py.get_type::<QubitHamiltonianWrapper>();
-        let sys = pp_type
-            .call0()
-            .unwrap()
-            .downcast::<PyCell<QubitHamiltonianWrapper>>()
-            .unwrap();
+        let pp_type = py.get_type_bound::<QubitHamiltonianWrapper>();
+        let sys = pp_type.call0().unwrap();
+        sys.downcast::<QubitHamiltonianWrapper>().unwrap();
         sys.call_method1("add_operator_product", ("0Z", 1.0))
             .unwrap();
         let result = pmp.call_method0("to_qubit_hamiltonian").unwrap();
-        let equal = bool::extract(result.call_method1("__eq__", (sys,)).unwrap()).unwrap();
-=======
-        let number_spins: Option<usize> = None;
-        let pp_type = py.get_type_bound::<SpinHamiltonianSystemWrapper>();
-        let sys = pp_type.call1((number_spins,)).unwrap();
-        sys.downcast::<SpinHamiltonianSystemWrapper>()
-            .unwrap()
-            .call_method1("add_operator_product", ("0Z", 1.0))
-            .unwrap();
-        let result = pmp.call_method0("to_spin_hamiltonian_system").unwrap();
         let equal = bool::extract_bound(&result.call_method1("__eq__", (sys,)).unwrap()).unwrap();
->>>>>>> 2de71f96
         assert!(equal);
 
         pmp.call_method1("add_operator_product", ("0+", 1.0))
@@ -764,45 +693,6 @@
     })
 }
 
-<<<<<<< HEAD
-=======
-#[test]
-fn test_separate() {
-    pyo3::prepare_freethreaded_python();
-    pyo3::Python::with_gil(|py| {
-        let pmp = new_system(py);
-        pmp.call_method1("add_operator_product", ("0Z", 1.0))
-            .unwrap();
-        pmp.call_method1("add_operator_product", ("0Z1Z", 1.0))
-            .unwrap();
-        pmp.call_method1("add_operator_product", ("0Z1+", 1.0))
-            .unwrap();
-
-        let pmp_rem = new_system(py);
-        pmp_rem
-            .call_method1("add_operator_product", ("0Z", 1.0))
-            .unwrap();
-
-        let pmp_sys = new_system(py);
-        pmp_sys
-            .call_method1("add_operator_product", ("0Z1Z", 1.0))
-            .unwrap();
-        pmp_sys
-            .call_method1("add_operator_product", ("0Z1+", 1.0))
-            .unwrap();
-
-        let result = pmp.call_method1("separate_into_n_terms", (2,)).unwrap();
-        let equal = bool::extract_bound(
-            &result
-                .call_method1("__eq__", ((pmp_sys, pmp_rem),))
-                .unwrap(),
-        )
-        .unwrap();
-        assert!(equal);
-    })
-}
-
->>>>>>> 2de71f96
 /// Test copy and deepcopy functions of PlusMinusOperator
 #[test]
 fn test_copy_deepcopy() {
@@ -815,7 +705,7 @@
 
         let copy_system = system.call_method0("__copy__").unwrap();
         let deepcopy_system = system.call_method1("__deepcopy__", ("",)).unwrap();
-        // let copy_deepcopy_param: &PyAny = system.clone();
+        // let copy_deepcopy_param: Bound<pyo3::types::PyString> = system.clone();
 
         let comparison_copy =
             bool::extract_bound(&copy_system.call_method1("__eq__", (&system,)).unwrap()).unwrap();
@@ -995,18 +885,11 @@
 
         let ss = pmo.call_method0("to_qubit_operator").unwrap();
 
-<<<<<<< HEAD
         let current_number_modes =
-            usize::extract(fo.call_method0("current_number_modes").unwrap()).unwrap();
+            usize::extract_bound(&fo.call_method0("current_number_modes").unwrap()).unwrap();
         let current_number_spins =
-            usize::extract(ss.call_method0("current_number_spins").unwrap()).unwrap();
+            usize::extract_bound(&ss.call_method0("current_number_spins").unwrap()).unwrap();
         assert_eq!(current_number_modes, current_number_spins)
-=======
-        let number_modes = usize::extract_bound(&fo.call_method0("number_modes").unwrap()).unwrap();
-        let number_spins =
-            usize::extract_bound(&ss.call_method0("current_number_spins").unwrap()).unwrap();
-        assert_eq!(number_modes, number_spins)
->>>>>>> 2de71f96
     });
 }
 
@@ -1031,13 +914,8 @@
         new.call_method1("add_operator_product", ("0Z", 1.0))
             .unwrap();
         let min_version: String =
-<<<<<<< HEAD
-            String::extract(new.call_method0("min_supported_version").unwrap()).unwrap();
+            String::extract_bound(&new.call_method0("min_supported_version").unwrap()).unwrap();
         let rust_min_version = String::from("2.0.0");
-=======
-            String::extract_bound(&new.call_method0("min_supported_version").unwrap()).unwrap();
-        let rust_min_version = String::from("1.1.0");
->>>>>>> 2de71f96
         assert_eq!(min_version, rust_min_version);
     });
 }
@@ -1060,8 +938,7 @@
         )
         .unwrap();
 
-        let result =
-            PlusMinusOperatorWrapper::from_pyany_to_struqture_1(sys_2.as_ref().into()).unwrap();
+        let result = PlusMinusOperatorWrapper::from_pyany_to_struqture_1(sys_2.as_ref()).unwrap();
         assert_eq!(result, sys_1);
     });
 }
@@ -1071,7 +948,7 @@
 fn test_from_json_struqture_1() {
     pyo3::prepare_freethreaded_python();
     pyo3::Python::with_gil(|py| {
-        let json_string: &PyAny = pyo3::types::PyString::new(py, "{\"items\":[[\"0Z\",1.0,0.0]],\"_struqture_version\":{\"major_version\":1,\"minor_version\":1}}").into();
+        let json_string: Bound<pyo3::types::PyString> = pyo3::types::PyString::new_bound(py, "{\"items\":[[\"0Z\",1.0,0.0]],\"_struqture_version\":{\"major_version\":1,\"minor_version\":1}}");
         let sys_2 = new_system(py);
         sys_2
             .call_method1("add_operator_product", ("0Z", 1.0))
@@ -1080,10 +957,11 @@
         let sys_from_1 = sys_2
             .call_method1("from_json_struqture_1", (json_string,))
             .unwrap();
-        let equal = bool::extract(sys_2.call_method1("__eq__", (sys_from_1,)).unwrap()).unwrap();
+        let equal =
+            bool::extract_bound(&sys_2.call_method1("__eq__", (sys_from_1,)).unwrap()).unwrap();
         assert!(equal);
 
-        let error_json_string: &PyAny = pyo3::types::PyString::new(py, "{\"items\":[[\"0Z\",1.0,0.0,0.0]],\"_struqture_version\":{\"major_version\":1,\"minor_version\":1}}").into();
+        let error_json_string: Bound<pyo3::types::PyString> = pyo3::types::PyString::new_bound(py, "{\"items\":[[\"0Z\",1.0,0.0,0.0]],\"_struqture_version\":{\"major_version\":1,\"minor_version\":1}}");
         let sys_from_1 = sys_2.call_method1("from_json_struqture_1", (error_json_string,));
         assert!(sys_from_1.is_err());
     });
