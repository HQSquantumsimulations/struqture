// Copyright © 2021-2023 HQS Quantum Simulations GmbH. All Rights Reserved.
//
// Licensed under the Apache License, Version 2.0 (the "License"); you may not use this file except
// in compliance with the License. You may obtain a copy of the License at
//
//     http://www.apache.org/licenses/LICENSE-2.0
//
// Unless required by applicable law or agreed to in writing, software distributed under the
// License is distributed on an "AS IS" BASIS, WITHOUT WARRANTIES OR CONDITIONS OF ANY KIND, either
// express or implied. See the License for the specific language governing permissions and
// limitations under the License.

use num_complex::Complex64;
use pyo3::prelude::*;
use qoqo_calculator::CalculatorComplex;
use qoqo_calculator_pyo3::CalculatorComplexWrapper;
use struqture::spins::{PlusMinusOperator, PlusMinusProduct};
use struqture::OperateOnDensityMatrix;
#[cfg(feature = "json_schema")]
use struqture::STRUQTURE_VERSION;
use struqture_py::spins::{
    PauliHamiltonianWrapper, PauliOperatorWrapper, PlusMinusOperatorWrapper,
};
use test_case::test_case;

// helper functions
fn new_system(py: Python) -> Bound<PlusMinusOperatorWrapper> {
    let system_type = py.get_type::<PlusMinusOperatorWrapper>();
    system_type
        .call0()
        .unwrap()
        .downcast::<PlusMinusOperatorWrapper>()
        .unwrap()
        .to_owned()
}

/// Test default function of PlusMinusOperatorWrapper
#[test]
fn test_default_partialeq_debug_clone() {
    pyo3::prepare_freethreaded_python();
    Python::with_gil(|py| {
        let new_sys = new_system(py);
        new_sys
            .call_method1("add_operator_product", ("0+", 0.1))
            .unwrap();
        let system_wrapper = new_sys.extract::<PlusMinusOperatorWrapper>().unwrap();

        // PartialEq
        let helper_ne: bool = PlusMinusOperatorWrapper::new() != system_wrapper;
        assert!(helper_ne);
        let helper_eq: bool =
            PlusMinusOperatorWrapper::default() == PlusMinusOperatorWrapper::new();
        assert!(helper_eq);

        // Clone
        assert_eq!(system_wrapper.clone(), system_wrapper);

        // Debug
        assert_eq!(
            format!("{:?}", PlusMinusOperatorWrapper::new()),
            "PlusMinusOperatorWrapper { internal: PlusMinusOperator { internal_map: {} } }"
        );
    })
}

/// Test empty_clone function of PlusMinusOperator
#[test]
fn test_empty_clone() {
    pyo3::prepare_freethreaded_python();
    pyo3::Python::with_gil(|py| {
        let system = new_system(py);
        let none_system = system.call_method0("empty_clone").unwrap();
        let comparison =
            bool::extract_bound(&none_system.call_method1("__eq__", (system,)).unwrap()).unwrap();
        assert!(comparison);

        let system = new_system(py);
        let some_system = system.call_method0("empty_clone").unwrap();
        let comparison =
            bool::extract_bound(&some_system.call_method1("__eq__", (system,)).unwrap()).unwrap();
        assert!(comparison);
    });
}

/// Test hermitian_conjugate function of PlusMinusOperator
#[test]
fn test_hermitian_conj() {
    pyo3::prepare_freethreaded_python();
    pyo3::Python::with_gil(|py| {
        let system = new_system(py);
        system
            .call_method1("add_operator_product", ("0Z", 0.1))
            .unwrap();

        let conjugate = system.call_method0("hermitian_conjugate").unwrap();
        let comparison =
            bool::extract_bound(&conjugate.call_method1("__eq__", (system,)).unwrap()).unwrap();
        assert!(comparison);
    });
}

/// Test set and get functions of PlusMinusOperator
#[test]
fn spin_system_test_set_get() {
    pyo3::prepare_freethreaded_python();
    pyo3::Python::with_gil(|py| {
        let new_system = py.get_type::<PlusMinusOperatorWrapper>();
        let binding = new_system.call0().unwrap();
        let system = binding.downcast::<PlusMinusOperatorWrapper>().unwrap();
        system.call_method1("set", ("0+", 0.1)).unwrap();
        system.call_method1("set", ("1Z", 0.2)).unwrap();
        system.call_method1("set", ("3-", 0.05)).unwrap();

        // test access at index 0
        let comp_op = system.call_method1("get", ("0+",)).unwrap();
        let comparison =
            bool::extract_bound(&comp_op.call_method1("__eq__", (0.1,)).unwrap()).unwrap();
        assert!(comparison);
        // test access at index 1
        let comp_op = system.call_method1("get", ("1Z",)).unwrap();
        let comparison =
            bool::extract_bound(&comp_op.call_method1("__eq__", (0.2,)).unwrap()).unwrap();
        assert!(comparison);
        // test access at index 3
        let comp_op = system.call_method1("get", ("3-",)).unwrap();
        let comparison =
            bool::extract_bound(&comp_op.call_method1("__eq__", (0.05,)).unwrap()).unwrap();
        assert!(comparison);

        // Get zero
        let comp_op = system.call_method1("get", ("2+",)).unwrap();
        let comparison =
            bool::extract_bound(&comp_op.call_method1("__eq__", (0.0,)).unwrap()).unwrap();
        assert!(comparison);

        // Try_set error 1: Key (PlusMinusProduct) cannot be converted from string
        let error = system.call_method1("set", ("1J", 0.5));
        assert!(error.is_err());

        // Try_set error 2: Value cannot be converted to CalculatorComplex
        let error = system.call_method1("set", ("1Z", vec![0.0]));
        assert!(error.is_err());

        // Try_set error 4: Generic error
        let error = system.call_method1("set", ("1J", 0.5));
        assert!(error.is_err());
    });
}

/// Test add_operator_product and remove functions of PlusMinusOperator
#[test]
fn spin_system_test_add_operator_product_remove() {
    pyo3::prepare_freethreaded_python();
    pyo3::Python::with_gil(|py| {
        let new_system = py.get_type::<PlusMinusOperatorWrapper>();
        let binding = new_system.call0().unwrap();
        let system = binding.downcast::<PlusMinusOperatorWrapper>().unwrap();
        system
            .call_method1("add_operator_product", ("0+", 0.1))
            .unwrap();
        system
            .call_method1("add_operator_product", ("1Z", 0.2))
            .unwrap();
        system
            .call_method1("add_operator_product", ("3-", 0.05))
            .unwrap();

        // test access at index 0
        let comp_op = system.call_method1("get", ("0+",)).unwrap();
        let comparison =
            bool::extract_bound(&comp_op.call_method1("__eq__", (0.1,)).unwrap()).unwrap();
        assert!(comparison);
        system.call_method1("remove", ("0+",)).unwrap();
        let comp_op = system.call_method1("get", ("0+",)).unwrap();
        let comparison =
            bool::extract_bound(&comp_op.call_method1("__eq__", (0.0,)).unwrap()).unwrap();
        assert!(comparison);
        // test access at index 1
        let comp_op = system.call_method1("get", ("1Z",)).unwrap();
        let comparison =
            bool::extract_bound(&comp_op.call_method1("__eq__", (0.2,)).unwrap()).unwrap();
        assert!(comparison);
        // test access at index 3
        let comp_op = system.call_method1("get", ("3-",)).unwrap();
        let comparison =
            bool::extract_bound(&comp_op.call_method1("__eq__", (0.05,)).unwrap()).unwrap();
        assert!(comparison);

        // Get zero
        let comp_op = system.call_method1("get", ("2+",)).unwrap();
        let comparison =
            bool::extract_bound(&comp_op.call_method1("__eq__", (0.0,)).unwrap()).unwrap();
        assert!(comparison);

        // Get error
        let error = system.call_method1("get", ("2J",));
        assert!(error.is_err());

        // Try_set error 1: Key (PlusMinusProduct) cannot be converted from string
        let error = system.call_method1("add_operator_product", ("1J", 0.5));
        assert!(error.is_err());

        // Try_set error 2: Value cannot be converted to CalculatorComplex
        let error = system.call_method1("add_operator_product", ("1Z", vec![0.0]));
        assert!(error.is_err());

        // Try_set error 4: Generic error
        let error = system.call_method1("add_operator_product", ("1J", 0.5));
        assert!(error.is_err());
    });
}

/// Test keys function of PlusMinusOperator
#[test]
fn test_keys_values() {
    pyo3::prepare_freethreaded_python();
    pyo3::Python::with_gil(|py| {
        let system = new_system(py);

        let len_system = system.call_method0("__len__").unwrap();
        let comparison =
            bool::extract_bound(&len_system.call_method1("__eq__", (0_u64,)).unwrap()).unwrap();
        assert!(comparison);
        let empty_system = bool::extract_bound(&system.call_method0("is_empty").unwrap()).unwrap();
        assert!(empty_system);

        system
            .call_method1("add_operator_product", ("0+", 0.1))
            .unwrap();

        let keys_system = system.call_method0("keys").unwrap();
        let comparison =
            bool::extract_bound(&keys_system.call_method1("__eq__", (vec!["0+"],)).unwrap())
                .unwrap();
        assert!(comparison);

        let values_system = system.call_method0("values").unwrap();
        let comparison =
            bool::extract_bound(&values_system.call_method1("__eq__", (vec![0.1],)).unwrap())
                .unwrap();
        assert!(comparison);

        let len_system = system.call_method0("__len__").unwrap();
        let comparison =
            bool::extract_bound(&len_system.call_method1("__eq__", (1_u64,)).unwrap()).unwrap();
        assert!(comparison);
        let empty_system = bool::extract_bound(&system.call_method0("is_empty").unwrap()).unwrap();
        assert!(!empty_system);
    });
}

#[test_case(1.0,0.0;"real")]
#[test_case(0.0,1.0;"imag")]
#[test_case(0.7,0.7;"mixed")]
fn test_truncate(re: f64, im: f64) {
    pyo3::Python::with_gil(|py| {
        let system = new_system(py);
        system
            .call_method1(
                "add_operator_product",
                (
                    "0+",
                    CalculatorComplexWrapper {
                        internal: CalculatorComplex::new(100.0 * re, 100.0 * im),
                    },
                ),
            )
            .unwrap();
        system
            .call_method1(
                "add_operator_product",
                (
                    "1-",
                    CalculatorComplexWrapper {
                        internal: CalculatorComplex::new(10.0 * re, 10.0 * im),
                    },
                ),
            )
            .unwrap();
        system
            .call_method1(
                "add_operator_product",
                (
                    "2Z",
                    CalculatorComplexWrapper {
                        internal: CalculatorComplex::new(re, im),
                    },
                ),
            )
            .unwrap();
        system
            .call_method1(
                "add_operator_product",
                (
                    "0+1Z",
                    CalculatorComplexWrapper {
                        internal: CalculatorComplex::from("test"),
                    },
                ),
            )
            .unwrap();

        let test_system1 = new_system(py);
        test_system1
            .call_method1(
                "add_operator_product",
                (
                    "0+",
                    CalculatorComplexWrapper {
                        internal: CalculatorComplex::new(100.0 * re, 100.0 * im),
                    },
                ),
            )
            .unwrap();
        test_system1
            .call_method1(
                "add_operator_product",
                (
                    "1-",
                    CalculatorComplexWrapper {
                        internal: CalculatorComplex::new(10.0 * re, 10.0 * im),
                    },
                ),
            )
            .unwrap();
        test_system1
            .call_method1(
                "add_operator_product",
                (
                    "0+1Z",
                    CalculatorComplexWrapper {
                        internal: CalculatorComplex::from("test"),
                    },
                ),
            )
            .unwrap();

        let test_system2 = new_system(py);
        test_system2
            .call_method1(
                "add_operator_product",
                (
                    "0+",
                    CalculatorComplexWrapper {
                        internal: CalculatorComplex::new(100.0 * re, 100.0 * im),
                    },
                ),
            )
            .unwrap();
        test_system2
            .call_method1(
                "add_operator_product",
                (
                    "0+1Z",
                    CalculatorComplexWrapper {
                        internal: CalculatorComplex::from("test"),
                    },
                ),
            )
            .unwrap();

        let comparison_system1 = system.call_method1("truncate", (5.0_f64,)).unwrap();
        let comparison = bool::extract_bound(
            &comparison_system1
                .call_method1("__eq__", (test_system1,))
                .unwrap(),
        )
        .unwrap();
        assert!(comparison);

        let comparison_system2 = system.call_method1("truncate", (50.0_f64,)).unwrap();
        let comparison = bool::extract_bound(
            &comparison_system2
                .call_method1("__eq__", (test_system2,))
                .unwrap(),
        )
        .unwrap();
        assert!(comparison);
    });
}

/// Test add magic method function of PlusMinusOperator
#[test]
fn test_neg() {
    pyo3::prepare_freethreaded_python();
    pyo3::Python::with_gil(|py| {
        let system_0 = new_system(py);
        system_0
            .call_method1("add_operator_product", ("0+", 0.1))
            .unwrap();
        let system_1 = new_system(py);
        system_1
            .call_method1("add_operator_product", ("0+", -0.1))
            .unwrap();

        let negated = system_0.call_method0("__neg__").unwrap();
        let comparison =
            bool::extract_bound(&negated.call_method1("__eq__", (system_1,)).unwrap()).unwrap();
        assert!(comparison);
    });
}

/// Test add magic method function of PlusMinusOperator
#[test]
fn test_add() {
    pyo3::prepare_freethreaded_python();
    pyo3::Python::with_gil(|py| {
        let system_0 = new_system(py);
        system_0
            .call_method1("add_operator_product", ("0+", 0.1))
            .unwrap();
        let system_1 = new_system(py);
        system_1
            .call_method1("add_operator_product", ("1Z", 0.2))
            .unwrap();
        let system_0_1 = new_system(py);
        system_0_1
            .call_method1("add_operator_product", ("0+", 0.1))
            .unwrap();
        system_0_1
            .call_method1("add_operator_product", ("1Z", 0.2))
            .unwrap();

        let added = system_0.call_method1("__add__", (system_1,)).unwrap();
        let comparison =
            bool::extract_bound(&added.call_method1("__eq__", (system_0_1,)).unwrap()).unwrap();
        assert!(comparison);
    });
}

/// Test add magic method function of PlusMinusOperator
#[test]
fn test_sub() {
    pyo3::prepare_freethreaded_python();
    pyo3::Python::with_gil(|py| {
        let system_0 = new_system(py);
        system_0
            .call_method1("add_operator_product", ("0+", 0.1))
            .unwrap();
        let system_1 = new_system(py);
        system_1
            .call_method1("add_operator_product", ("1Z", 0.2))
            .unwrap();
        let system_0_1 = new_system(py);
        system_0_1
            .call_method1("add_operator_product", ("0+", 0.1))
            .unwrap();
        system_0_1
            .call_method1("add_operator_product", ("1Z", -0.2))
            .unwrap();

        let added = system_0.call_method1("__sub__", (system_1,)).unwrap();
        let comparison =
            bool::extract_bound(&added.call_method1("__eq__", (system_0_1,)).unwrap()).unwrap();
        assert!(comparison);
    });
}

/// Test add magic method function of PlusMinusOperator
#[test]
fn test_mul_cf() {
    pyo3::prepare_freethreaded_python();
    pyo3::Python::with_gil(|py| {
        let system_0 = new_system(py);
        system_0
            .call_method1("add_operator_product", ("0+", 0.1_f64))
            .unwrap();

        let system_0_1 = new_system(py);
        system_0_1
            .call_method1("add_operator_product", ("0+", 0.2))
            .unwrap();

        let added = system_0.call_method1("__mul__", (2.0,)).unwrap();
        let comparison =
            bool::extract_bound(&added.call_method1("__eq__", (system_0_1,)).unwrap()).unwrap();
        assert!(comparison);
    });
}

/// Test add magic method function of PlusMinusOperator
#[test]
fn test_mul_cc() {
    pyo3::prepare_freethreaded_python();
    pyo3::Python::with_gil(|py| {
        let system_0 = new_system(py);
        system_0
            .call_method1("add_operator_product", ("0+", 0.1_f64))
            .unwrap();

        let system_0_1 = new_system(py);
        system_0_1
            .call_method1("add_operator_product", ("0+", Complex64::new(0.0, 0.5)))
            .unwrap();

        let added = system_0
            .call_method1(
                "__mul__",
                (CalculatorComplexWrapper {
                    internal: CalculatorComplex::new(0.0, 5.0),
                },),
            )
            .unwrap();
        let comparison =
            bool::extract_bound(&added.call_method1("__eq__", (system_0_1,)).unwrap()).unwrap();
        assert!(comparison);
    });
}

/// Test add magic method function of PlusMinusOperator
#[test]
fn test_mul_error() {
    pyo3::prepare_freethreaded_python();
    pyo3::Python::with_gil(|py| {
        let system_0 = new_system(py);
        system_0
            .call_method1("add_operator_product", ("0+", 0.1_f64))
            .unwrap();

        let added = system_0.call_method1("__mul__", (vec![0.0],));
        assert!(added.is_err());
    });
}

#[test]
fn test_from_pauli_operator() {
    pyo3::prepare_freethreaded_python();
    pyo3::Python::with_gil(|py| {
        let pmp = new_system(py);
        pmp.call_method1(
            "add_operator_product",
            (
                "0+",
                CalculatorComplexWrapper {
                    internal: CalculatorComplex::new(0.0, -1.0),
                },
            ),
        )
        .unwrap();
        pmp.call_method1(
            "add_operator_product",
            (
                "0-",
                CalculatorComplexWrapper {
                    internal: CalculatorComplex::new(0.0, 1.0),
                },
            ),
        )
        .unwrap();

        let pp_type = py.get_type::<PauliOperatorWrapper>();
        let pp = pp_type.call0().unwrap();
        pp.downcast::<PauliOperatorWrapper>()
            .unwrap()
            .call_method1(
                "add_operator_product",
                (
                    "0Y",
                    CalculatorComplexWrapper {
                        internal: CalculatorComplex::new(1.0, 0.0),
                    },
                ),
            )
            .unwrap();
        let result = py
            .get_type::<PlusMinusOperatorWrapper>()
<<<<<<< HEAD
            .call_method1("from_qubit_operator", (pp,))
=======
            .call_method1("from_pauli_operator", (pp,))
>>>>>>> 82989c93
            .unwrap();
        let equal = bool::extract_bound(&result.call_method1("__eq__", (pmp,)).unwrap()).unwrap();
        assert!(equal);

        let result = py
            .get_type::<PlusMinusOperatorWrapper>()
<<<<<<< HEAD
            .call_method1("from_qubit_operator", ("No",));
=======
            .call_method1("from_pauli_operator", ("No",));
>>>>>>> 82989c93
        assert!(result.is_err())
    })
}

#[test]
fn test_to_pauli_operator() {
    pyo3::prepare_freethreaded_python();
    pyo3::Python::with_gil(|py| {
        let pmp = new_system(py);
        pmp.call_method1(
            "add_operator_product",
            (
                "0+",
                CalculatorComplexWrapper {
                    internal: CalculatorComplex::new(0.0, 1.0),
                },
            ),
        )
        .unwrap();

        let pp_type = py.get_type::<PauliOperatorWrapper>();
        let sys = pp_type.call0().unwrap();
        sys.downcast::<PauliOperatorWrapper>().unwrap();
        sys.call_method1("add_operator_product", ("0Y", -0.5))
            .unwrap();
        sys.call_method1(
            "add_operator_product",
            (
                "0X",
                CalculatorComplexWrapper {
                    internal: CalculatorComplex::new(0.0, 0.5),
                },
            ),
        )
        .unwrap();

        let result = pmp.call_method0("to_pauli_operator").unwrap();
        let equal = bool::extract_bound(&result.call_method1("__eq__", (sys,)).unwrap()).unwrap();
        assert!(equal);
    })
}

#[test]
fn test_from_pauli_ham() {
    pyo3::prepare_freethreaded_python();
    pyo3::Python::with_gil(|py| {
        let pmp = new_system(py);
        pmp.call_method1(
            "add_operator_product",
            (
                "0+",
                CalculatorComplexWrapper {
                    internal: CalculatorComplex::new(0.0, -1.0),
                },
            ),
        )
        .unwrap();
        pmp.call_method1(
            "add_operator_product",
            (
                "0-",
                CalculatorComplexWrapper {
                    internal: CalculatorComplex::new(0.0, 1.0),
                },
            ),
        )
        .unwrap();

        let pp_type = py.get_type::<PauliHamiltonianWrapper>();
        let pp = pp_type.call0().unwrap();
        pp.downcast::<PauliHamiltonianWrapper>()
            .unwrap()
            .call_method1(
                "add_operator_product",
                (
                    "0Y",
                    CalculatorComplexWrapper {
                        internal: CalculatorComplex::new(1.0, 0.0),
                    },
                ),
            )
            .unwrap();

        let result = py
            .get_type::<PlusMinusOperatorWrapper>()
<<<<<<< HEAD
            .call_method1("from_qubit_hamiltonian", (pp,))
=======
            .call_method1("from_pauli_hamiltonian", (pp,))
>>>>>>> 82989c93
            .unwrap();
        let equal = bool::extract_bound(&result.call_method1("__eq__", (pmp,)).unwrap()).unwrap();
        assert!(equal);

        let result = py
            .get_type::<PlusMinusOperatorWrapper>()
<<<<<<< HEAD
            .call_method1("from_qubit_operator", ("No",));
=======
            .call_method1("from_pauli_operator", ("No",));
>>>>>>> 82989c93
        assert!(result.is_err())
    })
}

#[test]
fn test_to_pauli_ham() {
    pyo3::prepare_freethreaded_python();
    pyo3::Python::with_gil(|py| {
        let pmp = new_system(py);
        pmp.call_method1("add_operator_product", ("0Z", 1.0))
            .unwrap();

        let pp_type = py.get_type::<PauliHamiltonianWrapper>();
        let sys = pp_type.call0().unwrap();
        sys.downcast::<PauliHamiltonianWrapper>().unwrap();
        sys.call_method1("add_operator_product", ("0Z", 1.0))
            .unwrap();
        let result = pmp.call_method0("to_pauli_hamiltonian").unwrap();
        let equal = bool::extract_bound(&result.call_method1("__eq__", (sys,)).unwrap()).unwrap();
        assert!(equal);

        pmp.call_method1("add_operator_product", ("0+", 1.0))
            .unwrap();
        let result = pmp.call_method0("to_pauli_hamiltonian");
        assert!(result.is_err())
    })
}

/// Test copy and deepcopy functions of PlusMinusOperator
#[test]
fn test_copy_deepcopy() {
    pyo3::prepare_freethreaded_python();
    pyo3::Python::with_gil(|py| {
        let system = new_system(py);
        system
            .call_method1("add_operator_product", ("0+", 0.1))
            .unwrap();

        let copy_system = system.call_method0("__copy__").unwrap();
        let deepcopy_system = system.call_method1("__deepcopy__", ("",)).unwrap();
        // let copy_deepcopy_param: Bound<pyo3::types::PyString> = system.clone();

        let comparison_copy =
            bool::extract_bound(&copy_system.call_method1("__eq__", (&system,)).unwrap()).unwrap();
        assert!(comparison_copy);
        let comparison_deepcopy =
            bool::extract_bound(&deepcopy_system.call_method1("__eq__", (system,)).unwrap())
                .unwrap();
        assert!(comparison_deepcopy);
    });
}

/// Test to_bincode and from_bincode functions of PlusMinusOperator
#[test]
fn test_to_from_bincode() {
    pyo3::prepare_freethreaded_python();
    pyo3::Python::with_gil(|py| {
        let system = new_system(py);
        system
            .call_method1("add_operator_product", ("0+", 0.1))
            .unwrap();

        let serialised = system.call_method0("to_bincode").unwrap();
        let new = new_system(py);
        let deserialised = new.call_method1("from_bincode", (&serialised,)).unwrap();

        let deserialised_error =
            new.call_method1("from_bincode", (bincode::serialize("fails").unwrap(),));
        assert!(deserialised_error.is_err());

        let deserialised_error =
            new.call_method1("from_bincode", (bincode::serialize(&vec![0]).unwrap(),));
        assert!(deserialised_error.is_err());

        let deserialised_error = deserialised.call_method0("from_bincode");
        assert!(deserialised_error.is_err());

        let serialised_error = serialised.call_method0("to_bincode");
        assert!(serialised_error.is_err());

        let comparison =
            bool::extract_bound(&deserialised.call_method1("__eq__", (system,)).unwrap()).unwrap();
        assert!(comparison)
    });
}

#[test]
fn test_value_error_bincode() {
    pyo3::prepare_freethreaded_python();
    pyo3::Python::with_gil(|py| {
        let new = new_system(py);
        let deserialised_error = new.call_method1("from_bincode", ("J",));
        assert!(deserialised_error.is_err());
    });
}

/// Test to_ and from_json functions of PlusMinusOperator
#[test]
fn test_to_from_json() {
    pyo3::prepare_freethreaded_python();
    pyo3::Python::with_gil(|py| {
        let system = new_system(py);
        system
            .call_method1("add_operator_product", ("0+", 0.1))
            .unwrap();

        let serialised = system.call_method0("to_json").unwrap();
        let new = new_system(py);
        let deserialised = new.call_method1("from_json", (&serialised,)).unwrap();

        let deserialised_error =
            new.call_method1("from_json", (serde_json::to_string("fails").unwrap(),));
        assert!(deserialised_error.is_err());

        let deserialised_error =
            new.call_method1("from_json", (serde_json::to_string(&vec![0]).unwrap(),));
        assert!(deserialised_error.is_err());

        let serialised_error = serialised.call_method0("to_json");
        assert!(serialised_error.is_err());

        let deserialised_error = deserialised.call_method0("from_json");
        assert!(deserialised_error.is_err());

        let comparison =
            bool::extract_bound(&deserialised.call_method1("__eq__", (system,)).unwrap()).unwrap();
        assert!(comparison)
    });
}

/// Test the __repr__ and __format__ functions
#[test]
fn test_format_repr() {
    pyo3::prepare_freethreaded_python();
    pyo3::Python::with_gil(|py| {
        let system = new_system(py);
        system
            .call_method1("add_operator_product", ("0+", 0.1))
            .unwrap();
        let mut rust_system = PlusMinusOperator::new();
        rust_system
            .add_operator_product(
                PlusMinusProduct::new().plus(0),
                CalculatorComplex::new(0.1, 0.0),
            )
            .unwrap();
        let to_format = system.call_method1("__format__", ("",)).unwrap();
        let format_op: String = String::extract_bound(&to_format).unwrap();

        let to_repr = system.call_method0("__repr__").unwrap();
        let repr_op: String = String::extract_bound(&to_repr).unwrap();

        let to_str = system.call_method0("__str__").unwrap();
        let str_op: String = String::extract_bound(&to_str).unwrap();

        assert_eq!(
            format_op,
            "PlusMinusOperator{\n0+: (1e-1 + i * 0e0),\n}".to_string()
        );
        assert_eq!(
            repr_op,
            "PlusMinusOperator{\n0+: (1e-1 + i * 0e0),\n}".to_string()
        );
        assert_eq!(
            str_op,
            "PlusMinusOperator{\n0+: (1e-1 + i * 0e0),\n}".to_string()
        );
    });
}

/// Test the __richcmp__ function
#[test]
fn test_richcmp() {
    pyo3::prepare_freethreaded_python();
    pyo3::Python::with_gil(|py| {
        let system_one = new_system(py);
        system_one
            .call_method1("add_operator_product", ("0+", 0.1))
            .unwrap();
        let system_two = new_system(py);
        system_two
            .call_method1("add_operator_product", ("1+", 0.1))
            .unwrap();

        let comparison =
            bool::extract_bound(&system_one.call_method1("__eq__", (&system_two,)).unwrap())
                .unwrap();
        assert!(!comparison);
        let comparison =
            bool::extract_bound(&system_one.call_method1("__eq__", ("0+",)).unwrap()).unwrap();
        assert!(!comparison);

        let comparison =
            bool::extract_bound(&system_one.call_method1("__ne__", (system_two,)).unwrap())
                .unwrap();
        assert!(comparison);
        let comparison =
            bool::extract_bound(&system_one.call_method1("__ne__", ("0+",)).unwrap()).unwrap();
        assert!(comparison);

        let comparison = system_one.call_method1("__ge__", ("0+",));
        assert!(comparison.is_err());
    });
}

/// Test jordan_wigner() method of PlusMinusOperator
#[test]
fn test_jordan_wigner() {
    pyo3::prepare_freethreaded_python();
    pyo3::Python::with_gil(|py| {
        let pmo = new_system(py);
        pmo.call_method1("add_operator_product", ("1+", 0.1))
            .unwrap();
        let fo = pmo.call_method0("jordan_wigner").unwrap();

        let empty = bool::extract_bound(&fo.call_method0("is_empty").unwrap()).unwrap();
        assert!(!empty);

        let ss = pmo.call_method0("to_pauli_operator").unwrap();

        let current_number_modes =
            usize::extract_bound(&fo.call_method0("current_number_modes").unwrap()).unwrap();
        let current_number_spins =
            usize::extract_bound(&ss.call_method0("current_number_spins").unwrap()).unwrap();
        assert_eq!(current_number_modes, current_number_spins)
    });
}

#[cfg(feature = "json_schema")]
#[test]
fn test_json_schema() {
    pyo3::prepare_freethreaded_python();
    pyo3::Python::with_gil(|py| {
        let new = new_system(py);

        let schema: String =
            String::extract_bound(&new.call_method0("json_schema").unwrap()).unwrap();
        let rust_schema =
            serde_json::to_string_pretty(&schemars::schema_for!(PlusMinusOperator)).unwrap();
        assert_eq!(schema, rust_schema);

        let version: String =
            String::extract_bound(&new.call_method0("current_version").unwrap()).unwrap();
        let rust_version = STRUQTURE_VERSION.to_string();
        assert_eq!(version, rust_version);

        new.call_method1("add_operator_product", ("0Z", 1.0))
            .unwrap();
        let min_version: String =
            String::extract_bound(&new.call_method0("min_supported_version").unwrap()).unwrap();
        let rust_min_version = String::from("2.0.0");
        assert_eq!(min_version, rust_min_version);
    });
}

#[cfg(feature = "struqture_1_import")]
#[test]
fn test_from_json_struqture_1() {
    pyo3::prepare_freethreaded_python();
    pyo3::Python::with_gil(|py| {
        let json_string: Bound<pyo3::types::PyString> = pyo3::types::PyString::new(py, "{\"items\":[[\"0Z\",1.0,0.0]],\"_struqture_version\":{\"major_version\":1,\"minor_version\":1}}");
        let sys_2 = new_system(py);
        sys_2
            .call_method1("add_operator_product", ("0Z", 1.0))
            .unwrap();

        let sys_from_1 = sys_2
            .call_method1("from_json_struqture_1", (json_string,))
            .unwrap();
        let equal =
            bool::extract_bound(&sys_2.call_method1("__eq__", (sys_from_1,)).unwrap()).unwrap();
        assert!(equal);

        let error_json_string: Bound<pyo3::types::PyString> = pyo3::types::PyString::new(py, "{\"items\":[[\"0Z\",1.0,0.0,0.0]],\"_struqture_version\":{\"major_version\":1,\"minor_version\":1}}");
        let sys_from_1 = sys_2.call_method1("from_json_struqture_1", (error_json_string,));
        assert!(sys_from_1.is_err());
    });
}<|MERGE_RESOLUTION|>--- conflicted
+++ resolved
@@ -564,22 +564,14 @@
             .unwrap();
         let result = py
             .get_type::<PlusMinusOperatorWrapper>()
-<<<<<<< HEAD
-            .call_method1("from_qubit_operator", (pp,))
-=======
             .call_method1("from_pauli_operator", (pp,))
->>>>>>> 82989c93
             .unwrap();
         let equal = bool::extract_bound(&result.call_method1("__eq__", (pmp,)).unwrap()).unwrap();
         assert!(equal);
 
         let result = py
             .get_type::<PlusMinusOperatorWrapper>()
-<<<<<<< HEAD
-            .call_method1("from_qubit_operator", ("No",));
-=======
             .call_method1("from_pauli_operator", ("No",));
->>>>>>> 82989c93
         assert!(result.is_err())
     })
 }
@@ -665,22 +657,14 @@
 
         let result = py
             .get_type::<PlusMinusOperatorWrapper>()
-<<<<<<< HEAD
-            .call_method1("from_qubit_hamiltonian", (pp,))
-=======
             .call_method1("from_pauli_hamiltonian", (pp,))
->>>>>>> 82989c93
             .unwrap();
         let equal = bool::extract_bound(&result.call_method1("__eq__", (pmp,)).unwrap()).unwrap();
         assert!(equal);
 
         let result = py
             .get_type::<PlusMinusOperatorWrapper>()
-<<<<<<< HEAD
-            .call_method1("from_qubit_operator", ("No",));
-=======
             .call_method1("from_pauli_operator", ("No",));
->>>>>>> 82989c93
         assert!(result.is_err())
     })
 }
