--- conflicted
+++ resolved
@@ -598,13 +598,6 @@
         let equal =
             bool::extract_bound(&result.call_method1("__eq__", (comp.clone(),)).unwrap()).unwrap();
         assert!(equal);
-<<<<<<< HEAD
-=======
-        let equal_deprecated =
-            bool::extract_bound(&result_deprecated.call_method1("__eq__", (comp,)).unwrap())
-                .unwrap();
-        assert!(equal_deprecated);
->>>>>>> 2de71f96
     })
 }
 
@@ -639,13 +632,6 @@
         let equal =
             bool::extract_bound(&result.call_method1("__eq__", (comp.clone(),)).unwrap()).unwrap();
         assert!(equal);
-<<<<<<< HEAD
-=======
-        let equal_deprecated =
-            bool::extract_bound(&result_deprecated.call_method1("__eq__", (comp,)).unwrap())
-                .unwrap();
-        assert!(equal_deprecated);
->>>>>>> 2de71f96
     })
 }
 
@@ -684,18 +670,11 @@
             .get_item(0)
             .unwrap();
 
-<<<<<<< HEAD
         let current_number_modes =
-            usize::extract(fo.call_method0("current_number_modes").unwrap()).unwrap();
+            usize::extract_bound(&fo.call_method0("current_number_modes").unwrap()).unwrap();
         let current_number_spins =
-            usize::extract(pp.call_method0("current_number_spins").unwrap()).unwrap();
+            usize::extract_bound(&pp.call_method0("current_number_spins").unwrap()).unwrap();
         assert_eq!(current_number_modes, current_number_spins)
-=======
-        let number_modes = usize::extract_bound(&fo.call_method0("number_modes").unwrap()).unwrap();
-        let number_spins =
-            usize::extract_bound(&pp.call_method0("current_number_spins").unwrap()).unwrap();
-        assert_eq!(number_modes, number_spins)
->>>>>>> 2de71f96
     });
 }
 
@@ -720,13 +699,8 @@
 
         let pp = new.call_method1("set_pauli", (0_u64, "Z")).unwrap();
         let min_version: String =
-<<<<<<< HEAD
-            String::extract(pp.call_method0("min_supported_version").unwrap()).unwrap();
+            String::extract_bound(&pp.call_method0("min_supported_version").unwrap()).unwrap();
         let rust_min_version = String::from("2.0.0");
-=======
-            String::extract_bound(&pp.call_method0("min_supported_version").unwrap()).unwrap();
-        let rust_min_version = String::from("1.1.0");
->>>>>>> 2de71f96
         assert_eq!(min_version, rust_min_version);
     });
 }
@@ -740,7 +714,7 @@
         let new_pp = new_pp(py);
         let pp_2 = new_pp.call_method1("set_pauli", (0_u64, "+")).unwrap();
 
-        let result = PlusMinusProductWrapper::from_pyany_to_struqture_1(pp_2.into()).unwrap();
+        let result = PlusMinusProductWrapper::from_pyany_to_struqture_1(pp_2.as_ref()).unwrap();
         assert_eq!(
             result,
             struqture_1::spins::PlusMinusProduct::from_str("0+").unwrap()
@@ -753,17 +727,20 @@
 fn test_from_json_struqture_1() {
     pyo3::prepare_freethreaded_python();
     pyo3::Python::with_gil(|py| {
-        let json_string: &PyAny = pyo3::types::PyString::new(py, "\"0Z\"").into();
+        let json_string: Bound<pyo3::types::PyString> =
+            pyo3::types::PyString::new_bound(py, "\"0Z\"");
         let pp_2 = new_pp(py);
         let pp_2 = pp_2.call_method1("set_pauli", (0_u64, "Z")).unwrap();
 
         let pp_from_1 = pp_2
             .call_method1("from_json_struqture_1", (json_string,))
             .unwrap();
-        let equal = bool::extract(pp_2.call_method1("__eq__", (pp_from_1,)).unwrap()).unwrap();
+        let equal =
+            bool::extract_bound(&pp_2.call_method1("__eq__", (pp_from_1,)).unwrap()).unwrap();
         assert!(equal);
 
-        let error_json_string: &PyAny = pyo3::types::PyString::new(py, "\"0A\"").into();
+        let error_json_string: Bound<pyo3::types::PyString> =
+            pyo3::types::PyString::new_bound(py, "\"0A\"");
         let pp_from_1 = pp_2.call_method1("from_json_struqture_1", (error_json_string,));
         assert!(pp_from_1.is_err());
     });
