--- conflicted
+++ resolved
@@ -51,12 +51,6 @@
 no-default-features = true
 
 [features]
-<<<<<<< HEAD
-extension-module = [
-    "pyo3/extension-module",
-]
-default = ["extension-module", "json_schema"]
-=======
 extension-module = ["pyo3/extension-module"]
 default = [
     "extension-module",
@@ -64,7 +58,6 @@
     "struqture_1_export",
     "struqture_1_import",
 ]
->>>>>>> 1d16a2d7
 json_schema = ["struqture/json_schema"]
 struqture_1_export = [
     "struqture_1",
