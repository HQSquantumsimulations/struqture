--- conflicted
+++ resolved
@@ -1,10 +1,6 @@
 [package]
 name = "struqture-py"
-<<<<<<< HEAD
-version = "2.0.0-alpha.10"
-=======
 version = "2.0.0-alpha.12"
->>>>>>> 82989c93
 authors = ["HQS Quantum Simulations <info@quantumsimulations.de>"]
 edition = "2021"
 rust-version = "1.76"
@@ -25,15 +21,9 @@
 features = ["num-complex", "multiple-pymethods"]
 
 [dependencies]
-<<<<<<< HEAD
-struqture = { version = "2.0.0-alpha.10", path = "../struqture", default-features = false }
-struqture_1 = { package = "struqture", version = ">=1.10,<2.0.0", optional = true, default-features = false }
-struqture-py-macros = { version = "2.0.0-alpha.10", path = "../struqture-py-macros" }
-=======
 struqture = { version = "2.0.0-alpha.12", path = "../struqture", default-features = false }
 struqture_1 = { package = "struqture", version = ">=1.12,<2.0.0", optional = true, default-features = false }
 struqture-py-macros = { version = "2.0.0-alpha.12", path = "../struqture-py-macros" }
->>>>>>> 82989c93
 qoqo_calculator = { version = ">= 1.5", default-features = false }
 qoqo_calculator_pyo3 = { version = "~1.5", default-features = false }
 
