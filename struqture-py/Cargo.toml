[package]
name = "struqture-py"
<<<<<<< HEAD
version = "1.7.0-alpha.0"
=======
version = "1.8.0"
>>>>>>> 2de71f96
authors = ["HQS Quantum Simulations <info@quantumsimulations.de>"]
edition = "2021"
rust-version = "1.57"
categories = ["science", "simulation"]
description = "Python interface of struqture, the HQS tool for representing operators, Hamiltonians and open systems."
license = "Apache-2.0"
include = ["src*", "struqture_py", "Cargo.toml", "build.rs", "pyproject.toml"]
readme = "../README.md"

[lib]
name = "struqture_py"
path = "src/lib.rs"
doctest = false
crate-type = ["cdylib", "rlib"]

[dependencies.pyo3]
version = "0.21"
features = ["num-complex", "multiple-pymethods"]

[dependencies]
<<<<<<< HEAD
struqture = {version="1.7.0-alpha.0", path="../struqture", default-features=false}
struqture_two = {package = "struqture", version="=2.0.0-alpha.0", default-features=false, features=["struqture_1_import", "struqture_1_export"], path="../../../struqture/struqture"}
=======
struqture = { version = "~1.8", path = "../struqture", default-features = false }
>>>>>>> 2de71f96
serde = { version = "1.0", features = ["derive"] }
numpy = "0.21"
qoqo_calculator = { version = "~1.2", default-features = false }
qoqo_calculator_pyo3 = { version = " ~1.2", default-features = false }
bincode = "1.3"
serde_json = "1.0"
thiserror = "1.0"
num-complex = "0.4"
<<<<<<< HEAD
struqture-py-macros = {version="1.7.0-alpha.0", path="../struqture-py-macros"}
schemars = {version = "0.8"}
=======
struqture-py-macros = { version = "~1.8", path = "../struqture-py-macros" }
schemars = { version = "0.8" }
>>>>>>> 2de71f96

[dev-dependencies]
test-case = "3.1"
nalgebra = "0.32"
ndarray = { version = "0.15" }

[build-dependencies]
quote = "1.0"
syn = { version = "2.0", features = ["full", "visit"] }
proc-macro2 = "1.0"
pyo3-build-config = "0.21"
pyo3 = "0.21"
regex = "1.10"
[package.metadata.docs.rs]
no-default-features = true

[features]
extension-module = [
    "pyo3/extension-module",
] #, "qoqo_calculator_pyo3/extension-module"]
default = ["extension-module", "json_schema", "indexed_map_iterators"]
json_schema = ["struqture/json_schema"]
doc_generator = []
indexed_map_iterators = ["struqture/indexed_map_iterators"]<|MERGE_RESOLUTION|>--- conflicted
+++ resolved
@@ -1,10 +1,6 @@
 [package]
 name = "struqture-py"
-<<<<<<< HEAD
-version = "1.7.0-alpha.0"
-=======
 version = "1.8.0"
->>>>>>> 2de71f96
 authors = ["HQS Quantum Simulations <info@quantumsimulations.de>"]
 edition = "2021"
 rust-version = "1.57"
@@ -25,12 +21,8 @@
 features = ["num-complex", "multiple-pymethods"]
 
 [dependencies]
-<<<<<<< HEAD
-struqture = {version="1.7.0-alpha.0", path="../struqture", default-features=false}
+struqture = { version = "~1.8", path = "../struqture", default-features = false }
 struqture_two = {package = "struqture", version="=2.0.0-alpha.0", default-features=false, features=["struqture_1_import", "struqture_1_export"], path="../../../struqture/struqture"}
-=======
-struqture = { version = "~1.8", path = "../struqture", default-features = false }
->>>>>>> 2de71f96
 serde = { version = "1.0", features = ["derive"] }
 numpy = "0.21"
 qoqo_calculator = { version = "~1.2", default-features = false }
@@ -39,13 +31,8 @@
 serde_json = "1.0"
 thiserror = "1.0"
 num-complex = "0.4"
-<<<<<<< HEAD
-struqture-py-macros = {version="1.7.0-alpha.0", path="../struqture-py-macros"}
+struqture-py-macros = {version="~1.8", path="../struqture-py-macros"}
 schemars = {version = "0.8"}
-=======
-struqture-py-macros = { version = "~1.8", path = "../struqture-py-macros" }
-schemars = { version = "0.8" }
->>>>>>> 2de71f96
 
 [dev-dependencies]
 test-case = "3.1"
