[package]
name = "struqture-py"
<<<<<<< HEAD
version = "2.0.0-alpha.4"
=======
version = "1.11.0"
>>>>>>> 6a8772f3
authors = ["HQS Quantum Simulations <info@quantumsimulations.de>"]
edition = "2021"
rust-version = "1.76"
categories = ["science", "simulation"]
description = "Python interface of struqture, the HQS tool for representing operators, Hamiltonians and open systems."
license = "Apache-2.0"
include = ["src*", "struqture_py", "Cargo.toml", "build.rs", "pyproject.toml"]
readme = "README.md"

[lib]
name = "struqture_py"
path = "src/lib.rs"
doctest = false
crate-type = ["cdylib", "rlib"]

[dependencies.pyo3]
version = "0.22"
features = ["num-complex", "multiple-pymethods"]

[dependencies]
<<<<<<< HEAD
struqture = { version = "2.0.0-alpha.4", path = "../struqture", default-features = false }
struqture_1 = { package = "struqture", version = ">=1.8,<2.0.0", optional = true, default-features = false }

serde = { version = "1.0", features = ["derive"] }
numpy = "0.22"
qoqo_calculator = { version = ">= 1.2", default-features = false }
qoqo_calculator_pyo3 = { version = "~1.3", default-features = false }
=======
struqture = { version = "~1.11", path = "../struqture", default-features = false }
struqture_2 = { package = "struqture", version = "2.0.0-alpha.4", default-features = false, features = [
    "struqture_1_import",
    "struqture_1_export",
], optional = true }
struqture-py-macros = { version = "~1.11", path = "../struqture-py-macros" }
qoqo_calculator = { version = ">=1.2", default-features = false }
qoqo_calculator_pyo3 = { version = " ~1.3", default-features = false }

numpy = "0.22"
>>>>>>> 6a8772f3
bincode = "1.3"
serde_json = "1.0"
thiserror = "2.0"
num-complex = "0.4"
<<<<<<< HEAD
struqture-py-macros = { version = "2.0.0-alpha.4", path = "../struqture-py-macros" }
schemars = { version = "0.8" }
=======
schemars = "0.8"
>>>>>>> 6a8772f3

[dev-dependencies]
test-case = "3.1"
nalgebra = "0.33"
ndarray = "0.16"

[build-dependencies]
quote = "1.0"
syn = { version = "2.0", features = ["full", "visit"] }
proc-macro2 = "1.0"
pyo3-build-config = "0.22"
pyo3 = "0.22"
regex = "1.10"

[package.metadata.docs.rs]
no-default-features = true

[features]
<<<<<<< HEAD
extension-module = ["pyo3/extension-module"]
default = [
    "extension-module",
    "json_schema",
    "struqture_1_export",
    "struqture_1_import",
]
json_schema = ["struqture/json_schema"]
struqture_1_export = [
    "struqture_1",
    "struqture/struqture_1_export",
    "struqture/struqture_1_import",
]
struqture_1_import = [
    "struqture_1",
    "struqture/struqture_1_import",
    "struqture/struqture_1_export",
]
doc_generator = []
=======
extension-module = [
    "pyo3/extension-module",
]
default = ["extension-module", "json_schema", "indexed_map_iterators"]
json_schema = ["struqture/json_schema"]
doc_generator = []
indexed_map_iterators = ["struqture/indexed_map_iterators"]
unstable_struqture_2_import = ["struqture_2"]
>>>>>>> 6a8772f3
<|MERGE_RESOLUTION|>--- conflicted
+++ resolved
@@ -1,10 +1,6 @@
 [package]
 name = "struqture-py"
-<<<<<<< HEAD
 version = "2.0.0-alpha.4"
-=======
-version = "1.11.0"
->>>>>>> 6a8772f3
 authors = ["HQS Quantum Simulations <info@quantumsimulations.de>"]
 edition = "2021"
 rust-version = "1.76"
@@ -25,36 +21,17 @@
 features = ["num-complex", "multiple-pymethods"]
 
 [dependencies]
-<<<<<<< HEAD
 struqture = { version = "2.0.0-alpha.4", path = "../struqture", default-features = false }
 struqture_1 = { package = "struqture", version = ">=1.8,<2.0.0", optional = true, default-features = false }
-
-serde = { version = "1.0", features = ["derive"] }
-numpy = "0.22"
 qoqo_calculator = { version = ">= 1.2", default-features = false }
 qoqo_calculator_pyo3 = { version = "~1.3", default-features = false }
-=======
-struqture = { version = "~1.11", path = "../struqture", default-features = false }
-struqture_2 = { package = "struqture", version = "2.0.0-alpha.4", default-features = false, features = [
-    "struqture_1_import",
-    "struqture_1_export",
-], optional = true }
-struqture-py-macros = { version = "~1.11", path = "../struqture-py-macros" }
-qoqo_calculator = { version = ">=1.2", default-features = false }
-qoqo_calculator_pyo3 = { version = " ~1.3", default-features = false }
+struqture-py-macros = { version = "2.0.0-alpha.4", path = "../struqture-py-macros" }
 
-numpy = "0.22"
->>>>>>> 6a8772f3
 bincode = "1.3"
 serde_json = "1.0"
 thiserror = "2.0"
 num-complex = "0.4"
-<<<<<<< HEAD
-struqture-py-macros = { version = "2.0.0-alpha.4", path = "../struqture-py-macros" }
 schemars = { version = "0.8" }
-=======
-schemars = "0.8"
->>>>>>> 6a8772f3
 
 [dev-dependencies]
 test-case = "3.1"
@@ -73,7 +50,6 @@
 no-default-features = true
 
 [features]
-<<<<<<< HEAD
 extension-module = ["pyo3/extension-module"]
 default = [
     "extension-module",
@@ -92,14 +68,4 @@
     "struqture/struqture_1_import",
     "struqture/struqture_1_export",
 ]
-doc_generator = []
-=======
-extension-module = [
-    "pyo3/extension-module",
-]
-default = ["extension-module", "json_schema", "indexed_map_iterators"]
-json_schema = ["struqture/json_schema"]
-doc_generator = []
-indexed_map_iterators = ["struqture/indexed_map_iterators"]
-unstable_struqture_2_import = ["struqture_2"]
->>>>>>> 6a8772f3
+doc_generator = []