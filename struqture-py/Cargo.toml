--- conflicted
+++ resolved
@@ -1,10 +1,6 @@
 [package]
 name = "struqture-py"
-<<<<<<< HEAD
-version = "2.0.0-alpha.3"
-=======
 version = "2.0.0-alpha.4"
->>>>>>> 5c71e643
 authors = ["HQS Quantum Simulations <info@quantumsimulations.de>"]
 edition = "2021"
 rust-version = "1.57"
@@ -25,13 +21,8 @@
 features = ["num-complex", "multiple-pymethods"]
 
 [dependencies]
-<<<<<<< HEAD
-struqture = {version="2.0.0-alpha.3", path="../struqture", default-features=false}
-struqture_1 = {package = "struqture", version=">=1.8,<2.0.0", optional=true, default-features=false}
-=======
 struqture = { version = "2.0.0-alpha.4", path = "../struqture", default-features = false }
 struqture_1 = { package = "struqture", version = ">=1.8,<2.0.0", optional = true, default-features = false }
->>>>>>> 5c71e643
 
 serde = { version = "1.0", features = ["derive"] }
 numpy = "0.22"
@@ -41,13 +32,8 @@
 serde_json = "1.0"
 thiserror = "1.0"
 num-complex = "0.4"
-<<<<<<< HEAD
-struqture-py-macros = {version="2.0.0-alpha.3", path="../struqture-py-macros"}
-schemars = {version = "0.8"}
-=======
 struqture-py-macros = { version = "2.0.0-alpha.4", path = "../struqture-py-macros" }
 schemars = { version = "0.8" }
->>>>>>> 5c71e643
 
 [dev-dependencies]
 test-case = "3.1"
