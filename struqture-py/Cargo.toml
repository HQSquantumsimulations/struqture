[package]
name = "struqture-py"
<<<<<<< HEAD
version = "1.2.0"
=======
version = "1.3.1"
>>>>>>> 98d33258
authors = ["HQS Quantum Simulations <info@quantumsimulations.de>"]
edition = "2021"
rust-version = "1.57"
categories = ["science", "simulation"]
description = "Python interface of struqture, the HQS tool for representing operators, Hamiltonians and open systems."
license = "Apache-2.0"
include=["src*", "struqture_py", "Cargo.toml", "build.rs", "pyproject.toml"]
readme = "../README.md"

[lib]
name = "struqture_py"
path = "src/lib.rs"
doctest = false
crate-type = ["cdylib", "rlib"]

[dependencies.pyo3]
version = "0.19"
features = ["num-complex", "multiple-pymethods"]

[dependencies]
<<<<<<< HEAD
struqture = {version="1.2.0", path="../struqture", default-features=false}
=======
struqture = {version="1.3.1", path="../struqture", default-features=false}
>>>>>>> 98d33258
serde = { version = "1.0", features = ["derive"] }
numpy = "0.19"
qoqo_calculator = {version="1.1.2", default-features=false}
qoqo_calculator_pyo3 = {version="1.1.2", default-features=false}
bincode = "1.3"
serde_json = "1.0"
thiserror = "1.0"
num-complex = "0.4"
<<<<<<< HEAD
struqture-py-macros = {version="1.2.0", path="../struqture-py-macros"}
=======
struqture-py-macros = {version="1.3.1", path="../struqture-py-macros"}
schemars = {version = "0.8"}
>>>>>>> 98d33258

[dev-dependencies]
test-case = "3.1"
nalgebra = "0.32"
ndarray = {version="0.15"}


[build-dependencies]
quote = "1.0"
syn = { version = "2.0", features = ["full", "visit"] }
proc-macro2 = "1.0"
pyo3-build-config="0.19"

[package.metadata.docs.rs]
no-default-features = true

[features]
extension-module = ["pyo3/extension-module"]#, "qoqo_calculator_pyo3/extension-module"]
default = ["extension-module"]
json_schema = ["struqture/json_schema"]<|MERGE_RESOLUTION|>--- conflicted
+++ resolved
@@ -1,10 +1,6 @@
 [package]
 name = "struqture-py"
-<<<<<<< HEAD
-version = "1.2.0"
-=======
 version = "1.3.1"
->>>>>>> 98d33258
 authors = ["HQS Quantum Simulations <info@quantumsimulations.de>"]
 edition = "2021"
 rust-version = "1.57"
@@ -25,11 +21,7 @@
 features = ["num-complex", "multiple-pymethods"]
 
 [dependencies]
-<<<<<<< HEAD
-struqture = {version="1.2.0", path="../struqture", default-features=false}
-=======
 struqture = {version="1.3.1", path="../struqture", default-features=false}
->>>>>>> 98d33258
 serde = { version = "1.0", features = ["derive"] }
 numpy = "0.19"
 qoqo_calculator = {version="1.1.2", default-features=false}
@@ -38,12 +30,8 @@
 serde_json = "1.0"
 thiserror = "1.0"
 num-complex = "0.4"
-<<<<<<< HEAD
-struqture-py-macros = {version="1.2.0", path="../struqture-py-macros"}
-=======
 struqture-py-macros = {version="1.3.1", path="../struqture-py-macros"}
 schemars = {version = "0.8"}
->>>>>>> 98d33258
 
 [dev-dependencies]
 test-case = "3.1"
