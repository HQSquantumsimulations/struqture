--- conflicted
+++ resolved
@@ -128,11 +128,7 @@
     #[staticmethod]
     pub fn from_mixed_operator(value: &Bound<PyAny>) -> PyResult<MixedPlusMinusOperatorWrapper> {
         let system = MixedOperatorWrapper::from_pyany(value)
-<<<<<<< HEAD
-            .map_err(|err| PyValueError::new_err(format!("{:?}", err)))?;
-=======
             .map_err(|err| PyValueError::new_err(format!("{err:?}")))?;
->>>>>>> 96e1278e
         Ok(MixedPlusMinusOperatorWrapper {
             internal: MixedPlusMinusOperator::from(system.clone()),
         })
@@ -148,11 +144,7 @@
     ///     ValueError: Could not create MixedOperator from MixedOperator.
     pub fn to_mixed_operator(&self) -> PyResult<MixedOperatorWrapper> {
         let result: MixedOperator = MixedOperator::try_from(self.internal.clone())
-<<<<<<< HEAD
-            .map_err(|err| PyValueError::new_err(format!("{:?}", err)))?;
-=======
             .map_err(|err| PyValueError::new_err(format!("{err:?}")))?;
->>>>>>> 96e1278e
         Ok(MixedOperatorWrapper { internal: result })
     }
 }