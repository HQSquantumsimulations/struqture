// Copyright © 2021-2023 HQS Quantum Simulations GmbH. All Rights Reserved.
//
// Licensed under the Apache License, Version 2.0 (the "License"); you may not use this file except
// in compliance with the License. You may obtain a copy of the License at
//
//     http://www.apache.org/licenses/LICENSE-2.0
//
// Unless required by applicable law or agreed to in writing, software distributed under the
// License is distributed on an "AS IS" BASIS, WITHOUT WARRANTIES OR CONDITIONS OF ANY KIND, either
// express or implied. See the License for the specific language governing permissions and
// limitations under the License.

use super::{DecoherenceProductWrapper, PauliProductWrapper};
use crate::fermions::FermionOperatorWrapper;
use num_complex::Complex64;
use pyo3::exceptions::{PyTypeError, PyValueError};
use pyo3::prelude::*;
use pyo3::types::{PyAny, PyByteArray};
use qoqo_calculator::CalculatorComplex;
use qoqo_calculator_pyo3::CalculatorComplexWrapper;
use std::collections::hash_map::DefaultHasher;
use std::collections::HashMap;
use std::hash::{Hash, Hasher};
use std::str::FromStr;
use struqture::mappings::JordanWignerSpinToFermion;
use struqture::spins::{
    DecoherenceProduct, PauliProduct, PlusMinusProduct, SinglePlusMinusOperator,
};
use struqture::SerializationSupport;
use struqture::SymmetricIndex;
#[cfg(feature = "json_schema")]
use struqture::STRUQTURE_VERSION;
use struqture_py_macros::{mappings, product_wrapper};

/// PlusMinusProducts are combinations of SinglePlusMinusOperators on specific qubits.
///
/// PlusMinusProducts can be used in either noise-free or a noisy system.
/// They are representations of products of pauli matrices acting on qubits,
/// in order to build the terms of a hamiltonian.
/// For instance, to represent the term :math:`\sigma_0^{+}` :math:`\sigma_2^{+}` :
///
/// `PlusMinusProduct().plus(0).plus(2)`.
///
/// Returns:
///     self: The new, empty PlusMinusProduct.
///
/// Examples
/// --------
///
/// .. code-block:: python
///
///     import numpy.testing as npt
///     from struqture_py.spins import PlusMinusProduct
///
///     pp = PlusMinusProduct().plus(0).minus(1).z(2)
///     pp = pp.set_pauli(3, "+")
///     npt.assert_equal(pp.get(0), "+")
///     npt.assert_equal(pp.keys(), [0, 1, 2, 3])
///
#[pyclass(name = "PlusMinusProduct", module = "struqture_py.spins")]
#[derive(Clone, Debug, PartialEq, Eq, PartialOrd, Ord, Hash, Default)]
pub struct PlusMinusProductWrapper {
    /// Internal storage of [struqture::spins::PlusMinusProduct]
    pub internal: PlusMinusProduct,
}

#[mappings(JordanWignerSpinToFermion)]
#[product_wrapper(SymmetricIndex, SpinIndex)]
impl PlusMinusProductWrapper {
    /// Create an empty PlusMinusProduct.
    ///
    /// Returns:
    ///     self: The new, empty PlusMinusProduct.
    #[new]
    pub fn new() -> Self {
        Self {
            internal: PlusMinusProduct::new(),
        }
    }

    /// Set a new entry for SinglePlusMinusOperator X in the internal dictionary.
    ///
    /// Args:
    ///     index (int): Index of set object.
    ///
    /// Returns:
    ///     PlusMinusProduct: The PlusMinusProduct with the new entry.
    pub fn plus(&self, index: usize) -> PlusMinusProductWrapper {
        Self {
            internal: self.clone().internal.plus(index),
        }
    }

    /// Set a new entry for SinglePlusMinusOperator Y in the internal dictionary.
    ///
    /// Args:
    ///     index (int): Index of set object.
    ///
    /// Returns:
    ///     PlusMinusProduct: The PlusMinusProduct with the new entry.
    pub fn minus(&self, index: usize) -> PlusMinusProductWrapper {
        Self {
            internal: self.clone().internal.minus(index),
        }
    }

    /// Set a new entry for SinglePlusMinusOperator Z in the internal dictionary.
    ///
    /// Args:
    ///     index (int): Index of set object.
    ///
    /// Returns:
    ///     PlusMinusProduct: The PlusMinusProduct with the new entry.
    pub fn z(&self, index: usize) -> PlusMinusProductWrapper {
        Self {
            internal: self.clone().internal.z(index),
        }
    }

    /// Set a new entry in the internal_map. This function consumes self.
    ///
    /// Args:
    ///     index (int): Index of set object.
    ///     pauli (str): Value of set object.
    ///
    /// Returns:
    ///     self: The entry was correctly set and the PlusMinusProduct is returned.
    pub fn set_pauli(&self, index: usize, pauli: String) -> PyResult<Self> {
        let converted_pauli = SinglePlusMinusOperator::from_str(pauli.as_str()).map_err(|err| {
            PyValueError::new_err(format!(
                "pauli could not be converted to X, Y, Z: {:?}",
                err
            ))
        })?;
        Ok(Self {
            internal: self.internal.clone().set_pauli(index, converted_pauli),
        })
    }

<<<<<<< HEAD
=======
    /// Get the pauli matrix corresponding to the index.
    ///
    /// Args:
    ///     index (int): Index of get object.
    ///
    /// Returns:
    ///     Optional[str]: The key's corresponding value (if it exists).
    pub fn get(&self, index: usize) -> Option<String> {
        self.internal.get(&index).map(|x| format!("{}", x))
    }

    /// Return a list of the unsorted keys in self.
    ///
    /// Returns:
    ///     List[int]: The sequence of qubit index keys of self.
    pub fn keys(&self) -> Vec<usize> {
        let keys: Vec<usize> = self.internal.iter().map(|(k, _)| k).copied().collect();
        keys
    }

    /// Return maximum index in self.
    ///
    /// Returns:
    ///     int: Maximum index.
    pub fn current_number_spins(&self) -> usize {
        self.internal.current_number_spins()
    }

    /// Return number of entries in object.
    ///
    /// Returns:
    ///     int: The length of the content of the object.
    pub fn __len__(&self) -> usize {
        self.internal.iter().len()
    }

    /// Remap the qubits in a new instance of self (returned).
    ///
    /// Args:
    ///     mapping (Dict[int, int]): The map containing the {qubit: qubit} mapping to use.
    ///
    /// Returns:
    ///     self: The new instance of self with the qubits remapped.
    pub fn remap_qubits(&self, mapping: HashMap<usize, usize>) -> PlusMinusProductWrapper {
        PlusMinusProductWrapper {
            internal: self.internal.remap_qubits(&mapping),
        }
    }

    /// Return the concatenation of two objects of type `self` with no overlapping qubits.
    ///
    /// Args:
    ///     other (self): The object to concatenate self with.
    ///
    /// Returns:
    ///     List[int]: A list of the corresponding creator indices.
    ///
    /// Raises:
    ///     ValueError: The two objects could not be concatenated.
    pub fn concatenate(&self, other: PlusMinusProductWrapper) -> PyResult<PlusMinusProductWrapper> {
        let concatenated = self.internal.concatenate(other.internal).map_err(|err| {
            PyValueError::new_err(format!(
                "The two objects could not be concatenated: {:?}",
                err
            ))
        })?;
        Ok(PlusMinusProductWrapper {
            internal: concatenated,
        })
    }

>>>>>>> 2de71f96
    /// Creates a list of corresponding (PlusMinusProduct, CalculatorComplex) tuples from the input PauliProduct or DecoherenceProduct.
    ///
    /// Args:
    ///     value (PauliProduct or DecoherenceProduct): The input object to convert.
    ///
    /// Returns:
    ///     List[Tuple[(PlusMinusProduct, CalculatorComplex)]]: The converted input.
    ///
    /// Raises:
    ///     ValueError: Input is neither a PauliProduct nor a DecoherenceProduct.
    #[staticmethod]
    pub fn from_product(
        value: &Bound<PyAny>,
    ) -> PyResult<Vec<(PlusMinusProductWrapper, CalculatorComplexWrapper)>> {
        match PauliProductWrapper::from_pyany(value) {
            Ok(x) => {
                let result: Vec<(PlusMinusProduct, Complex64)> =
                    Vec::<(PlusMinusProduct, Complex64)>::from(x);
                let result_pyo3: Vec<(PlusMinusProductWrapper, CalculatorComplexWrapper)> = result
                    .iter()
                    .map(|(key, val)| {
                        (
                            PlusMinusProductWrapper {
                                internal: key.clone(),
                            },
                            CalculatorComplexWrapper {
                                internal: CalculatorComplex::new(val.re, val.im),
                            },
                        )
                    })
                    .collect();
                Ok(result_pyo3)
            }
            Err(_) => match DecoherenceProductWrapper::from_pyany(value) {
                Ok(x) => {
                    let result: Vec<(PlusMinusProduct, Complex64)> =
                        Vec::<(PlusMinusProduct, Complex64)>::from(x);
                    let result_pyo3: Vec<(PlusMinusProductWrapper, CalculatorComplexWrapper)> =
                        result
                            .iter()
                            .map(|(key, val)| {
                                (
                                    PlusMinusProductWrapper {
                                        internal: key.clone(),
                                    },
                                    CalculatorComplexWrapper {
                                        internal: CalculatorComplex::new(val.re, val.im),
                                    },
                                )
                            })
                            .collect();
                    Ok(result_pyo3)
                }
                Err(_) => Err(PyValueError::new_err(
                    "Input is neither PauliProduct nor DecoherenceProduct",
                )),
            },
        }
    }

<<<<<<< HEAD
=======
    /// DEPRECATED: Convert `self` into a list of (PauliProduct, CalculatorComplex) tuples.
    ///
    /// This function is deprecated, please use `to_pauli_product_list`
    ///
    /// Returns:
    ///     List[Tuple[(PauliProduct, CalculatorComplex)]]: A list of the terms `self` corresponds to.
    pub fn to_pauli_product(&self) -> Vec<(PauliProductWrapper, CalculatorComplexWrapper)> {
        self.to_pauli_product_list()
    }

>>>>>>> 2de71f96
    /// Convert `self` into a list of (PauliProduct, CalculatorComplex) tuples.
    ///
    /// Returns:
    ///     List[Tuple[(PauliProduct, CalculatorComplex)]]: A list of the terms `self` corresponds to.
    pub fn to_pauli_product_list(&self) -> Vec<(PauliProductWrapper, CalculatorComplexWrapper)> {
        let result: Vec<(PauliProduct, Complex64)> =
            Vec::<(PauliProduct, Complex64)>::from(self.internal.clone());
        let result_pyo3: Vec<(PauliProductWrapper, CalculatorComplexWrapper)> = result
            .iter()
            .map(|(key, val)| {
                (
                    PauliProductWrapper {
                        internal: key.clone(),
                    },
                    CalculatorComplexWrapper {
                        internal: CalculatorComplex::new(val.re, val.im),
                    },
                )
            })
            .collect();
        result_pyo3
    }

<<<<<<< HEAD
=======
    /// DEPRECATED: Convert `self` into a list of (DecoherenceProduct, CalculatorComplex) tuples.
    ///
    /// This function is deprecated, please use `to_decoherence_product_list`
    ///
    /// Returns:
    ///     List[Tuple[(DecoherenceProduct, CalculatorComplex)]]: A list of the terms `self` corresponds to.
    pub fn to_decoherence_product(
        &self,
    ) -> Vec<(DecoherenceProductWrapper, CalculatorComplexWrapper)> {
        self.to_decoherence_product_list()
    }

>>>>>>> 2de71f96
    /// Convert `self` into a list of (DecoherenceProduct, CalculatorComplex) tuples.
    ///
    /// Returns:
    ///     List[Tuple[(DecoherenceProduct, CalculatorComplex)]]: A list of the terms `self` corresponds to.
    pub fn to_decoherence_product_list(
        &self,
    ) -> Vec<(DecoherenceProductWrapper, CalculatorComplexWrapper)> {
        let result: Vec<(DecoherenceProduct, Complex64)> =
            Vec::<(DecoherenceProduct, Complex64)>::from(self.internal.clone());
        let result_pyo3: Vec<(DecoherenceProductWrapper, CalculatorComplexWrapper)> = result
            .iter()
            .map(|(key, val)| {
                (
                    DecoherenceProductWrapper {
                        internal: key.clone(),
                    },
                    CalculatorComplexWrapper {
                        internal: CalculatorComplex::new(val.re, val.im),
                    },
                )
            })
            .collect();
        result_pyo3
    }
}<|MERGE_RESOLUTION|>--- conflicted
+++ resolved
@@ -137,80 +137,6 @@
         })
     }
 
-<<<<<<< HEAD
-=======
-    /// Get the pauli matrix corresponding to the index.
-    ///
-    /// Args:
-    ///     index (int): Index of get object.
-    ///
-    /// Returns:
-    ///     Optional[str]: The key's corresponding value (if it exists).
-    pub fn get(&self, index: usize) -> Option<String> {
-        self.internal.get(&index).map(|x| format!("{}", x))
-    }
-
-    /// Return a list of the unsorted keys in self.
-    ///
-    /// Returns:
-    ///     List[int]: The sequence of qubit index keys of self.
-    pub fn keys(&self) -> Vec<usize> {
-        let keys: Vec<usize> = self.internal.iter().map(|(k, _)| k).copied().collect();
-        keys
-    }
-
-    /// Return maximum index in self.
-    ///
-    /// Returns:
-    ///     int: Maximum index.
-    pub fn current_number_spins(&self) -> usize {
-        self.internal.current_number_spins()
-    }
-
-    /// Return number of entries in object.
-    ///
-    /// Returns:
-    ///     int: The length of the content of the object.
-    pub fn __len__(&self) -> usize {
-        self.internal.iter().len()
-    }
-
-    /// Remap the qubits in a new instance of self (returned).
-    ///
-    /// Args:
-    ///     mapping (Dict[int, int]): The map containing the {qubit: qubit} mapping to use.
-    ///
-    /// Returns:
-    ///     self: The new instance of self with the qubits remapped.
-    pub fn remap_qubits(&self, mapping: HashMap<usize, usize>) -> PlusMinusProductWrapper {
-        PlusMinusProductWrapper {
-            internal: self.internal.remap_qubits(&mapping),
-        }
-    }
-
-    /// Return the concatenation of two objects of type `self` with no overlapping qubits.
-    ///
-    /// Args:
-    ///     other (self): The object to concatenate self with.
-    ///
-    /// Returns:
-    ///     List[int]: A list of the corresponding creator indices.
-    ///
-    /// Raises:
-    ///     ValueError: The two objects could not be concatenated.
-    pub fn concatenate(&self, other: PlusMinusProductWrapper) -> PyResult<PlusMinusProductWrapper> {
-        let concatenated = self.internal.concatenate(other.internal).map_err(|err| {
-            PyValueError::new_err(format!(
-                "The two objects could not be concatenated: {:?}",
-                err
-            ))
-        })?;
-        Ok(PlusMinusProductWrapper {
-            internal: concatenated,
-        })
-    }
-
->>>>>>> 2de71f96
     /// Creates a list of corresponding (PlusMinusProduct, CalculatorComplex) tuples from the input PauliProduct or DecoherenceProduct.
     ///
     /// Args:
@@ -271,19 +197,6 @@
         }
     }
 
-<<<<<<< HEAD
-=======
-    /// DEPRECATED: Convert `self` into a list of (PauliProduct, CalculatorComplex) tuples.
-    ///
-    /// This function is deprecated, please use `to_pauli_product_list`
-    ///
-    /// Returns:
-    ///     List[Tuple[(PauliProduct, CalculatorComplex)]]: A list of the terms `self` corresponds to.
-    pub fn to_pauli_product(&self) -> Vec<(PauliProductWrapper, CalculatorComplexWrapper)> {
-        self.to_pauli_product_list()
-    }
-
->>>>>>> 2de71f96
     /// Convert `self` into a list of (PauliProduct, CalculatorComplex) tuples.
     ///
     /// Returns:
@@ -307,21 +220,6 @@
         result_pyo3
     }
 
-<<<<<<< HEAD
-=======
-    /// DEPRECATED: Convert `self` into a list of (DecoherenceProduct, CalculatorComplex) tuples.
-    ///
-    /// This function is deprecated, please use `to_decoherence_product_list`
-    ///
-    /// Returns:
-    ///     List[Tuple[(DecoherenceProduct, CalculatorComplex)]]: A list of the terms `self` corresponds to.
-    pub fn to_decoherence_product(
-        &self,
-    ) -> Vec<(DecoherenceProductWrapper, CalculatorComplexWrapper)> {
-        self.to_decoherence_product_list()
-    }
-
->>>>>>> 2de71f96
     /// Convert `self` into a list of (DecoherenceProduct, CalculatorComplex) tuples.
     ///
     /// Returns:
