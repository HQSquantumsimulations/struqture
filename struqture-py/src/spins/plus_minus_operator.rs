// Copyright © 2021-2023 HQS Quantum Simulations GmbH. All Rights Reserved.
//
// Licensed under the Apache License, Version 2.0 (the "License"); you may not use this file except
// in compliance with the License. You may obtain a copy of the License at
//
//     http://www.apache.org/licenses/LICENSE-2.0
//
// Unless required by applicable law or agreed to in writing, software distributed under the
// License is distributed on an "AS IS" BASIS, WITHOUT WARRANTIES OR CONDITIONS OF ANY KIND, either
// express or implied. See the License for the specific language governing permissions and
// limitations under the License.

use super::QubitHamiltonianWrapper;
use crate::{
    fermions::FermionOperatorWrapper,
    spins::{PlusMinusProductWrapper, QubitOperatorWrapper},
};
use bincode::deserialize;
use pyo3::exceptions::{PyTypeError, PyValueError};
use pyo3::prelude::*;
use pyo3::types::PyByteArray;
use qoqo_calculator::CalculatorComplex;
use qoqo_calculator_pyo3::CalculatorComplexWrapper;
use struqture::mappings::JordanWignerSpinToFermion;
use struqture::spins::{PlusMinusOperator, QubitHamiltonian, QubitOperator};
#[cfg(feature = "json_schema")]
use struqture::STRUQTURE_VERSION;
use struqture::{OperateOnDensityMatrix, OperateOnState};
use struqture_py_macros::{mappings, noiseless_system_wrapper};

/// These are representations of systems of spins.
///
/// PlusMinusOperators are characterized by a QubitOperator to represent the hamiltonian of the spin system
/// and an optional number of spins.
///
/// Returns:
///     self: The new PlusMinusOperator with the input number of spins.
///
/// Examples
/// --------
///
/// .. code-block:: python
///
///     import numpy.testing as npt
///     from qoqo_calculator_pyo3 import CalculatorComplex
///     from struqture_py.spins import PlusMinusOperator, PlusMinusProduct
///
///     ssystem = PlusMinusOperator()
///     pp = PlusMinusProduct().z(0)
///     ssystem.add_operator_product(pp, 5.0)
///     npt.assert_equal(ssystem.get(pp), CalculatorComplex(5))
///     npt.assert_equal(ssystem.keys(), [pp])
///
#[pyclass(name = "PlusMinusOperator", module = "struqture_py.spins")]
#[derive(Clone, Debug, PartialEq)]
pub struct PlusMinusOperatorWrapper {
    /// Internal storage of [struqture::spins::PlusMinusOperator]
    pub internal: PlusMinusOperator,
}

#[mappings(JordanWignerSpinToFermion)]
#[noiseless_system_wrapper(OperateOnState, OperateOnDensityMatrix, OperateOnSpins, Calculus)]
impl PlusMinusOperatorWrapper {
    /// Create an empty PlusMinusOperator.
    ///
    /// Returns:
    ///     self: The new PlusMinusOperator with the input number of spins.
    #[new]
    pub fn new() -> Self {
        Self {
            internal: PlusMinusOperator::new(),
        }
    }

    /// Implement `*` for PlusMinusOperator and PlusMinusOperator/CalculatorComplex/CalculatorFloat.
    ///
    /// Args:
    ///     value (Union[PlusMinusOperator, CalculatorComplex, CalculatorFloat]): value by which to multiply the self PlusMinusOperator
    ///
    /// Returns:
    ///     PlusMinusOperator: The PlusMinusOperator multiplied by the value.
    ///
    /// Raises:
    ///     ValueError: The rhs of the multiplication is neither CalculatorFloat, CalculatorComplex, nor PlusMinusOperator.
    pub fn __mul__(&self, value: &Bound<PyAny>) -> PyResult<Self> {
        let cf_value = qoqo_calculator_pyo3::convert_into_calculator_float(value);
        match cf_value {
            Ok(x) => Ok(Self {
                internal: self.clone().internal * CalculatorComplex::from(x),
            }),
            Err(_) => {
                let cc_value = qoqo_calculator_pyo3::convert_into_calculator_complex(value);
                match cc_value {
                    Ok(x) => Ok(Self {
                        internal: self.clone().internal * x,
                    }),
                    Err(err) => Err(PyValueError::new_err(format!("The rhs of the multiplication is neither CalculatorFloat nor CalculatorComplex: {:?}", err)))
                }
            }
        }
    }

    /// Convert a QubitOperator into a PlusMinusOperator.
    ///
    /// Args:
    ///     value (QubitOperator): The QubitOperator to create the PlusMinusOperator from.
    ///
    /// Returns:
    ///     PlusMinusOperator: The operator created from the input QubitOperator.
    ///
    /// Raises:
    ///     ValueError: Could not create QubitOperator from input.
    #[staticmethod]
<<<<<<< HEAD
    pub fn from_qubit_operator(value: Py<PyAny>) -> PyResult<PlusMinusOperatorWrapper> {
        let system = QubitOperatorWrapper::from_pyany(value)
=======
    pub fn from_spin_system(value: &Bound<PyAny>) -> PyResult<PlusMinusOperatorWrapper> {
        let system = SpinSystemWrapper::from_pyany(value)
>>>>>>> 2de71f96
            .map_err(|err| PyValueError::new_err(format!("{:?}", err)))?;
        Ok(PlusMinusOperatorWrapper {
            internal: PlusMinusOperator::from(system.clone()),
        })
    }

    /// Convert a QubitHamiltonian into a PlusMinusOperator.
    ///
    /// Args:
    ///     value (QubitHamiltonian): The QubitHamiltonian to create the PlusMinusOperator from.
    ///
    /// Returns:
    ///     PlusMinusOperator: The operator created from the input QubitOperator.
    ///
    /// Raises:
    ///     ValueError: Could not create QubitHamiltonian from input.
    #[staticmethod]
<<<<<<< HEAD
    pub fn from_qubit_hamiltonian(value: Py<PyAny>) -> PyResult<PlusMinusOperatorWrapper> {
        let system = QubitHamiltonianWrapper::from_pyany(value)
=======
    pub fn from_spin_hamiltonian_system(
        value: &Bound<PyAny>,
    ) -> PyResult<PlusMinusOperatorWrapper> {
        let system = SpinHamiltonianSystemWrapper::from_pyany(value)
>>>>>>> 2de71f96
            .map_err(|err| PyValueError::new_err(format!("{:?}", err)))?;
        Ok(PlusMinusOperatorWrapper {
            internal: PlusMinusOperator::from(system.clone()),
        })
    }

    /// Convert a PlusMinusOperator into a QubitOperator.
    ///
    /// Returns:
    ///     QubitOperator: The operator created from the input PlusMinusOperator and optional number of spins.
    ///
    /// Raises:
    ///     ValueError: Could not create QubitOperator from PlusMinusOperator.
    pub fn to_qubit_operator(&self) -> PyResult<QubitOperatorWrapper> {
        let result: QubitOperator = QubitOperator::from(self.internal.clone());
        Ok(QubitOperatorWrapper { internal: result })
    }

    /// Convert a PlusMinusOperator into a QubitHamiltonian.
    ///
    /// Returns:
    ///     QubitHamiltonian: The operator created from the input PlusMinusOperator and optional number of spins.
    ///
    /// Raises:
    ///     ValueError: Could not create QubitHamiltonian from PlusMinusOperator.
    pub fn to_qubit_hamiltonian(&self) -> PyResult<QubitHamiltonianWrapper> {
        let result: QubitHamiltonian = QubitHamiltonian::try_from(self.internal.clone())
            .map_err(|err| PyValueError::new_err(format!("{:?}", err)))?;
        Ok(QubitHamiltonianWrapper { internal: result })
    }
}

impl Default for PlusMinusOperatorWrapper {
    fn default() -> Self {
        Self::new()
    }
}<|MERGE_RESOLUTION|>--- conflicted
+++ resolved
@@ -34,7 +34,7 @@
 /// and an optional number of spins.
 ///
 /// Returns:
-///     self: The new PlusMinusOperator with the input number of spins.
+///     self: The new PlusMinusOperator.
 ///
 /// Examples
 /// --------
@@ -64,7 +64,7 @@
     /// Create an empty PlusMinusOperator.
     ///
     /// Returns:
-    ///     self: The new PlusMinusOperator with the input number of spins.
+    ///     self: The new PlusMinusOperator.
     #[new]
     pub fn new() -> Self {
         Self {
@@ -111,13 +111,8 @@
     /// Raises:
     ///     ValueError: Could not create QubitOperator from input.
     #[staticmethod]
-<<<<<<< HEAD
-    pub fn from_qubit_operator(value: Py<PyAny>) -> PyResult<PlusMinusOperatorWrapper> {
+    pub fn from_qubit_operator(value: &Bound<PyAny>) -> PyResult<PlusMinusOperatorWrapper> {
         let system = QubitOperatorWrapper::from_pyany(value)
-=======
-    pub fn from_spin_system(value: &Bound<PyAny>) -> PyResult<PlusMinusOperatorWrapper> {
-        let system = SpinSystemWrapper::from_pyany(value)
->>>>>>> 2de71f96
             .map_err(|err| PyValueError::new_err(format!("{:?}", err)))?;
         Ok(PlusMinusOperatorWrapper {
             internal: PlusMinusOperator::from(system.clone()),
@@ -135,15 +130,8 @@
     /// Raises:
     ///     ValueError: Could not create QubitHamiltonian from input.
     #[staticmethod]
-<<<<<<< HEAD
-    pub fn from_qubit_hamiltonian(value: Py<PyAny>) -> PyResult<PlusMinusOperatorWrapper> {
+    pub fn from_qubit_hamiltonian(value: &Bound<PyAny>) -> PyResult<PlusMinusOperatorWrapper> {
         let system = QubitHamiltonianWrapper::from_pyany(value)
-=======
-    pub fn from_spin_hamiltonian_system(
-        value: &Bound<PyAny>,
-    ) -> PyResult<PlusMinusOperatorWrapper> {
-        let system = SpinHamiltonianSystemWrapper::from_pyany(value)
->>>>>>> 2de71f96
             .map_err(|err| PyValueError::new_err(format!("{:?}", err)))?;
         Ok(PlusMinusOperatorWrapper {
             internal: PlusMinusOperator::from(system.clone()),
