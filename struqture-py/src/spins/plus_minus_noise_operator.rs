// Copyright © 2021-2023 HQS Quantum Simulations GmbH. All Rights Reserved.
//
// Licensed under the Apache License, Version 2.0 (the "License"); you may not use this file except
// in compliance with the License. You may obtain a copy of the License at
//
//     http://www.apache.org/licenses/LICENSE-2.0
//
// Unless required by applicable law or agreed to in writing, software distributed under the
// License is distributed on an "AS IS" BASIS, WITHOUT WARRANTIES OR CONDITIONS OF ANY KIND, either
// express or implied. See the License for the specific language governing permissions and
// limitations under the License.

use super::QubitLindbladNoiseOperatorWrapper;
use crate::fermions::FermionLindbladNoiseOperatorWrapper;
use crate::spins::PlusMinusProductWrapper;
use bincode::deserialize;
use pyo3::exceptions::{PyTypeError, PyValueError};
use pyo3::prelude::*;
use pyo3::types::PyByteArray;
use qoqo_calculator_pyo3::CalculatorComplexWrapper;
use struqture::mappings::JordanWignerSpinToFermion;
use struqture::spins::{PlusMinusLindbladNoiseOperator, QubitLindbladNoiseOperator};
use struqture::OperateOnDensityMatrix;
#[cfg(feature = "json_schema")]
use struqture::STRUQTURE_VERSION;
use struqture_py_macros::{mappings, noisy_system_wrapper};

/// These are representations of noisy systems of spins.
///
/// In a PlusMinusLindbladNoiseOperator is characterized by a QubitLindbladNoiseOperator to represent the hamiltonian of the spin system, and an optional number of spins.
///
/// Returns:
///     self: The new PlusMinusLindbladNoiseOperator with the input number of spins.
///
/// Examples
/// --------
///
/// .. code-block:: python
///
///     import numpy.testing as npt
///     from qoqo_calculator_pyo3 import CalculatorComplex
///     from struqture_py.spins import PlusMinusLindbladNoiseOperator, PlusMinusProduct
///
///     slns = PlusMinusLindbladNoiseOperator()
///     dp = PlusMinusProduct().z(0).plus(1)
///     slns.add_operator_product((dp, dp), 2.0)
///     npt.assert_equal(slns.get((dp, dp)), CalculatorComplex(2))
///     npt.assert_equal(slns.keys(), [(dp, dp)])
///
#[pyclass(name = "PlusMinusLindbladNoiseOperator", module = "struqture_py.spins")]
#[derive(Clone, Debug, PartialEq, Default)]
pub struct PlusMinusLindbladNoiseOperatorWrapper {
    /// Internal storage of [struqture::spins::PlusMinusLindbladNoiseOperator]
    pub internal: PlusMinusLindbladNoiseOperator,
}

#[mappings(JordanWignerSpinToFermion)]
#[noisy_system_wrapper(OperateOnDensityMatrix, Calculus)]
impl PlusMinusLindbladNoiseOperatorWrapper {
    /// Create a new PlusMinusLindbladNoiseOperator.
    ///
    /// Returns:
    ///     self: The new PlusMinusLindbladNoiseOperator with the input number of spins.
    #[new]
    pub fn new() -> Self {
        Self {
            internal: PlusMinusLindbladNoiseOperator::new(),
        }
    }

    /// Convert a QubitLindbladNoiseOperator into a PlusMinusLindbladNoiseOperator.
    ///
    /// Args:
    ///     value (QubitLindbladNoiseOperator): The QubitLindbladNoiseOperator to create the PlusMinusLindbladNoiseOperator from.
    ///
    /// Returns:
    ///     PlusMinusLindbladNoiseOperator: The operator created from the input QubitLindbladNoiseOperator.
    ///
    /// Raises:
    ///     ValueError: Could not create QubitLindbladNoiseOperator from input.
    #[staticmethod]
<<<<<<< HEAD
    pub fn from_qubit_noise_operator(
        value: Py<PyAny>,
=======
    pub fn from_spin_noise_system(
        value: &Bound<PyAny>,
>>>>>>> 2de71f96
    ) -> PyResult<PlusMinusLindbladNoiseOperatorWrapper> {
        let system = QubitLindbladNoiseOperatorWrapper::from_pyany(value)
            .map_err(|err| PyValueError::new_err(format!("{:?}", err)))?;
        Ok(PlusMinusLindbladNoiseOperatorWrapper {
            internal: PlusMinusLindbladNoiseOperator::from(system.clone()),
        })
    }

    /// Convert a PlusMinusLindbladNoiseOperator into a QubitLindbladNoiseOperator.
    ///
    /// Returns:
    ///     QubitLindbladNoiseOperator: The operator created from the input PlusMinusLindbladNoiseOperator and optional number of spins.
    ///
    /// Raises:
    ///     ValueError: Could not create QubitLindbladNoiseOperator from PlusMinusLindbladNoiseOperator.
    pub fn to_qubit_noise_operator(&self) -> PyResult<QubitLindbladNoiseOperatorWrapper> {
        let result: QubitLindbladNoiseOperator =
            QubitLindbladNoiseOperator::from(self.internal.clone());
        Ok(QubitLindbladNoiseOperatorWrapper { internal: result })
    }
}<|MERGE_RESOLUTION|>--- conflicted
+++ resolved
@@ -30,7 +30,7 @@
 /// In a PlusMinusLindbladNoiseOperator is characterized by a QubitLindbladNoiseOperator to represent the hamiltonian of the spin system, and an optional number of spins.
 ///
 /// Returns:
-///     self: The new PlusMinusLindbladNoiseOperator with the input number of spins.
+///     self: The new PlusMinusLindbladNoiseOperator.
 ///
 /// Examples
 /// --------
@@ -60,7 +60,7 @@
     /// Create a new PlusMinusLindbladNoiseOperator.
     ///
     /// Returns:
-    ///     self: The new PlusMinusLindbladNoiseOperator with the input number of spins.
+    ///     self: The new PlusMinusLindbladNoiseOperator.
     #[new]
     pub fn new() -> Self {
         Self {
@@ -79,13 +79,8 @@
     /// Raises:
     ///     ValueError: Could not create QubitLindbladNoiseOperator from input.
     #[staticmethod]
-<<<<<<< HEAD
     pub fn from_qubit_noise_operator(
-        value: Py<PyAny>,
-=======
-    pub fn from_spin_noise_system(
         value: &Bound<PyAny>,
->>>>>>> 2de71f96
     ) -> PyResult<PlusMinusLindbladNoiseOperatorWrapper> {
         let system = QubitLindbladNoiseOperatorWrapper::from_pyany(value)
             .map_err(|err| PyValueError::new_err(format!("{:?}", err)))?;
