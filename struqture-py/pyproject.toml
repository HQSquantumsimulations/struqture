--- conflicted
+++ resolved
@@ -1,21 +1,13 @@
 [project]
 name = "struqture-py"
 version = "2.0.0-alpha.15"
-<<<<<<< HEAD
-dependencies = ['numpy', 'qoqo_calculator_pyo3>=1.4']
-=======
 dependencies = ['numpy', 'qoqo_calculator_pyo3>=1.5']
->>>>>>> 1d16a2d7
 license = { text = "Apache-2.0 AND Apache-2.0 with LLVM-exception AND MIT AND Unicode-DFS-2016 AND BSD-2-Clause AND BSD-3-CLause" }
 maintainers = [
   { name = "HQS Quantum Simulations GmbH", email = "info@quantumsimulations.de" },
 ]
 requires-python = ">=3.9"
-<<<<<<< HEAD
-readme = "README.md"
-=======
 readme = "README_struqture.md"
->>>>>>> 1d16a2d7
 
 [build-system]
 requires = ["maturin>=0.14,<0.15"]
