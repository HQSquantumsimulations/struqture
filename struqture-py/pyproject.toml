--- conflicted
+++ resolved
@@ -1,17 +1,13 @@
 [project]
 name = "struqture-py"
-<<<<<<< HEAD
 version = "2.0.0-alpha.0"
 dependencies = [
   'numpy',
-  'qoqo_calculator_pyo3>=1.1.2',
-=======
-version = "1.8.0"
-dependencies = ['numpy', 'qoqo_calculator_pyo3>=1.2']
+  'qoqo_calculator_pyo3>=1.2,<1.3',
+]
 license = { text = "Apache-2.0 AND Apache-2.0 with LLVM-exception AND MIT AND Unicode-DFS-2016 AND BSD-2-Clause AND BSD-3-CLause" }
 maintainers = [
   { name = "HQS Quantum Simulations GmbH", email = "info@quantumsimulations.de" },
->>>>>>> 2de71f96
 ]
 requires-python = ">=3.8"
 
