[project]
name = "struqture-py"
<<<<<<< HEAD
version = "1.4.0"
=======
version = "1.5.0"
>>>>>>> 35efc8d1
dependencies = [
  'numpy',
  'qoqo_calculator_pyo3>=1.1.2',
]
license = {text="Apache-2.0 AND Apache-2.0 with LLVM-exception AND MIT AND Unicode-DFS-2016 AND BSD-2-Clause AND BSD-3-CLause"}
maintainers = [{name = "HQS Quantum Simulations GmbH", email = "info@quantumsimulations.de"}]
requires-python = ">=3.8"

[build-system]
requires = ["maturin>=0.14,<0.15"]
build-backend = "maturin"

[tool.maturin]
bindings = "pyo3"
compatibility = "manylinux2014"
strip = true
profile = "release"<|MERGE_RESOLUTION|>--- conflicted
+++ resolved
@@ -1,10 +1,6 @@
 [project]
 name = "struqture-py"
-<<<<<<< HEAD
-version = "1.4.0"
-=======
 version = "1.5.0"
->>>>>>> 35efc8d1
 dependencies = [
   'numpy',
   'qoqo_calculator_pyo3>=1.1.2',
