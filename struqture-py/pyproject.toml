[project]
name = "struqture-py"
<<<<<<< HEAD
version = "1.5.2"
=======
version = "1.6.0"
>>>>>>> c04e0970
dependencies = [
  'numpy',
  'qoqo_calculator_pyo3>=1.1.2',
]
license = {text="Apache-2.0 AND Apache-2.0 with LLVM-exception AND MIT AND Unicode-DFS-2016 AND BSD-2-Clause AND BSD-3-CLause"}
maintainers = [{name = "HQS Quantum Simulations GmbH", email = "info@quantumsimulations.de"}]
requires-python = ">=3.8"

[build-system]
requires = ["maturin>=0.14,<0.15"]
build-backend = "maturin"

[tool.maturin]
bindings = "pyo3"
compatibility = "manylinux2014"
strip = true
profile = "release"<|MERGE_RESOLUTION|>--- conflicted
+++ resolved
@@ -1,10 +1,6 @@
 [project]
 name = "struqture-py"
-<<<<<<< HEAD
-version = "1.5.2"
-=======
 version = "1.6.0"
->>>>>>> c04e0970
 dependencies = [
   'numpy',
   'qoqo_calculator_pyo3>=1.1.2',
