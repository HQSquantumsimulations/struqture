--- conflicted
+++ resolved
@@ -19,11 +19,7 @@
       # Run tests also on python 3.13
       python_3_13: true
       rust_package_name: "struqture"
-<<<<<<< HEAD
       features: "json_schema struqture_1_export struqture_1_import"
-=======
-      features: "json_schema indexed_map_iterators unstable_struqture_2_import"
->>>>>>> 8fa19a59
 
   build_tests:
     uses: HQSquantumsimulations/reusable_workflows/.github/workflows/reusable_build_tests_rust_pyo3.yml@main
