--- conflicted
+++ resolved
@@ -5,9 +5,5 @@
 src = "src"
 title = "HQS Struqture User Documentation"
 
-<<<<<<< HEAD
-
-=======
->>>>>>> 8fa19a59
 [output.html]
 mathjax-support = true