--- conflicted
+++ resolved
@@ -15,13 +15,8 @@
 From a programming perspective the operators and Hamiltonians are HashMaps or Dictionaries with `BosonProducts` or `HermitianBosonProducts` (respectively) as keys and the coefficients \\(\alpha_j\\) as values. 
 
 In `struqture` we distinguish between bosonic operators and Hamiltonians to avoid introducing unphysical behaviour by accident.
-<<<<<<< HEAD
-While both are sums over normal ordered bosonic products (stored as dictionaries of products with a complex prefactor), Hamiltonians are guaranteed to be hermitian. In a bosonic Hamiltonian , this means that the sums of products are sums of hermitian bosonic products (we have not only the \\(b^{\dagger}b\\) terms but also their hermitian conjugate) and the on-diagonal terms are required to have real prefactors. 
+While both are sums over normal ordered bosonic products (stored as dictionaries of products with a complex prefactor), Hamiltonians are guaranteed to be hermitian. In a bosonic Hamiltonian, this means that the sums of products are sums of hermitian bosonic products (we have not only the \\(b^{\dagger}b\\) terms but also their hermitian conjugate) and the on-diagonal terms are required to have real prefactors.
 In the `HermitianBosonProducts`, we only explicitly store one part of the hermitian bosonic product, and we have chosen to store the one which has the smallest index of the creators that is smaller than the smallest index of the annihilators. If the user choses \\(b_0^{\dagger}b_0\\) `HermitianBosonProduct([], [0])` will be created while the second part will be stored explicitly.
-=======
-While both are sums over normal ordered bosonic products (stored as dictionaries of products with a complex prefactor), Hamiltonians are guaranteed to be hermitian. In a bosonic Hamiltonian, this means that the sums of products are sums of hermitian bosonic products (we have not only the \\(b^{\dagger}b\\) terms but also their hermitian conjugate) and the on-diagonal terms are required to have real prefactors. 
-In the `HermitianBosonProducts`, we only explicitly store one part of the hermitian bosonic product, and we have chosen to store the one which has the smallest index of the creators that is smaller than the smallest index of the annihilators.
->>>>>>> 26d92d11
 
 ## Example
 
