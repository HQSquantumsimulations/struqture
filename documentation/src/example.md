--- conflicted
+++ resolved
@@ -7,11 +7,7 @@
     \hat{H} = \hat{H}_S + \hat{H}_B + \hat{H}_C
 \\]
 
-<<<<<<< HEAD
-with the qubit (system) Hamiltonian \\(\hat{H}_S\\) :
-=======
 with the spin (system) Hamiltonian \\(\hat{H}_S\\) :
->>>>>>> 96e1278e
 
 \\[
     \hat{H} = \frac {\hbar \Delta} {2} \sigma^z_0,
@@ -38,75 +34,42 @@
 # and HermitianMixedProduct to add them into the MixedHamiltonian.
 from struqture_py.bosons import BosonProduct
 from struqture_py.mixed_systems import (
-<<<<<<< HEAD
-    HermitianMixedProduct, HermitianMixedProduct, MixedHamiltonian,
-=======
     HermitianMixedProduct, MixedHamiltonian,
->>>>>>> 96e1278e
 )
 from struqture_py.spins import PauliProduct
 
-<<<<<<< HEAD
-operator = MixedHamiltonian(1, 1, 0)
-=======
 # We initialize the Hamiltonian class: it should contain one spin system and one boson system, but
 # no fermion systems
 hamiltonian = MixedHamiltonian(1, 1, 0)
->>>>>>> 96e1278e
 
 # Setting up constants:
 delta = 1.0
 omega_k = [2.0, 3.0, 4.0]
 v_k = [5.0, 6.0, 7.0]
 
-<<<<<<< HEAD
-# First, H_S:
-pp = PauliProduct().z(1)
-hmp = HermitianMixedProduct([pp], [BosonProduct([], [])], [])
-operator.add_operator_product(
-    hmp, CalculatorComplex.from_pair(delta / 2.0, 0.0)
-=======
 # First, we build H_S.
 # We add the spin-only term into the hamiltonian, with the correct prefactor
 hamiltonian.add_operator_product(
     "S1Z:B:", delta / 2.0
->>>>>>> 96e1278e
 )
 
 # Second, H_B:
 # We iterate over all the bosonic modes
 for k in range(3):
-<<<<<<< HEAD
-    bp = BosonProduct([k], [k])
-    hmp = HermitianMixedProduct([PauliProduct()], [bp], [])
-    operator.add_operator_product(
-        hmp, CalculatorComplex.from_pair(v_k[k] / 2.0, 0.0)
-=======
     # We add the boson-only term into the hamiltonian, with the correct prefactor
     hamiltonian.add_operator_product(
         f"S:Bc{k}a{k}:", v_k[k] / 2.0
->>>>>>> 96e1278e
     )
 
 # Third, H_C: the hermitian conjugate is implicitly stored, we don't need to add it manually
 # We iterate over all the bosonic modes
 for k in range(3):
-<<<<<<< HEAD
-    bp = BosonProduct([], [k])
-    hmp = HermitianMixedProduct([pp], [bp], [])
-    operator.add_operator_product(
-        hmp, CalculatorComplex.from_pair(omega_k[k], 0.0)
-=======
     # We add the spin-boson term into the hamiltonian, with the correct prefactor
     hamiltonian.add_operator_product(
         f"S0X:Ba{k}:", omega_k[k]
->>>>>>> 96e1278e
     )
 
 # Our resulting H:
-<<<<<<< HEAD
-print(operator)
-=======
 print(hamiltonian)
 
 # NOTE: the above values used can also be complex, or symbolic.
@@ -116,5 +79,4 @@
 hamiltonian.add_operator_product(hmp, "parameter")
 # The syntax below is particularly useful for building non-hermitian operators, such as MixedOperators, as the imaginary part can then be non-zero
 hamiltonian.add_operator_product(hmp, CalculatorComplex.from_pair("parameter", 0.0))
->>>>>>> 96e1278e
 ```