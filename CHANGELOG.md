# Changelog

This changelog track changes to the struqture project starting at version v1.0.0

## Unreleased

<<<<<<< HEAD
* Added `boson_spin_mapping` functions for `BosonHamiltonian` (struqture & struqture-py) and `HermitianBosonProduct` (struqture only).
* Removed unused errors from lib.rs and fixed typo in error name in lib.rs.

## 2.0.0-alpha.14

* Changed the `cmp` method of `PauliProduct` to use the size of the product, then the qubit index and then the Pauli terms.

## 2.0.0-alpha.13

* Added matrix information to Migration Guide.
* Made the `number_spins` field in the `sparse_matrix` methods not optional.

## 2.0.0-alpha.12

* Renamed `to_qubit`/`from_qubit` functions to `to_pauli`/`from_pauli`.

## 2.0.0-alpha.11

* Updated the struqture_1 dependency.

## 2.0.0-alpha.10

* Updated to qoqo-calculator 1.5.0.
* Updated to pyo3 0.23.

## 2.0.0-alpha.9

* Updated dependencies.
* Removed `sparse_lindblad_entries` and `unitary_sparse_matrix_coo` functions.
* Removed `from_struqture_1` and `from_pyany_to_struqture_1` functions from the python interface.
* Renamed all `Qubit` objects to `Pauli`.
* Renamed `to_mixed_system` and `from_mixed_system` to `to_mixed_operator` and `from_mixed_operator`.
* Added qoqo/.cargo/config file with aarch64 and x86_64 targets for macos.

## 2.0.0-alpha.8

* Added the `separate_into_n_terms` function into the FermionHamiltonian methods.

## 2.0.0-alpha.6 - 2.0.0-alpha.7

* Updated to qoqo-calculator 1.4.

## 2.0.0-alpha.5

* Added links to examples in container types of the user documentation
* Updated dependencies: jsonschema (0.18 -> 0.28), ndarray (0.15 -> 0.16), thiserror (1.0 -> 2.0), itertools (0.13 -> 0.14), qoqo-calculator (1.2 -> 1.3).
* Updated minimum supported Rust version from 1.57 to 1.76.
* Updated minimum supported Python version from 3.8 to 3.9.
* Fixed a bug when creating a Product from a bad JSON.

## 2.0.0-alpha.4

* Updated to pyo3 0.22 and python 3.13.

## 2.0.0-alpha.1 - 2.0.0-alpha.3

* Additional changes from feedback regarding struqture 2.0.

## 2.0.0-alpha.0

* First draft of the changes for struqture 2.0.

=======
## 2.0.1

* Updated to pyo3 0.24.
* Fixed links in READMEs.

## 2.0.0

* Please see the [Migration Guide](./Migration_Guide.md) for an overview of the changes for the end-user (Python).

### Renamed in 2.0.0

* Renamed all `Spin` objects to `Pauli`.
* Renamed all `System` objects to `Operator`.
* Renamed `to_mixed_system` and `from_mixed_system` to `to_mixed_operator` and `from_mixed_operator`.
* Renamed `to_spin`/`from_spin` functions to `to_pauli`/`from_pauli`.

### Changed in 2.0.0

* Made the `number_spins` field in the `sparse_matrix` methods not optional.
* Removed the `System` layer: we now only use the `Operator` objects. **NOTE**: This means we now longer have a maximum number of particles required when instantiating a struct.
* Fixed a bug when creating a Product from a bad JSON.
* Changed the `cmp` method of `PauliProduct` to use the size of the product, then the qubit index and then the Pauli terms.
* Added links to examples in container types of the user documentation
* Removed `sparse_lindblad_entries` and `unitary_sparse_matrix_coo` functions.
* Removed the `separate_into_n_terms` function from all objects except the `FermionHamiltonian` and `PauliNoiseOperator` structs.
* Fixed documentation folder structure.

### Updated in 2.0.0

* Major user documentation update.
* Updated to pyo3 0.23 (and qoqo_calculator 1.5.0). Now with support for python 3.13 (pyo3 0.22 update).
* Updated dependencies: jsonschema (0.18 -> 0.28), ndarray (0.15 -> 0.16), thiserror (1.0 -> 2.0), itertools (0.13 -> 0.14), qoqo-calculator (1.2 -> 1.3).
* Updated minimum supported Rust version from 1.57 to 1.76.
* Updated minimum supported Python version from 3.8 to 3.9.


## 1.12.2

* Added a readme in struqture-py.
* Updated the `deny.toml` to the cargo-deny 1.18 standard.

## 1.12.1

* Updated to struqture 2.0 v2.0.0-alpha.11.
* Moved the struqture 2.0 conversion code from struqture to struqture-py, thereby removing the struqture 2.0 dependency of struqture.

## 1.12.0

* Updated to pyo3 0.23 (includes updating to qoqo-calculator 1.5.0 and struqture 2.0.0-alpha.10).
* Updated to new struqture 2.0 naming (Qubit -> Pauli).
* Switched from `from_struqture_2` to `from_json_struqture_2` in the `unstable_struqture_2_import` feature.
* Added qoqo/.cargo/config file with aarch64 and x86_64 targets for macos.

>>>>>>> 96e1278e
## 1.11.1

* Updated to struqture 2.0.0-alpha.7.

## 1.11.0

* Updated dependencies: jsonschema (0.18 -> 0.28), ndarray (0.15 -> 0.16), thiserror (1.0 -> 2.0), itertools (0.13 -> 0.14).
* Updated minimum supported Rust version from 1.57 to 1.76.
* Updated minimum supported Python version from 3.8 to 3.9.

## 1.10.1

* Fixed a build issue in 1.10.0.

## 1.10.0

* Updated to pyo3 0.22 and python 3.13.

## 1.9.2

* Fixed a bug when creating a Product from a bad JSON.

## 1.9.0 - 1.9.1

* Added methods to convert from struqture 2.0.0-alpha.3

## 1.8.0

* Added IDE hint support.

## 1.7.1

* Fixed versioning bug.

## 1.7.0

* Updated to pyo3 0.21.

## 1.6.2

* Updated VersionMissmatch error message.

## 1.6.1

* Updated Cargo.lock (particularly mio 0.8.10->0.8.11).

## 1.6.0

* Add optional feature `indexed_map_iterators` switching internal HashMaps to `indexmap` implementation. Using this feature will change the type of iterators returned by `keys`, `values` and `iter` methods.
* Switching Python interface to using `indexed_map_iterators` by default. This emulates the usual Python behavior of returning the elements of dictionary-like objects in the order of insertion.

## 1.5.2

* Updated to pyo3 0.20.

## 1.5.1

* Removed print statement from __init__.py file.

## 1.5.0

* Added remap_modes function to fermionic and bosonic indices for the pyo3 interface.

## 1.4.1

* Added remap_modes function to fermionic and bosonic indices in pure Rust.

## 1.4.0

* Fixed bug in Jordan-Wigner transformation for FermionHamiltonian and FermionHamiltonian.
* Added MixedPlusMinusProduct, MixedPlusMinusOperator to mod.rs in struqture-py/src/mixed_systems (fixed import error).
* Added conversion from SpinHamiltonian(System) to PlusMinusOperator.
* Added support for jsonschema in struqture and struqture-py.

## 1.3.1

* Fixed bug allowing the construction of Hermitian operator products with annihilator index lower than creator index when there are leading equal indices.
* Updated pyo3 dependency to 0.19.

## 1.3.0

* Added Jordan-Wigner transform to both struqture and struqture-py.

## 1.2.0

* Added MixedPlusMinusProduct and MixedPlusMinusOperator to both struqture and struqture-py.

## 1.1.1

* Fixed failing group when system and noise have the same number of current spins or modes put one of them has not fixed number of spins/modes.

## 1.1.0

* Added support for sigma +, sigma - and sigma z spin basis.

## 1.0.1

* Updated to pyo3 0.18 and test-case 3.0.

## 1.0.0

* Added `noise_get` and `system_get` getters for all OpenSystems in python interface.
* Added a number of particles check to MixedHamiltonian, MixedSystem and MixedLindbladNoiseSystem.<|MERGE_RESOLUTION|>--- conflicted
+++ resolved
@@ -4,70 +4,9 @@
 
 ## Unreleased
 
-<<<<<<< HEAD
 * Added `boson_spin_mapping` functions for `BosonHamiltonian` (struqture & struqture-py) and `HermitianBosonProduct` (struqture only).
 * Removed unused errors from lib.rs and fixed typo in error name in lib.rs.
 
-## 2.0.0-alpha.14
-
-* Changed the `cmp` method of `PauliProduct` to use the size of the product, then the qubit index and then the Pauli terms.
-
-## 2.0.0-alpha.13
-
-* Added matrix information to Migration Guide.
-* Made the `number_spins` field in the `sparse_matrix` methods not optional.
-
-## 2.0.0-alpha.12
-
-* Renamed `to_qubit`/`from_qubit` functions to `to_pauli`/`from_pauli`.
-
-## 2.0.0-alpha.11
-
-* Updated the struqture_1 dependency.
-
-## 2.0.0-alpha.10
-
-* Updated to qoqo-calculator 1.5.0.
-* Updated to pyo3 0.23.
-
-## 2.0.0-alpha.9
-
-* Updated dependencies.
-* Removed `sparse_lindblad_entries` and `unitary_sparse_matrix_coo` functions.
-* Removed `from_struqture_1` and `from_pyany_to_struqture_1` functions from the python interface.
-* Renamed all `Qubit` objects to `Pauli`.
-* Renamed `to_mixed_system` and `from_mixed_system` to `to_mixed_operator` and `from_mixed_operator`.
-* Added qoqo/.cargo/config file with aarch64 and x86_64 targets for macos.
-
-## 2.0.0-alpha.8
-
-* Added the `separate_into_n_terms` function into the FermionHamiltonian methods.
-
-## 2.0.0-alpha.6 - 2.0.0-alpha.7
-
-* Updated to qoqo-calculator 1.4.
-
-## 2.0.0-alpha.5
-
-* Added links to examples in container types of the user documentation
-* Updated dependencies: jsonschema (0.18 -> 0.28), ndarray (0.15 -> 0.16), thiserror (1.0 -> 2.0), itertools (0.13 -> 0.14), qoqo-calculator (1.2 -> 1.3).
-* Updated minimum supported Rust version from 1.57 to 1.76.
-* Updated minimum supported Python version from 3.8 to 3.9.
-* Fixed a bug when creating a Product from a bad JSON.
-
-## 2.0.0-alpha.4
-
-* Updated to pyo3 0.22 and python 3.13.
-
-## 2.0.0-alpha.1 - 2.0.0-alpha.3
-
-* Additional changes from feedback regarding struqture 2.0.
-
-## 2.0.0-alpha.0
-
-* First draft of the changes for struqture 2.0.
-
-=======
 ## 2.0.1
 
 * Updated to pyo3 0.24.
@@ -121,7 +60,6 @@
 * Switched from `from_struqture_2` to `from_json_struqture_2` in the `unstable_struqture_2_import` feature.
 * Added qoqo/.cargo/config file with aarch64 and x86_64 targets for macos.
 
->>>>>>> 96e1278e
 ## 1.11.1
 
 * Updated to struqture 2.0.0-alpha.7.
