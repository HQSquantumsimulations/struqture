# Changelog

This changelog track changes to the struqture project starting at version v1.0.0

<<<<<<< HEAD
=======
## 1.4.0-alpha.1

* Added support for jsonschema in spins.

## 1.3.1

* Fixed bug allowing the construction of Hermitian operator products with annihilator index lower than creator index when there are leading equal indices.
* Updated pyo3 dependency to 0.19

## 1.3.0

* Added Jordan-Wigner transform to both struqture and struqture-py.


>>>>>>> 98d33258
## 1.2.0

* Added MixedPlusMinusProduct and MixedPlusMinusOperator to both struqture and struqture-py.

## 1.1.1

* Fixed failing group when system and noise have the same number of current spins or modes put one of them has not fixed number of spins/modes.

## 1.1.0

* Added support for sigma +, sigma - and sigma z spin basis

## 1.0.1

* Updated to pyo3 0.18 and test-case 3.0

## 1.0.0

* Added `noise_get` and `system_get` getters for all OpenSystems in python interface
* Added a number of particles check to MixedHamiltonianSystem, MixedSystem and MixedLindbladNoiseSystem<|MERGE_RESOLUTION|>--- conflicted
+++ resolved
@@ -2,8 +2,6 @@
 
 This changelog track changes to the struqture project starting at version v1.0.0
 
-<<<<<<< HEAD
-=======
 ## 1.4.0-alpha.1
 
 * Added support for jsonschema in spins.
@@ -18,7 +16,6 @@
 * Added Jordan-Wigner transform to both struqture and struqture-py.
 
 
->>>>>>> 98d33258
 ## 1.2.0
 
 * Added MixedPlusMinusProduct and MixedPlusMinusOperator to both struqture and struqture-py.
