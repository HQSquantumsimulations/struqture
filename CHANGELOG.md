--- conflicted
+++ resolved
@@ -6,11 +6,7 @@
 
 ## 2.3.0
 
-<<<<<<< HEAD
-* Improved applied examples in user docu.
-=======
 * Improved applied examples in user documentation.
->>>>>>> c6ae2d63
 * Updated user documentation to be more beginner friendly
 * Added pretty print function
 
