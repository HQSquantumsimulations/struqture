--- conflicted
+++ resolved
@@ -4,14 +4,9 @@
 
 ## Unreleased
 
-<<<<<<< HEAD
 ## 2.1.0
-=======
+
 * Added boson to spin mapping for BosonLindbladNoiseOperator.
-
-## 2.1.0-alpha.0
->>>>>>> 225b22f2
-
 * Added `direct_boson_spin_mapping` and `direct_boson_spin_mapping` functions for `BosonHamiltonian` and `BosonProduct` in both struqture and struqture-py.
 * Removed unused errors from lib.rs and fixed typo in error name in lib.rs.
 
