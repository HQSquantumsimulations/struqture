# Changelog

This changelog track changes to the struqture project starting at version v1.0.0

## Unreleased

<<<<<<< HEAD
* Removed the `empty_clone` functionality.
=======
## 2.0.0-alpha.14

* Changed the `cmp` method of `PauliProduct` to use the size of the product, then the qubit index and then the Pauli terms.
>>>>>>> cf81dbaa

## 2.0.0-alpha.13

* Added matrix information to Migration Guide.
* Made the `number_spins` field in the `sparse_matrix` methods not optional.

## 2.0.0-alpha.12

* Renamed `to_qubit`/`from_qubit` functions to `to_pauli`/`from_pauli`.

## 2.0.0-alpha.11

* Updated the struqture_1 dependency.

## 2.0.0-alpha.10

* Updated to qoqo-calculator 1.5.0.
* Updated to pyo3 0.23.

## 2.0.0-alpha.9

* Updated dependencies.
* Removed `sparse_lindblad_entries` and `unitary_sparse_matrix_coo` functions.
* Removed `from_struqture_1` and `from_pyany_to_struqture_1` functions from the python interface.
* Renamed all `Qubit` objects to `Pauli`.
* Renamed `to_mixed_system` and `from_mixed_system` to `to_mixed_operator` and `from_mixed_operator`.
* Added qoqo/.cargo/config file with aarch64 and x86_64 targets for macos.

## 2.0.0-alpha.8

* Added the `separate_into_n_terms` function into the FermionHamiltonian methods.

## 2.0.0-alpha.6 - 2.0.0-alpha.7

* Updated to qoqo-calculator 1.4.

## 2.0.0-alpha.5

* Added links to examples in container types of the user documentation
* Updated dependencies: jsonschema (0.18 -> 0.28), ndarray (0.15 -> 0.16), thiserror (1.0 -> 2.0), itertools (0.13 -> 0.14), qoqo-calculator (1.2 -> 1.3).
* Updated minimum supported Rust version from 1.57 to 1.76.
* Updated minimum supported Python version from 3.8 to 3.9.
* Fixed a bug when creating a Product from a bad JSON.

## 2.0.0-alpha.4

* Updated to pyo3 0.22 and python 3.13.

## 2.0.0-alpha.1 - 2.0.0-alpha.3

* Additional changes from feedback regarding struqture 2.0.

## 2.0.0-alpha.0

* First draft of the changes for struqture 2.0.

## 1.11.1

* Updated to struqture 2.0.0-alpha.7.

## 1.11.0

* Updated dependencies: jsonschema (0.18 -> 0.28), ndarray (0.15 -> 0.16), thiserror (1.0 -> 2.0), itertools (0.13 -> 0.14).
* Updated minimum supported Rust version from 1.57 to 1.76.
* Updated minimum supported Python version from 3.8 to 3.9.

## 1.10.1

* Fixed a build issue in 1.10.0.

## 1.10.0

* Updated to pyo3 0.22 and python 3.13.

## 1.9.2

* Fixed a bug when creating a Product from a bad JSON.

## 1.9.0 - 1.9.1

* Added methods to convert from struqture 2.0.0-alpha.3

## 1.8.0

* Added IDE hint support.

## 1.7.1

* Fixed versioning bug.

## 1.7.0

* Updated to pyo3 0.21.

## 1.6.2

* Updated VersionMissmatch error message.

## 1.6.1

* Updated Cargo.lock (particularly mio 0.8.10->0.8.11).

## 1.6.0

* Add optional feature `indexed_map_iterators` switching internal HashMaps to `indexmap` implementation. Using this feature will change the type of iterators returned by `keys`, `values` and `iter` methods.
* Switching Python interface to using `indexed_map_iterators` by default. This emulates the usual Python behavior of returning the elements of dictionary-like objects in the order of insertion.

## 1.5.2

* Updated to pyo3 0.20.

## 1.5.1

* Removed print statement from __init__.py file.

## 1.5.0

* Added remap_modes function to fermionic and bosonic indices for the pyo3 interface.

## 1.4.1

* Added remap_modes function to fermionic and bosonic indices in pure Rust.

## 1.4.0

* Fixed bug in Jordan-Wigner transformation for FermionHamiltonian and FermionHamiltonian.
* Added MixedPlusMinusProduct, MixedPlusMinusOperator to mod.rs in struqture-py/src/mixed_systems (fixed import error).
* Added conversion from SpinHamiltonian(System) to PlusMinusOperator.
* Added support for jsonschema in struqture and struqture-py.

## 1.3.1

* Fixed bug allowing the construction of Hermitian operator products with annihilator index lower than creator index when there are leading equal indices.
* Updated pyo3 dependency to 0.19.

## 1.3.0

* Added Jordan-Wigner transform to both struqture and struqture-py.

## 1.2.0

* Added MixedPlusMinusProduct and MixedPlusMinusOperator to both struqture and struqture-py.

## 1.1.1

* Fixed failing group when system and noise have the same number of current spins or modes put one of them has not fixed number of spins/modes.

## 1.1.0

* Added support for sigma +, sigma - and sigma z spin basis.

## 1.0.1

* Updated to pyo3 0.18 and test-case 3.0.

## 1.0.0

* Added `noise_get` and `system_get` getters for all OpenSystems in python interface.
* Added a number of particles check to MixedHamiltonian, MixedSystem and MixedLindbladNoiseSystem.<|MERGE_RESOLUTION|>--- conflicted
+++ resolved
@@ -4,13 +4,9 @@
 
 ## Unreleased
 
-<<<<<<< HEAD
-* Removed the `empty_clone` functionality.
-=======
 ## 2.0.0-alpha.14
 
 * Changed the `cmp` method of `PauliProduct` to use the size of the product, then the qubit index and then the Pauli terms.
->>>>>>> cf81dbaa
 
 ## 2.0.0-alpha.13
 
