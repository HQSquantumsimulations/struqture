--- conflicted
+++ resolved
@@ -4,8 +4,8 @@
 
 ## Unreleased
 
-<<<<<<< HEAD
 * Renamed `to_mixed_system` and `from_mixed_system` to `to_mixed_operator` and `from_mixed_operator`.
+* Added qoqo/.cargo/config file with aarch64 and x86_64 targets for macos.
 
 ## 2.0.0-alpha.8
 
@@ -35,17 +35,13 @@
 
 * First draft of the changes for struqture 2.0.
 
+## 1.11.1
+
+* Updated to struqture 2.0.0-alpha.7.
+
 ## 1.11.0
 
 * Updated dependencies: jsonschema (0.18 -> 0.28), ndarray (0.15 -> 0.16), thiserror (1.0 -> 2.0), itertools (0.13 -> 0.14).
-=======
-* Added qoqo/.cargo/config file with aarch64 and x86_64 targets for macos.
-
-## 1.11.0 - 1.11.1
-
-* Updated to struqture 2.0.0-alpha.7.
-* Updated dependencies: jsonschema (0.18 -> 0.28), ndarray (0.15 -> 0.16), thiserror (1.0 -> 2.0), itertools (0.13 -> 0.14), qoqo-calculator (1.2 -> 1.4).
->>>>>>> 8fa19a59
 * Updated minimum supported Rust version from 1.57 to 1.76.
 * Updated minimum supported Python version from 3.8 to 3.9.
 
