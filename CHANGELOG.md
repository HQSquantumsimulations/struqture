--- conflicted
+++ resolved
@@ -4,14 +4,12 @@
 
 ## Unreleased
 
-<<<<<<< HEAD
 * Added `boson_spin_mapping` functions for `BosonHamiltonian` (struqture & struqture-py) and `HermitianBosonProduct` (struqture only).
 * Removed unused errors from lib.rs and fixed typo in error name in lib.rs.
-=======
+
 ## 2.0.0-alpha.14
 
 * Changed the `cmp` method of `PauliProduct` to use the size of the product, then the qubit index and then the Pauli terms.
->>>>>>> cf81dbaa
 
 ## 2.0.0-alpha.13
 
