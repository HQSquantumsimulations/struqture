--- conflicted
+++ resolved
@@ -4,20 +4,11 @@
 
 ## Unreleased
 
-<<<<<<< HEAD
-<<<<<<< Updated upstream
-=======
 * Fixed documentation folder structure.
 
 ## 2.0.0-alpha.16
 
 * First `main` branch release for struqture 2.0
->>>>>>> Stashed changes
-=======
-## 2.0.0-alpha.16
-
-* First `main` branch release for struqture 2.0
->>>>>>> 5689ce3b
 * Updated to `main` branch commits.
 * Reduced code duplication in tests.
 * Switched to new doctest set-up.
