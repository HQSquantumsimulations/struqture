# Changelog

This changelog track changes to the struqture project starting at version v1.0.0

## Unreleased

<<<<<<< HEAD
## 1.11.2

=======
>>>>>>> 3b08d08c
* Switched from `from_struqture_2` to `from_json_struqture_2` in the `unstable_struqture_2_import` feature.
* Added qoqo/.cargo/config file with aarch64 and x86_64 targets for macos.

## 1.11.0 - 1.11.1

* Updated to struqture 2.0.0-alpha.7.
* Updated dependencies: jsonschema (0.18 -> 0.28), ndarray (0.15 -> 0.16), thiserror (1.0 -> 2.0), itertools (0.13 -> 0.14), qoqo-calculator (1.2 -> 1.4).
* Updated minimum supported Rust version from 1.57 to 1.76.
* Updated minimum supported Python version from 3.8 to 3.9.

## 1.10.1

* Fixed a build issue in 1.10.0.

## 1.10.0

* Updated to pyo3 0.22 and python 3.13.

## 1.9.2

* Fixed a bug when creating a Product from a bad JSON

## 1.9.0 - 1.9.1

* Added methods to convert from struqture 2.0.0-alpha.3

## 1.8.0

* Added IDE hint support.

## 1.7.1

* Fixed versioning bug

## 1.7.0

* Updated to pyo3 0.21

## 1.6.2

* Updated VersionMissmatch error message

## 1.6.1

* Updated Cargo.lock (particularly mio 0.8.10->0.8.11)

## 1.6.0

* Add optional feature `indexed_map_iterators` switching internal HashMaps to `indexmap` implementation. Using this feature will change the type of iterators returned by `keys`, `values` and `iter` methods.
* Switching Python interface to using `indexed_map_iterators` by default. This emulates the usual Python behavior of returning the elements of dictionary-like objects in the order of insertion.

## 1.5.2

* Updated to pyo3 0.20

## 1.5.1

* Removed print statement from __init__.py file.

## 1.5.0

* Added remap_modes function to fermionic and bosonic indices for the pyo3 interface.

## 1.4.1

* Added remap_modes function to fermionic and bosonic indices in pure Rust.

## 1.4.0

* Fixed bug in Jordan-Wigner transformation for FermionHamiltonian and FermionHamiltonianSystem.
* Added MixedPlusMinusProduct, MixedPlusMinusOperator to mod.rs in struqture-py/src/mixed_systems (fixed import error).
* Added conversion from SpinHamiltonian(System) to PlusMinusOperator.
* Added support for jsonschema in struqture and struqture-py.

## 1.3.1

* Fixed bug allowing the construction of Hermitian operator products with annihilator index lower than creator index when there are leading equal indices.
* Updated pyo3 dependency to 0.19

## 1.3.0

* Added Jordan-Wigner transform to both struqture and struqture-py.

## 1.2.0

* Added MixedPlusMinusProduct and MixedPlusMinusOperator to both struqture and struqture-py.

## 1.1.1

* Fixed failing group when system and noise have the same number of current spins or modes put one of them has not fixed number of spins/modes.

## 1.1.0

* Added support for sigma +, sigma - and sigma z spin basis

## 1.0.1

* Updated to pyo3 0.18 and test-case 3.0

## 1.0.0

* Added `noise_get` and `system_get` getters for all OpenSystems in python interface
* Added a number of particles check to MixedHamiltonianSystem, MixedSystem and MixedLindbladNoiseSystem<|MERGE_RESOLUTION|>--- conflicted
+++ resolved
@@ -4,11 +4,9 @@
 
 ## Unreleased
 
-<<<<<<< HEAD
 ## 1.11.2
 
-=======
->>>>>>> 3b08d08c
+* Updated to new struqture 2.0 naming (Qubit -> Pauli).
 * Switched from `from_struqture_2` to `from_json_struqture_2` in the `unstable_struqture_2_import` feature.
 * Added qoqo/.cargo/config file with aarch64 and x86_64 targets for macos.
 
