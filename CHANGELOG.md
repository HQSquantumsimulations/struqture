# Changelog

This changelog track changes to the struqture project starting at version v1.0.0

<<<<<<< HEAD
=======
## 1.10.1

* Fixed a build issue in 1.10.0.

## 1.10.0

* Updated to pyo3 0.22 and python 3.13.

## 1.9.2

* Fixed a bug when creating a Product from a bad JSON

## 1.9.0 - 1.9.1

* Added methods to convert from struqture 2.0.0-alpha.3

## 1.8.0

* Added IDE hint support.

## 1.7.1

* Fixed versioning bug

## 1.7.0

* Updated to pyo3 0.21

## 1.6.2

* Updated VersionMissmatch error message

>>>>>>> 538d1822
## 1.6.1

* Updated Cargo.lock (particularly mio 0.8.10->0.8.11)

## 1.6.0

* Add optional feature `indexed_map_iterators` switching internal HashMaps to `indexmap` implementation. Using this feature will change the type of iterators returned by `keys`, `values` and `iter` methods.
* Switching Python interface to using `indexed_map_iterators` by default. This emulates the usual Python behavior of returning the elements of dictionary-like objects in the order of insertion.

## 1.5.2

* Updated to pyo3 0.20

## 1.5.1

* Removed print statement from __init__.py file.

## 1.5.0

* Added remap_modes function to fermionic and bosonic indices for the pyo3 interface.

## 1.4.1

* Added remap_modes function to fermionic and bosonic indices in pure Rust.

## 1.4.0

* Fixed bug in Jordan-Wigner transformation for FermionHamiltonian and FermionHamiltonianSystem.
* Added MixedPlusMinusProduct, MixedPlusMinusOperator to mod.rs in struqture-py/src/mixed_systems (fixed import error).
* Added conversion from SpinHamiltonian(System) to PlusMinusOperator.
* Added support for jsonschema in struqture and struqture-py.

## 1.3.1

* Fixed bug allowing the construction of Hermitian operator products with annihilator index lower than creator index when there are leading equal indices.
* Updated pyo3 dependency to 0.19

## 1.3.0

* Added Jordan-Wigner transform to both struqture and struqture-py.

## 1.2.0

* Added MixedPlusMinusProduct and MixedPlusMinusOperator to both struqture and struqture-py.

## 1.1.1

* Fixed failing group when system and noise have the same number of current spins or modes put one of them has not fixed number of spins/modes.

## 1.1.0

* Added support for sigma +, sigma - and sigma z spin basis

## 1.0.1

* Updated to pyo3 0.18 and test-case 3.0

## 1.0.0

* Added `noise_get` and `system_get` getters for all OpenSystems in python interface
* Added a number of particles check to MixedHamiltonianSystem, MixedSystem and MixedLindbladNoiseSystem<|MERGE_RESOLUTION|>--- conflicted
+++ resolved
@@ -2,8 +2,6 @@
 
 This changelog track changes to the struqture project starting at version v1.0.0
 
-<<<<<<< HEAD
-=======
 ## 1.10.1
 
 * Fixed a build issue in 1.10.0.
@@ -36,7 +34,6 @@
 
 * Updated VersionMissmatch error message
 
->>>>>>> 538d1822
 ## 1.6.1
 
 * Updated Cargo.lock (particularly mio 0.8.10->0.8.11)
