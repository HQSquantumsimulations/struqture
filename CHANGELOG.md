# Changelog

This changelog track changes to the struqture project starting at version v1.0.0

<<<<<<< HEAD
## 1.4.0
=======
## 1.4.1
* Added remap_modes function to fermionic and bosonic indices.
>>>>>>> 35efc8d1

## 1.4.0
* Fixed bug in Jordan-Wigner transformation for FermionHamiltonian and FermionHamiltonianSystem.
* Added MixedPlusMinusProduct, MixedPlusMinusOperator to mod.rs in struqture-py/src/mixed_systems (fixed import error).
* Added conversion from SpinHamiltonian(System) to PlusMinusOperator.
* Added support for jsonschema in struqture and struqture-py.

## 1.3.1

* Fixed bug allowing the construction of Hermitian operator products with annihilator index lower than creator index when there are leading equal indices.
* Updated pyo3 dependency to 0.19

## 1.3.0

* Added Jordan-Wigner transform to both struqture and struqture-py.


## 1.2.0

* Added MixedPlusMinusProduct and MixedPlusMinusOperator to both struqture and struqture-py.

## 1.1.1

* Fixed failing group when system and noise have the same number of current spins or modes put one of them has not fixed number of spins/modes.

## 1.1.0

* Added support for sigma +, sigma - and sigma z spin basis

## 1.0.1

* Updated to pyo3 0.18 and test-case 3.0

## 1.0.0

* Added `noise_get` and `system_get` getters for all OpenSystems in python interface
* Added a number of particles check to MixedHamiltonianSystem, MixedSystem and MixedLindbladNoiseSystem<|MERGE_RESOLUTION|>--- conflicted
+++ resolved
@@ -2,12 +2,8 @@
 
 This changelog track changes to the struqture project starting at version v1.0.0
 
-<<<<<<< HEAD
-## 1.4.0
-=======
 ## 1.4.1
 * Added remap_modes function to fermionic and bosonic indices.
->>>>>>> 35efc8d1
 
 ## 1.4.0
 * Fixed bug in Jordan-Wigner transformation for FermionHamiltonian and FermionHamiltonianSystem.
