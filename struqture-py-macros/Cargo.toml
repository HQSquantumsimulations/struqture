--- conflicted
+++ resolved
@@ -1,10 +1,6 @@
 [package]
 name = "struqture-py-macros"
-<<<<<<< HEAD
-version = "2.0.0-alpha.14"
-=======
 version = "2.0.1"
->>>>>>> 96e1278e
 authors = ["HQS Quantum Simulations <info@quantumsimulations.de>"]
 edition = "2021"
 rust-version = "1.76"
