[package]
name = "struqture-py-macros"
<<<<<<< HEAD
version = "1.2.0"
=======
version = "1.3.1"
>>>>>>> 98d33258
authors = ["HQS Quantum Simulations <info@quantumsimulations.de>"]
edition = "2021"
rust-version = "1.57"
categories = ["science", "simulation"]
description = "Macros for struqture-py crate."
license = "Apache-2.0"
include=["src*", "Cargo.toml", "LICENSE"]

[lib]
proc-macro = true
doctest = false

[dependencies]
proc-macro2 = "1.0"
syn = { version = "2.0", features = ["full", "visit"] }
quote = "1.0"
num-complex = "0.4"<|MERGE_RESOLUTION|>--- conflicted
+++ resolved
@@ -1,10 +1,6 @@
 [package]
 name = "struqture-py-macros"
-<<<<<<< HEAD
-version = "1.2.0"
-=======
 version = "1.3.1"
->>>>>>> 98d33258
 authors = ["HQS Quantum Simulations <info@quantumsimulations.de>"]
 edition = "2021"
 rust-version = "1.57"
