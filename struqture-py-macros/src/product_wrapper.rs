--- conflicted
+++ resolved
@@ -390,13 +390,12 @@
 
         impl #ident {
             /// Fallible conversion of generic python object..
-<<<<<<< HEAD
-            pub fn from_pyany( input: Py<PyAny>) -> PyResult<#struct_ident> {
+            pub fn from_pyany(input: &Bound<PyAny>) -> PyResult<#struct_ident> {
                 Python::with_gil(|py| -> PyResult<#struct_ident> {
-                    let input = input.as_ref(py);
                     if let Ok(try_downcast) = input.extract::<#ident>() {
                         return Ok(try_downcast.internal);
                     } else {
+                        let input = input.as_ref();
                         let get_str = input.call_method0("__str__").map_err(|_| {
                             PyTypeError::new_err("Type conversion failed".to_string())
                         })?;
@@ -417,26 +416,6 @@
                         })?;
 
                         Ok(res)
-=======
-            pub fn from_pyany( input: &Bound<PyAny>
-            ) -> PyResult<#struct_ident> {
-                Python::with_gil(|py| -> PyResult<#struct_ident> {
-                if let Ok(try_downcast) = input.extract::<#ident>() {
-                    Ok(try_downcast.internal)
-                }
-                else {
-                let get_str = input.call_method0("__str__").map_err(|_| {
-                    PyTypeError::new_err("Type conversion failed".to_string())
-                })?;
-                let string = get_str.extract::<String>().map_err(|_| {
-                    PyTypeError::new_err("Type conversion failed".to_string())
-                })?;
-                #struct_ident::from_str(string.as_str()).map_err(|err|
-                    PyTypeError::new_err(format!(
-                        "Type conversion failed: {}",
-                        err
-                    )))
->>>>>>> 2de71f96
 
                     }
                 })
@@ -444,12 +423,13 @@
 
             /// Fallible conversion of generic python object that is implemented in struqture 1.x.
             #[cfg(feature = "struqture_1_import")]
-            pub fn from_pyany_struqture_1(input: Py<PyAny>) -> PyResult<#struct_ident> {
+            pub fn from_pyany_struqture_1(input: &Bound<PyAny>) -> PyResult<#struct_ident> {
                 Python::with_gil(|py| -> PyResult<#struct_ident> {
-                    let get_str = input.call_method0(py, "__str__").map_err(|_| {
+                    let input = input.as_ref();
+                    let get_str = input.call_method0("__str__").map_err(|_| {
                         PyTypeError::new_err("Type conversion failed".to_string())
                     })?;
-                    let string = get_str.extract::<String>(py).map_err(|_| {
+                    let string = get_str.extract::<String>().map_err(|_| {
                         PyTypeError::new_err("Type conversion failed".to_string())
                     })?;
                     let one_import = struqture_1::#struqture_1_module::#struqture_1_ident::from_str(string.as_str()).map_err(|err|
@@ -467,7 +447,7 @@
 
             /// Fallible conversion of generic python object that is implemented in struqture 1.x.
             #[cfg(feature = "struqture_1_export")]
-            pub fn from_pyany_to_struqture_1(input: Py<PyAny>) -> PyResult<struqture_1::#struqture_1_module::#struqture_1_ident> {
+            pub fn from_pyany_to_struqture_1(input: &Bound<PyAny>) -> PyResult<struqture_1::#struqture_1_module::#struqture_1_ident> {
                 let res = <#ident>::from_pyany(input)?;
                 <#struct_ident>::to_struqture_1(&res).map_err(
                     |err| PyValueError::new_err(format!("Trying to obtain struqture 2.x object from struqture 1.x object. Conversion failed. Was the right type passed to all functions? Error message: {:?}", err)
@@ -493,7 +473,7 @@
             // take a pyany, implement from_pyany by hand (or use from_pyany_struqture_1 internally) and wrap the result in a struqture 2 spin operator wrapper
             #[cfg(feature = "struqture_1_import")]
             #[staticmethod]
-            pub fn from_struqture_1(input: Py<PyAny>) -> PyResult<#ident> {
+            pub fn from_struqture_1(input: &Bound<PyAny>) -> PyResult<#ident> {
                 let qubit_operator: #struct_ident = #ident::from_pyany_struqture_1(input)?;
                 Ok(#ident {
                     internal: qubit_operator,
@@ -684,7 +664,6 @@
                             "Other comparison not implemented",
                         )),
                     }
-
             }
 
             /// Return the __hash__ magic method.
