// Copyright © 2021-2023 HQS Quantum Simulations GmbH. All Rights Reserved.
//
// Licensed under the Apache License, Version 2.0 (the "License"); you may not use this file except
// in compliance with the License. You may obtain a copy of the License at
//
//     http://www.apache.org/licenses/LICENSE-2.0
//
// Unless required by applicable law or agreed to in writing, software distributed under the
// License is distributed on an "AS IS" BASIS, WITHOUT WARRANTIES OR CONDITIONS OF ANY KIND, either
// express or implied. See the License for the specific language governing permissions and
// limitations under the License.

//! struqture-py-macros
//!
//! Attribute proc-macros for the traits of struqture-py [struqture-py].
use crate::{strip_python_wrapper_name, AttributeMacroArguments};
use proc_macro2::TokenStream;
use quote::quote;
use syn::{parse_macro_input, ItemImpl};

pub fn noiselesswrapper(
    metadata: proc_macro::TokenStream,
    input: proc_macro::TokenStream,
) -> proc_macro::TokenStream {
    let parsed_input = parse_macro_input!(input as ItemImpl);
    let ident = parsed_input.self_ty;
    let items = parsed_input.items;
    let attribute_arguments = parse_macro_input!(metadata as AttributeMacroArguments);
    let (struct_name, struct_ident) = strip_python_wrapper_name(&ident);
    let (index_type, struqture_1_module, struqture_1_ident) =
        if struct_name.contains("QubitOperator") {
            (
                quote::format_ident!("PauliProductWrapper"),
                quote::format_ident!("spins"),
                quote::format_ident!("SpinSystem"),
            )
        } else if struct_name.contains("QubitHamiltonian") {
            (
                quote::format_ident!("PauliProductWrapper"),
                quote::format_ident!("spins"),
                quote::format_ident!("SpinHamiltonianSystem"),
            )
        } else if struct_name.contains("MixedPlusMinusOperator") {
            (
                quote::format_ident!("MixedPlusMinusProductWrapper"),
                quote::format_ident!("mixed_systems"),
                quote::format_ident!("MixedPlusMinusOperator"),
            )
        } else if struct_name.contains("PlusMinusOperator") {
            (
                quote::format_ident!("PlusMinusProductWrapper"),
                quote::format_ident!("spins"),
                quote::format_ident!("PlusMinusOperator"),
            )
        } else if struct_name.contains("BosonHamiltonian") {
            (
                quote::format_ident!("HermitianBosonProductWrapper"),
                quote::format_ident!("bosons"),
                quote::format_ident!("BosonHamiltonianSystem"),
            )
        } else if struct_name.contains("BosonOperator") {
            (
                quote::format_ident!("BosonProductWrapper"),
                quote::format_ident!("bosons"),
                quote::format_ident!("BosonSystem"),
            )
        } else if struct_name.contains("FermionHamiltonian") {
            (
                quote::format_ident!("HermitianFermionProductWrapper"),
                quote::format_ident!("fermions"),
                quote::format_ident!("FermionHamiltonianSystem"),
            )
        } else if struct_name.contains("FermionOperator") {
            (
                quote::format_ident!("FermionProductWrapper"),
                quote::format_ident!("fermions"),
                quote::format_ident!("FermionSystem"),
            )
        } else if struct_name.contains("MixedHamiltonian") {
            (
                quote::format_ident!("HermitianMixedProductWrapper"),
                quote::format_ident!("mixed_systems"),
                quote::format_ident!("MixedHamiltonianSystem"),
            )
        } else {
            (
                quote::format_ident!("MixedProductWrapper"),
                quote::format_ident!("mixed_systems"),
                quote::format_ident!("MixedSystem"),
            )
        };
    let value_type = if struct_name.contains("QubitHamiltonian") {
        quote::format_ident!("CalculatorFloatWrapper")
    } else {
        quote::format_ident!("CalculatorComplexWrapper")
    };
    // ------------
    // Start the generating part of the macro
    let operate_on_density_matrix_quote = if attribute_arguments.contains("OperateOnDensityMatrix")
    {
        quote! {
                /// Return a list of the unsorted keys in self.
                ///
                /// Returns:
                ///     List[OperatorProduct]: The sequence of keys of the self.
                pub fn keys(&self) -> Vec<#index_type> {
                    let mut system_keys: Vec<#index_type> = Vec::new();
                    for key in self.internal.keys() {
                        system_keys.push(
                            #index_type { internal: key.clone() },
                        );
                    }
                    system_keys
                }

                /// Return number of entries in self.
                ///
                /// Returns:
                ///     int: The length of the content of self.
                pub fn __len__(&self) -> usize {
                    self.internal.len()
                }

                /// Return an instance of self that has no entries but clones all other properties, with the given capacity.
                ///
                /// Args:
                ///     capacity (Optional[int]): The capacity of the new instance to create.
                ///
                /// Returns:
                ///     self: An empty clone with the same properties as self, with the given capacity.
                #[pyo3(signature = (capacity = None))]
                pub fn empty_clone(&self, capacity: Option<usize>) -> #ident {
                    #ident {
                        internal: self.internal.empty_clone(capacity)
                    }
                }

                /// Return true if self contains no values.
                ///
                /// Returns:
                ///     bool: Whether self is empty or not.
                pub fn is_empty(&self) -> bool {
                    self.internal.is_empty()
                }

                /// Truncate self by returning a copy without entries under a threshold.
                ///
                /// Args:
                ///     threshold (float): The threshold for inclusion.
                ///
                /// Returns:
                ///     self: The truncated version of self.
                pub fn truncate(&self, threshold: f64) -> #ident {
                    #ident { internal: self.internal.truncate(threshold) }
                }

                /// Get the coefficient corresponding to the key.
                ///
                /// Args:
                ///     key: Product to get the value of.
                ///
                /// Returns:
                ///     CalculatorComplex: Value at key (or 0.0).
                ///
                /// Raises:
                ///     ValueError: Product could not be constructed from key.
                pub fn get(&self, key: &Bound<PyAny>) -> PyResult<#value_type> {
                    let converted_key = #index_type::from_pyany(key).map_err(|err| {
                        PyValueError::new_err(format!(
                            "Product could not be constructed: {:?}",
                            err
                        ))
                    })?;
                    Ok(#value_type {
                        internal: self.clone().internal.get(&converted_key).clone(),
                    })
                }

                /// Remove the value of the input key.
                ///
                /// Args:
                ///     key (Product type): The key of the value to remove.
                ///
                ///  Returns:
                ///     Optional[Union[CalculatorComplex, CalculatorFloat]]: Key existed if this is not None, and this is the value it had before it was removed.
                ///
                /// Raises:
                ///     ValueError: Product could not be constructed.
                pub fn remove(&mut self, key: &Bound<PyAny>) -> PyResult<Option<#value_type>> {
                    let converted_key = #index_type::from_pyany(key).map_err(|err| {
                        PyValueError::new_err(format!(
                            "Product could not be constructed: {:?}",
                            err
                        ))
                    })?;
                    match self.internal.remove(&converted_key) {
                        Some(x) => Ok(Some(#value_type { internal: x })),
                        None => Ok(None),
                    }
                }

                /// Overwrite an existing entry or set a new entry in self.
                ///
                /// Args:
                ///     key (Product type): The key to set.
                ///     value (Union[CalculatorComplex, CalculatorFloat]): The value to set.
                ///
                /// Returns:
                ///     Optional[Union[CalculatorComplex, CalculatorFloat]]: Key existed if this is not None, and this is the value it had before it was overwritten.
                ///
                /// Raises:
                ///     ValueError: Product could not be constructed.
                pub fn set(
                    &mut self,
                    key: &Bound<PyAny>,
                    value: &Bound<PyAny>,
                ) -> PyResult<Option<#value_type>> {
                    let value = #value_type::from_pyany(value)
                        .map_err(|_| PyTypeError::new_err("Value is not CalculatorComplex or CalculatorFloat"))?;
                    let converted_key = #index_type::from_pyany(key).map_err(|err| {
                        PyValueError::new_err(format!(
                            "Product could not be constructed: {:?}",
                            err
                        ))
                    })?;
                    match self.internal.set(converted_key, value).map_err(|err| {
                        PyValueError::new_err(format!(
                            "Error in set function of Operator: {:?}",
                            err
                        ))
                    })? {
                        Some(x) => Ok(Some(#value_type { internal: x })),
                        None => Ok(None),
                    }
                }

                /// Add a new (key object, value Union[CalculatorComplex, CalculatorFloat]) pair to existing entries.
                ///
                /// Args:
                ///     key (Product type): The key object
                ///
                /// Raises:
                ///     TypeError: Value is not CalculatorComplex or CalculatorFloat.
                ///     ValueError: Product could not be constructed.
                ///     ValueError: Error in add_operator_product function of self.
                pub fn add_operator_product(&mut self, key: &Bound<PyAny>, value: &Bound<PyAny>) -> PyResult<()> {
                    let value = #value_type::from_pyany(value)
                        .map_err(|_| PyTypeError::new_err("Value is not CalculatorComplex or CalculatorFloat"))?;
                    let converted_key = #index_type::from_pyany(key).map_err(|err| {
                        PyValueError::new_err(format!(
                            "Product could not be constructed: {:?}",
                            err
                        ))
                    })?;
                    self.internal
                        .add_operator_product(converted_key, value)
                        .map_err(|err| {
                            PyValueError::new_err(format!(
                                "Error in add_operator_product function of Operator: {:?}",
                                err
                            ))
                        })
                }

                /// Return unsorted values in self.
                ///
                /// Returns:
                ///     List[Union[CalculatorComplex, CalculatorFloat]]: The sequence of values of self.
                pub fn values(&self) -> Vec<#value_type> {
                    let mut system_values: Vec<#value_type> = Vec::new();
                    for val in self.internal.values() {
                        system_values.push(
                            #value_type { internal: val.clone() },
                        );
                    }
                    system_values
                }
        }
    } else {
        TokenStream::new()
    };
    let operate_on_state_quote = if attribute_arguments.contains("OperateOnState") {
        quote! {
                /// Return the hermitian conjugate of self.
                ///
                /// Returns:
                ///     self: The hermitian conjugate of self.
                pub fn hermitian_conjugate(&self) -> #ident {
                    #ident {
                        internal: self.internal.hermitian_conjugate()
                    }
                }
        }
    } else {
        TokenStream::new()
    };
    let operate_on_modes_quote = if attribute_arguments.contains("OperateOnModes") {
        quote! {
            /// Return the current_number_modes input of self.
            ///
            /// Returns:
            ///     int: The number of modes in self.
            pub fn current_number_modes(&self) -> usize {
                self.internal.current_number_modes()
            }
        }
    } else {
        TokenStream::new()
    };
    let operate_on_spins_quote = if attribute_arguments.contains("OperateOnSpins") {
        quote! {
            /// Return the current_number_spins input of self.
            ///
            /// Returns:
            ///     int: The number of spins in self.
            pub fn current_number_spins(&self) -> usize {
                self.internal.current_number_spins()
            }

            /// Return maximum index in self.
            ///
            /// Returns:
            ///     int: Maximum index.
            pub fn number_spins(&self) -> usize {
                Python::with_gil(|py| {
                    py.run("import warnings; warnings.warn(\"The 'number_spins' method has been deprecated, as the total number of spins can no longer be set. Please use the 'current_number_spins' method instead. The 'number_spins' method will be removed in future.\", category=DeprecationWarning, stacklevel=2)", None, None).unwrap();
                });
                self.internal.current_number_spins()
            }
        }
    } else {
        TokenStream::new()
    };
    let to_sparse_matrix_operator_quote = if attribute_arguments.contains("ToSparseMatrixOperator")
    {
        quote! {
                /// Constructs the sparse matrix representation of self as a scipy COO matrix with a given number of spins.
                ///
                /// Args:
                ///     number_spins (Optional[int]): The number of spins in self.
                ///
                /// Returns:
                ///     Tuple[np.ndarray, Tuple[np.ndarray, np.ndarray]]: The little endian matrix representation of self.
                ///
                /// Raises:
                ///     ValueError: CalculatorError.
                ///     RuntimeError: Could not convert to complex superoperator matrix.
                #[pyo3(signature = (number_spins = None))]
                pub fn sparse_matrix_coo(&self, number_spins: Option<usize>) -> PyResult<PyCooMatrix> {
                    let coo = self
                        .internal
                        .sparse_matrix_coo(number_spins)
                        .map_err(|err| match err {
                            StruqtureError::CalculatorError(c_err) => {
                                PyValueError::new_err(format!("{}", c_err))
                            }
                            _ => PyRuntimeError::new_err(
                                "Could not convert to complex superoperator matrix".to_string(),
                            ),
                        })?;
                    to_py_coo(coo)
                }
        }
    } else {
        TokenStream::new()
    };
    let to_sparse_matrix_superoperator_quote = if attribute_arguments
        .contains("ToSparseMatrixSuperOperator")
    {
        quote! {
                /// Construct the sparse matrix representation of the superoperator in COO representation.
                ///
                /// The superoperator for the operator O is defined as the Matrix S so that
                /// `flatten(-i [O, p]) = S flatten(p)` wher `[,]` is the commutator, `p` is a matrix
                /// and `flatten` flattens a matrix into a vector in row-major form.
                ///
                /// Args:
                ///     number_spins: The number of spins to construct the matrix for.
                ///
                /// Returns:
                ///     Tuple[np.ndarray, Tuple[np.ndarray, np.ndarray]]: The little endian matrix representation of self.
                ///
                /// Raises:
                ///     ValueError: CalculatorError.
                ///     RuntimeError: Could not convert to complex superoperator matrix.
                #[pyo3(signature = (number_spins = None))]
                pub fn sparse_matrix_superoperator_coo(&self, number_spins: Option<usize>) -> PyResult<PyCooMatrix> {
                    let coo = self
                        .internal
                        .sparse_matrix_superoperator_coo(number_spins)
                        .map_err(|err| match err {
                            StruqtureError::CalculatorError(c_err) => {
                                PyValueError::new_err(format!("{}", c_err))
                            }
                            _ => PyRuntimeError::new_err(
                                "Could not convert to complex superoperator matrix".to_string(),
                            ),
                        })?;
                    to_py_coo(coo)
                }

                /// Return the unitary part of the superoperator in the sparse COO format.
                ///
                /// Args:
                ///     number_spins: The number of spins to construct the matrix for.
                ///
                /// Returns:
                ///     Tuple[np.ndarray, Tuple[np.ndarray, np.ndarray]]: The little endian matrix representation of the unitary part of self.
                ///
                /// Raises:
                ///     ValueError: CalculatorError.
                ///     RuntimeError: Could not convert to complex superoperator matrix.
                #[pyo3(signature = (number_spins = None))]
                pub fn unitary_sparse_matrix_coo(&self, number_spins: Option<usize>) -> PyResult<PyCooMatrix> {
                    let coo = self
                        .internal
                        .unitary_sparse_matrix_coo(number_spins)
                        .map_err(|err| match err {
                            StruqtureError::CalculatorError(c_err) => {
                                PyValueError::new_err(format!("{}", c_err))
                            }
                            _ => PyRuntimeError::new_err(
                                "Could not convert to complex superoperator matrix".to_string(),
                            ),
                        })?;
                    to_py_coo(coo)
                }

                /// Output the Lindblad entries in the form (left, right, rate) where left/right are the left and right lindblad operators, and rate is the lindblad rate respectively.
                ///
                /// Returns:
<<<<<<< HEAD
                ///     list[Tuple[Tuple[np.ndarray, Tuple[np.ndarray, np.ndarray]], Tuple[np.ndarray, Tuple[np.ndarray, np.ndarray], complex]]: The little endian matrix representation of the noise part of self.
=======
                ///     List[Tuple[Tuple[np.ndarray, Tuple[np.ndarray, np.ndarray]], Tuple[np.ndarray, Tuple[np.ndarray, np.ndarray]], complex]]: The matrix representation of the noise part of self.
>>>>>>> 2de71f96
                ///
                /// Raises:
                ///     ValueError: CalculatorError.
                ///     RuntimeError: Could not convert to complex superoperator matrix.
                pub fn sparse_lindblad_entries(&self) -> PyResult<Vec<(PyCooMatrix, PyCooMatrix, Complex64)>> {
                    let coo = self
                        .internal
                        .sparse_lindblad_entries()
                        .map_err(|err| match err {
                            StruqtureError::CalculatorError(c_err) => {
                                PyValueError::new_err(format!("{}", c_err))
                            }
                            _ => PyRuntimeError::new_err(
                                "Could not convert to complex superoperator matrix".to_string(),
                            ),
                        })?;
                    let mut res_vec: Vec<(PyCooMatrix, PyCooMatrix, Complex64)> = Vec::new();
                    for mat in coo {
                        let left = to_py_coo(mat.0).map_err(|err| match err {
                            _ => PyRuntimeError::new_err(
                                "Could not convert to complex superoperator matrix".to_string(),
                            ),
                        })?;
                        let right = to_py_coo(mat.1).map_err(|err| match err {
                            _ => PyRuntimeError::new_err(
                                "Could not convert to complex superoperator matrix".to_string(),
                            ),
                        })?;
                        res_vec.push((left, right, mat.2));
                    }
                    Ok(res_vec)
                }
        }
    } else {
        TokenStream::new()
    };
    let operate_on_mixedsystems_quote = if attribute_arguments.contains("OperateOnMixedSystems") {
        quote! {
                /// Return the current_number_spins input of each spin subsystem of self.
                ///
                /// Returns:
                ///     int: The number of spins in each spin subsystem of self.
                pub fn current_number_spins(&self) -> Vec<usize> {
                    self.internal.current_number_spins()
                }

                /// Return maximum index in self.
                ///
                /// Returns:
                ///     int: Maximum index.
                pub fn number_spins(&self) -> Vec<usize> {
                    Python::with_gil(|py| {
                        py.run("import warnings; warnings.warn(\"The 'number_spins' method has been deprecated, as the total number of spins can no longer be set. Please use the 'current_number_spins' method instead. The 'number_spins' method will be removed in future.\", category=DeprecationWarning, stacklevel=2)", None, None).unwrap();
                    });
                    self.internal.current_number_spins()
                }

                /// Return the number of bosonic modes in each bosonic subsystem of self.
                ///
                /// Returns:
<<<<<<< HEAD
                ///     list[int]: The number of bosonic modes in each bosonic subsystem of self.
=======
                ///     List[int]: The number of bosonic modes in each bosonic subsystem of self.
                pub fn number_bosonic_modes(&self) -> Vec<usize> {
                    self.internal.number_bosonic_modes()
                }

                /// Return the number of bosonic modes each bosonic subsystem of self acts on.
                ///
                /// Returns:
                ///     List[int]: Maximum bosonic mode index currently used in each bosonic subsystem of self.
>>>>>>> 2de71f96
                pub fn current_number_bosonic_modes(&self) -> Vec<usize> {
                    self.internal.current_number_bosonic_modes()
                }

                /// Return the number of fermionic modes in each fermionic subsystem of self.
                ///
                /// Returns:
<<<<<<< HEAD
                ///     list[int]: The number of fermionic modes in each fermionic subsystem of self.
=======
                ///     List[int]: The number of fermionic modes in each fermionic subsystem of self.
                pub fn number_fermionic_modes(&self) -> Vec<usize> {
                    self.internal.number_fermionic_modes()
                }

                /// Return the number of fermionic modes each fermionic subsystem of self acts on.
                ///
                /// Returns:
                ///     List[int]: Maximum fermionic mode index currently used in each fermionic subsystem of self.
>>>>>>> 2de71f96
                pub fn current_number_fermionic_modes(&self) -> Vec<usize> {
                    self.internal.current_number_fermionic_modes()
                }
        }
    } else {
        TokenStream::new()
    };
    let calculus_quote = if attribute_arguments.contains("Calculus") {
        quote! {
            /// Implement `-1` for self.
            ///
            /// Returns:
            ///     self: The object * -1.
            pub fn __neg__(&self) -> #ident {
                #ident {
                    internal: -self.clone().internal
                }
            }

            /// Implement `+` for self with self-type.
            ///
            /// Args:
            ///     other (self): value by which to add to self.
            ///
            /// Returns:
            ///     self: The two objects added.
            ///
            /// Raises:
            ///     ValueError: Objects could not be added.
            pub fn __add__(&self, other: #ident) -> PyResult<#ident> {
                let new_self = (self.clone().internal + other.internal);
                Ok(#ident {
                    internal: new_self
                })
            }

            /// Implement `-` for self with self-type.
            ///
            /// Args:
            ///     other (self): value by which to subtract from self.
            ///
            /// Returns:
            ///     self: The two objects subtracted.
            ///
            /// Raises:
            ///     ValueError: Objects could not be subtracted.
            pub fn __sub__(&self, other: #ident) -> PyResult<#ident> {
                let new_self = (self.clone().internal - other.internal);
                Ok(#ident {
                    internal: new_self
                })
            }
        }
    } else {
        TokenStream::new()
    };
    let hermitian_calculus_quote = if attribute_arguments.contains("HermitianCalculus") {
        quote! {
            /// Implement `-1` for self.
            ///
            /// Returns:
            ///     self: The object * -1.
            pub fn __neg__(&self) -> #ident {
                #ident {
                    internal: -self.clone().internal
                }
            }

            /// Implement `+` for self with self-type.
            ///
            /// Args:
            ///     other (self): value by which to add to self.
            ///
            /// Returns:
            ///     self: The two objects added.
            ///
            /// Raises:
            ///     ValueError: Objects could not be added.
            pub fn __add__(&self, other: #ident) -> PyResult<#ident> {
                let new_self = (self.clone().internal + other.internal).map_err(|err| PyValueError::new_err(format!("Objects could not be added: {:?}", err)))?;
                Ok(#ident {
                    internal: new_self
                })
            }

            /// Implement `-` for self with self-type.
            ///
            /// Args:
            ///     other (self): value by which to subtract from self.
            ///
            /// Returns:
            ///     self: The two objects subtracted.
            ///
            /// Raises:
            ///     ValueError: Objects could not be subtracted.
            pub fn __sub__(&self, other: #ident) -> PyResult<#ident> {
                let new_self = (self.clone().internal - other.internal).map_err(|err| PyValueError::new_err(format!("Objects could not be subtracted: {:?}", err)))?;
                Ok(#ident {
                    internal: new_self
                })
            }
        }
    } else {
        TokenStream::new()
    };
    let q = quote! {

        impl #ident {
            /// Fallible conversion of generic python object.
<<<<<<< HEAD
            pub fn from_pyany(input: Py<PyAny>) -> PyResult<#struct_ident> {
                Python::with_gil(|py| -> PyResult<#struct_ident> {
                    let source_serialisation_meta = input.call_method0(py, "_get_serialisation_meta").map_err(|_| {
                        PyTypeError::new_err("Trying to use Python object as a struqture-py object that does not behave as struqture-py object. Are you sure you have the right type to all functions?".to_string())
                    })?;
                    let source_serialisation_meta: String = source_serialisation_meta.extract(py).map_err(|_| {
                        PyTypeError::new_err("Trying to use Python object as a struqture-py object that does not behave as struqture-py object. Are you sure you have the right type to all functions?".to_string())
                    })?;

                    let source_serialisation_meta: struqture::StruqtureSerialisationMeta = serde_json::from_str(&source_serialisation_meta).map_err(|_| {
                        PyTypeError::new_err("Trying to use Python object as a struqture-py object that does not behave as struqture-py object. Are you sure you have the right type to all functions?".to_string())
                    })?;

                    let target_serialisation_meta = <#struct_ident as struqture::SerializationSupport>::target_serialisation_meta();

                    struqture::check_can_be_deserialised(&target_serialisation_meta, &source_serialisation_meta).map_err(|err| {
                        PyTypeError::new_err(err.to_string())
                    })?;

                    let input = input.as_ref(py);
=======
            pub fn from_pyany(input: &Bound<PyAny>
            ) -> PyResult<#struct_ident> {
                Python::with_gil(|py| -> PyResult<#struct_ident> {
>>>>>>> 2de71f96
                    if let Ok(try_downcast) = input.extract::<#ident>() {
                        return Ok(try_downcast.internal);
                    } else {
                        let get_bytes = input.call_method0("to_bincode").map_err(|_| {
                            PyTypeError::new_err("Serialisation failed".to_string())
                        })?;
                        let bytes = get_bytes.extract::<Vec<u8>>().map_err(|_| {
                            PyTypeError::new_err("Deserialisation failed".to_string())
                        })?;
                        deserialize(&bytes[..]).map_err(|err| {
                            PyTypeError::new_err(format!(
                                "Type conversion failed: {}",
                                err
                            ))}
                        )
                    }
                })
            }

            /// Fallible conversion of generic python object that is implemented in struqture 1.x.
            #[cfg(feature = "struqture_1_import")]
            pub fn from_pyany_struqture_1(input: Py<PyAny>) -> PyResult<#struct_ident> {
                Python::with_gil(|py| -> PyResult<#struct_ident> {
                    let input = input.as_ref(py);
                    let get_bytes = input
                        .call_method0("to_bincode")
                        .map_err(|_| PyTypeError::new_err("Serialisation failed".to_string()))?;
                    let bytes = get_bytes
                        .extract::<Vec<u8>>()
                        .map_err(|_| PyTypeError::new_err("Deserialisation failed".to_string()))?;
                    let one_import = deserialize(&bytes[..])
                        .map_err(|err| PyTypeError::new_err(format!("Type conversion failed: {}", err)))?;
                    let qubit_operator: #struct_ident = #struct_ident::from_struqture_1(&one_import).map_err(
                        |err| PyValueError::new_err(format!("Trying to obtain struqture 2.x object from struqture 1.x object. Conversion failed. Was the right type passed to all functions? {:?}", err)
                    ))?;
                    Ok(qubit_operator)
                })
            }

            /// Fallible conversion of generic python object that is implemented in struqture 1.x.
            #[cfg(feature = "struqture_1_export")]
            pub fn from_pyany_to_struqture_1(
                input: Py<PyAny>,
            ) -> PyResult<struqture_1::#struqture_1_module::#struqture_1_ident> {
                let res = #ident::from_pyany(input)?;
                let one_export = #struct_ident::to_struqture_1(&res).map_err(
                    |err| PyValueError::new_err(format!("Trying to obtain struqture 2.x object from struqture 1.x object. Conversion failed. Was the right type passed to all functions? {:?}", err)
                ))?;
                Ok(one_export)
            }
        }
        #[pymethods]
        impl #ident {

            #(#items)*

            #operate_on_density_matrix_quote
            #operate_on_state_quote
            #operate_on_modes_quote
            #operate_on_spins_quote
            #to_sparse_matrix_operator_quote
            #to_sparse_matrix_superoperator_quote
            #operate_on_mixedsystems_quote
            #calculus_quote
            #hermitian_calculus_quote

            // ----------------------------------
            // Default pyo3 implementations

            // add in a function converting struqture_1 (not py) to struqture 2
            // take a pyany, implement from_pyany by hand (or use from_pyany_struqture_1 internally) and wrap the result in a struqture 2 spin operator wrapper
            #[cfg(feature = "struqture_1_import")]
            #[staticmethod]
            pub fn from_struqture_1(input: Py<PyAny>) -> PyResult<#ident> {
                let qubit_operator: #struct_ident =
                    #ident::from_pyany_struqture_1(input)?;
                Ok(#ident {
                    internal: qubit_operator,
                })
            }

            // add in a function converting struqture_1 (not py) to struqture 2
            // take a pyany, implement from_pyany by hand (or use from_pyany_struqture_1 internally) and wrap the result in a struqture 2 spin operator wrapper
            #[cfg(feature = "struqture_1_import")]
            #[staticmethod]
            pub fn from_json_struqture_1(input: String) -> PyResult<#ident> {
                let qubit_operator: struqture_1::#struqture_1_module::#struqture_1_ident =
                    serde_json::from_str(&input).map_err(|err| {
                        PyValueError::new_err(format!(
                            "Input cannot be deserialized from json to struqture 1.x: {}",
                            err
                        ))
                    })?;
                Ok(#ident {
                    internal: #struct_ident::from_struqture_1(&qubit_operator).map_err(|err| {
                        PyValueError::new_err(format!(
                            "Trying to obtain struqture 2.x object from struqture 1.x object. Conversion failed. Was the right type passed to all functions? {:?}", err
                        ))
                    })?,
                })
            }

            /// Return a copy of self (copy here produces a deepcopy).
            ///
            /// Returns:
            ///     self: A deep copy of self.
            pub fn __copy__(&self) -> #ident {
                self.clone()
            }

            /// Return a deep copy of self.
            ///
            /// Returns:
            ///     self: A deep copy of self.
            pub fn __deepcopy__(&self, _memodict: &Bound<PyAny>) -> #ident {
                self.clone()
            }

            /// Convert the bincode representation of self to an instance using the [bincode] crate.
            ///
            /// Args:
            ///     input (bytearray): The serialized object (in [bincode] form).
            ///
            /// Returns:
            ///    The deserialized object.
            ///
            /// Raises:
            ///     TypeError: Input cannot be converted to byte array.
            ///     ValueError: Input cannot be deserialized.
            #[staticmethod]
            pub fn from_bincode(input: &Bound<PyAny>) -> PyResult<#ident> {
                let bytes = input
                    .as_gil_ref()
                    .extract::<Vec<u8>>()
                    .map_err(|_| PyTypeError::new_err("Input cannot be converted to byte array"))?;

                Ok(#ident {
                    internal: bincode::deserialize(&bytes[..]).map_err(|err| {
                        PyValueError::new_err(format!(
                            "Input cannot be deserialized from bytes. {}",
                            err
                        ))
                    })?,
                })
            }

            /// Return the bincode representation of self using the [bincode] crate.
            ///
            /// Returns:
            ///     bytearray: The serialized object (in [bincode] form).
            ///
            /// Raises:
            ///     ValueError: Cannot serialize object to bytes.
            pub fn to_bincode(&self) -> PyResult<Py<PyByteArray>> {
                let serialized = bincode::serialize(&self.internal).map_err(|_| {
                    PyValueError::new_err("Cannot serialize object to bytes")
                })?;
                let b: Py<PyByteArray> = Python::with_gil(|py| -> Py<PyByteArray> {
                    PyByteArray::new_bound(py, &serialized[..]).into()
                });
                Ok(b)
            }

            /// Return the json representation of self.
            ///
            /// Returns:
            ///     str: The serialized form of self.
            ///
            /// Raises:
            ///     ValueError: Cannot serialize object to json.
            pub fn to_json(&self) -> PyResult<String> {
                let serialized = serde_json::to_string(&self.internal)
                    .map_err(|_| PyValueError::new_err("Cannot serialize object to json".to_string()))?;
                Ok(serialized)
            }

            /// Convert the json representation of self to an instance.
            ///
            /// Args:
            ///     input (str): The serialized object in json form.
            ///
            /// Returns:
            ///     The deserialized object.
            ///
            /// Raises:
            ///     ValueError: Input cannot be deserialized.
            #[staticmethod]
            #[pyo3(text_signature = "(input)")]
            pub fn from_json(input: String) -> PyResult<#ident> {
                Ok(#ident {
                    internal: serde_json::from_str(&input).map_err(|err| {
                        PyValueError::new_err(format!(
                            "Input cannot be deserialized: {}",
                            err
                        ))
                    })?,
                })
            }

            /// Return a string containing a printable representation of self.
            ///
            /// Returns:
            ///     str: The printable string representation of self.
            pub fn __str__(&self) -> String {
                format!("{}", self.internal)
            }

            /// Return a string containing a printable representation of self.
            ///
            /// Returns:
            ///     str: The printable string representation of self.
            pub fn __repr__(&self) -> String {
                format!("{}", self.internal)
            }

            /// Return the __richcmp__ magic method to perform rich comparison operations on object.
            ///
            /// Args:
            ///     other: The object to compare self to.
            ///     op: Whether they should be equal or not.
            ///
            /// Returns:
            ///     Whether the two operations compared evaluated to True or False
            ///
            /// Raises:
            ///     NotImplementedError: Other comparison not implemented.
            pub fn __richcmp__(&self, other: &Bound<PyAny>, op: pyo3::class::basic::CompareOp) -> PyResult<bool> {
                let other = Self::from_pyany(other);
                match op {
                    pyo3::class::basic::CompareOp::Eq => match other {
                        Ok(pauli) => Ok(self.internal == pauli),
                        _ => Ok(false),
                    },
                    pyo3::class::basic::CompareOp::Ne => match other {
                        Ok(pauli) => Ok(self.internal != pauli),
                        _ => Ok(true),
                    },
                    _ => Err(pyo3::exceptions::PyNotImplementedError::new_err(
                        "Other comparison not implemented",
                    )),
                }
            }

            #[cfg(feature = "json_schema")]
            /// Returns the current version of the struqture library .
            ///
            /// Returns:
            ///     str: The current version of the library.
            #[staticmethod]
            pub fn current_version() -> String {
                return STRUQTURE_VERSION.to_string();
            }

            #[cfg(feature = "json_schema")]
            /// Return the minimum version of struqture that supports this object.
            ///
            /// Returns:
            ///     str: The minimum version of the struqture library to deserialize this object.
            pub fn min_supported_version(&self) -> String {
                let min_version: (usize, usize, usize) = struqture::SerializationSupport::min_supported_version(&self.internal);
                return format!("{}.{}.{}", min_version.0, min_version.1, min_version.2);
            }

            /// Returns the StruqtureSerialisationMeta of the object.
            fn _get_serialisation_meta(&self) -> PyResult<String>{
                let meta = struqture::SerializationSupport::struqture_serialisation_meta(&self.internal);
                let string = serde_json::to_string(&meta).map_err(|err| PyValueError::new_err(err.to_string()))?;
                Ok(string)
            }

            #[cfg(feature = "json_schema")]
            /// Return the JsonSchema for the json serialisation of the class.
            ///
            /// Returns:
            ///     str: The json schema serialized to json
            #[staticmethod]
            pub fn json_schema() -> String {
                let schema = schemars::schema_for!(#struct_ident);
                serde_json::to_string_pretty(&schema).expect("Unexpected failure to serialize schema")
            }
        }

    };
    q.into()
}<|MERGE_RESOLUTION|>--- conflicted
+++ resolved
@@ -323,7 +323,7 @@
             ///     int: Maximum index.
             pub fn number_spins(&self) -> usize {
                 Python::with_gil(|py| {
-                    py.run("import warnings; warnings.warn(\"The 'number_spins' method has been deprecated, as the total number of spins can no longer be set. Please use the 'current_number_spins' method instead. The 'number_spins' method will be removed in future.\", category=DeprecationWarning, stacklevel=2)", None, None).unwrap();
+                    py.run_bound("import warnings; warnings.warn(\"The 'number_spins' method has been deprecated, as the total number of spins can no longer be set. Please use the 'current_number_spins' method instead. The 'number_spins' method will be removed in future.\", category=DeprecationWarning, stacklevel=2)", None, None).unwrap();
                 });
                 self.internal.current_number_spins()
             }
@@ -429,11 +429,7 @@
                 /// Output the Lindblad entries in the form (left, right, rate) where left/right are the left and right lindblad operators, and rate is the lindblad rate respectively.
                 ///
                 /// Returns:
-<<<<<<< HEAD
                 ///     list[Tuple[Tuple[np.ndarray, Tuple[np.ndarray, np.ndarray]], Tuple[np.ndarray, Tuple[np.ndarray, np.ndarray], complex]]: The little endian matrix representation of the noise part of self.
-=======
-                ///     List[Tuple[Tuple[np.ndarray, Tuple[np.ndarray, np.ndarray]], Tuple[np.ndarray, Tuple[np.ndarray, np.ndarray]], complex]]: The matrix representation of the noise part of self.
->>>>>>> 2de71f96
                 ///
                 /// Raises:
                 ///     ValueError: CalculatorError.
@@ -486,7 +482,7 @@
                 ///     int: Maximum index.
                 pub fn number_spins(&self) -> Vec<usize> {
                     Python::with_gil(|py| {
-                        py.run("import warnings; warnings.warn(\"The 'number_spins' method has been deprecated, as the total number of spins can no longer be set. Please use the 'current_number_spins' method instead. The 'number_spins' method will be removed in future.\", category=DeprecationWarning, stacklevel=2)", None, None).unwrap();
+                        py.run_bound("import warnings; warnings.warn(\"The 'number_spins' method has been deprecated, as the total number of spins can no longer be set. Please use the 'current_number_spins' method instead. The 'number_spins' method will be removed in future.\", category=DeprecationWarning, stacklevel=2)", None, None).unwrap();
                     });
                     self.internal.current_number_spins()
                 }
@@ -494,19 +490,7 @@
                 /// Return the number of bosonic modes in each bosonic subsystem of self.
                 ///
                 /// Returns:
-<<<<<<< HEAD
                 ///     list[int]: The number of bosonic modes in each bosonic subsystem of self.
-=======
-                ///     List[int]: The number of bosonic modes in each bosonic subsystem of self.
-                pub fn number_bosonic_modes(&self) -> Vec<usize> {
-                    self.internal.number_bosonic_modes()
-                }
-
-                /// Return the number of bosonic modes each bosonic subsystem of self acts on.
-                ///
-                /// Returns:
-                ///     List[int]: Maximum bosonic mode index currently used in each bosonic subsystem of self.
->>>>>>> 2de71f96
                 pub fn current_number_bosonic_modes(&self) -> Vec<usize> {
                     self.internal.current_number_bosonic_modes()
                 }
@@ -514,19 +498,7 @@
                 /// Return the number of fermionic modes in each fermionic subsystem of self.
                 ///
                 /// Returns:
-<<<<<<< HEAD
                 ///     list[int]: The number of fermionic modes in each fermionic subsystem of self.
-=======
-                ///     List[int]: The number of fermionic modes in each fermionic subsystem of self.
-                pub fn number_fermionic_modes(&self) -> Vec<usize> {
-                    self.internal.number_fermionic_modes()
-                }
-
-                /// Return the number of fermionic modes each fermionic subsystem of self acts on.
-                ///
-                /// Returns:
-                ///     List[int]: Maximum fermionic mode index currently used in each fermionic subsystem of self.
->>>>>>> 2de71f96
                 pub fn current_number_fermionic_modes(&self) -> Vec<usize> {
                     self.internal.current_number_fermionic_modes()
                 }
@@ -636,13 +608,12 @@
 
         impl #ident {
             /// Fallible conversion of generic python object.
-<<<<<<< HEAD
-            pub fn from_pyany(input: Py<PyAny>) -> PyResult<#struct_ident> {
+            pub fn from_pyany(input: &Bound<PyAny>) -> PyResult<#struct_ident> {
                 Python::with_gil(|py| -> PyResult<#struct_ident> {
-                    let source_serialisation_meta = input.call_method0(py, "_get_serialisation_meta").map_err(|_| {
+                    let source_serialisation_meta = input.call_method0("_get_serialisation_meta").map_err(|_| {
                         PyTypeError::new_err("Trying to use Python object as a struqture-py object that does not behave as struqture-py object. Are you sure you have the right type to all functions?".to_string())
                     })?;
-                    let source_serialisation_meta: String = source_serialisation_meta.extract(py).map_err(|_| {
+                    let source_serialisation_meta: String = source_serialisation_meta.extract().map_err(|_| {
                         PyTypeError::new_err("Trying to use Python object as a struqture-py object that does not behave as struqture-py object. Are you sure you have the right type to all functions?".to_string())
                     })?;
 
@@ -656,12 +627,7 @@
                         PyTypeError::new_err(err.to_string())
                     })?;
 
-                    let input = input.as_ref(py);
-=======
-            pub fn from_pyany(input: &Bound<PyAny>
-            ) -> PyResult<#struct_ident> {
-                Python::with_gil(|py| -> PyResult<#struct_ident> {
->>>>>>> 2de71f96
+                    let input = input.as_ref();
                     if let Ok(try_downcast) = input.extract::<#ident>() {
                         return Ok(try_downcast.internal);
                     } else {
@@ -683,9 +649,9 @@
 
             /// Fallible conversion of generic python object that is implemented in struqture 1.x.
             #[cfg(feature = "struqture_1_import")]
-            pub fn from_pyany_struqture_1(input: Py<PyAny>) -> PyResult<#struct_ident> {
+            pub fn from_pyany_struqture_1(input: &Bound<PyAny>) -> PyResult<#struct_ident> {
                 Python::with_gil(|py| -> PyResult<#struct_ident> {
-                    let input = input.as_ref(py);
+                    let input = input.as_ref();
                     let get_bytes = input
                         .call_method0("to_bincode")
                         .map_err(|_| PyTypeError::new_err("Serialisation failed".to_string()))?;
@@ -704,7 +670,7 @@
             /// Fallible conversion of generic python object that is implemented in struqture 1.x.
             #[cfg(feature = "struqture_1_export")]
             pub fn from_pyany_to_struqture_1(
-                input: Py<PyAny>,
+                input: &Bound<PyAny>,
             ) -> PyResult<struqture_1::#struqture_1_module::#struqture_1_ident> {
                 let res = #ident::from_pyany(input)?;
                 let one_export = #struct_ident::to_struqture_1(&res).map_err(
@@ -735,7 +701,7 @@
             // take a pyany, implement from_pyany by hand (or use from_pyany_struqture_1 internally) and wrap the result in a struqture 2 spin operator wrapper
             #[cfg(feature = "struqture_1_import")]
             #[staticmethod]
-            pub fn from_struqture_1(input: Py<PyAny>) -> PyResult<#ident> {
+            pub fn from_struqture_1(input: &Bound<PyAny>) -> PyResult<#ident> {
                 let qubit_operator: #struct_ident =
                     #ident::from_pyany_struqture_1(input)?;
                 Ok(#ident {
