// Copyright © 2021-2023 HQS Quantum Simulations GmbH. All Rights Reserved.
//
// Licensed under the Apache License, Version 2.0 (the "License"); you may not use this file except
// in compliance with the License. You may obtain a copy of the License at
//
//     http://www.apache.org/licenses/LICENSE-2.0
//
// Unless required by applicable law or agreed to in writing, software distributed under the
// License is distributed on an "AS IS" BASIS, WITHOUT WARRANTIES OR CONDITIONS OF ANY KIND, either
// express or implied. See the License for the specific language governing permissions and
// limitations under the License.

//! struqture-py-macros
//!
//! Attribute proc-macros for the traits of struqture-py [struqture-py].

use crate::{strip_python_wrapper_name, AttributeMacroArguments};
use proc_macro2::TokenStream;
use quote::quote;
use syn::{parse_macro_input, ItemImpl};

pub fn mappings_macro(
    metadata: proc_macro::TokenStream,
    input: proc_macro::TokenStream,
) -> proc_macro::TokenStream {
    let impl_item = parse_macro_input!(input as ItemImpl);

    let ident = &impl_item.self_ty;
    let attribute_arguments = parse_macro_input!(metadata as AttributeMacroArguments);
    let (struct_name, _struct_ident) = strip_python_wrapper_name(ident);

    let jordan_wigner_spin_to_fermion_quote =
        jordan_wigner_spin_to_fermion_quote(&attribute_arguments, &struct_name);
    let jordan_wigner_fermion_to_spin_quote =
        jordan_wigner_fermion_to_spin_quote(&attribute_arguments, &struct_name);

    let q = quote! {

        #impl_item

        #[pymethods]
        impl #ident {

            #jordan_wigner_spin_to_fermion_quote
            #jordan_wigner_fermion_to_spin_quote
        }
    };
    q.into()
}

fn jordan_wigner_spin_to_fermion_quote(
    attribute_arguments: &AttributeMacroArguments,
    struct_name: &str,
) -> TokenStream {
    if attribute_arguments.contains("JordanWignerSpinToFermion") {
        let output_wrapper_type;

        if struct_name == "PauliHamiltonian"
            || struct_name == "PauliOperator"
            || struct_name == "PauliLindbladNoiseOperator"
            || struct_name == "PauliLindbladOpenSystem"
        {
<<<<<<< HEAD
            let mut output_wrapper_name = format!("{}Wrapper", struct_name);
=======
            let mut output_wrapper_name = format!("{struct_name}Wrapper");
>>>>>>> 96e1278e
            output_wrapper_name = output_wrapper_name.replace("Pauli", "Fermion");
            output_wrapper_type = quote::format_ident!("{}", output_wrapper_name);

            quote! {
                /// Transform the given spin object into a fermionic object using
                /// the Jordan Wigner mapping.
                pub fn jordan_wigner(&self) -> #output_wrapper_type {
                    #output_wrapper_type {
                        internal: self.internal.jordan_wigner()
                    }
                }
            }
        } else {
            if struct_name == "PauliProduct"
                || struct_name == "DecoherenceProduct"
                || struct_name == "PlusMinusProduct"
                || struct_name == "PlusMinusOperator"
            {
                output_wrapper_type = quote::format_ident!("FermionOperatorWrapper");
            } else if struct_name == "PlusMinusLindbladNoiseOperator" {
                output_wrapper_type = quote::format_ident!("FermionLindbladNoiseOperatorWrapper");
            } else {
                panic!("JordanWignerSpinToFermion can only be implemented for spin types!")
            };

            quote! {
                /// Transform the given spin object into a fermionic object using
                /// the Jordan Wigner mapping.
                pub fn jordan_wigner(&self) -> #output_wrapper_type {
                    #output_wrapper_type {
                        internal: self.internal.jordan_wigner()
                    }
                }
            }
        }
    } else {
        TokenStream::new()
    }
}

fn jordan_wigner_fermion_to_spin_quote(
    attribute_arguments: &AttributeMacroArguments,
    struct_name: &str,
) -> TokenStream {
    if attribute_arguments.contains("JordanWignerFermionToSpin") {
        let output_wrapper_type;

        if struct_name.contains("Operator")
            || struct_name.contains("Hamiltonian")
            || struct_name.contains("System")
        {
<<<<<<< HEAD
            let mut output_wrapper_name = format!("{}Wrapper", struct_name);
=======
            let mut output_wrapper_name = format!("{struct_name}Wrapper");
>>>>>>> 96e1278e
            output_wrapper_name = output_wrapper_name.replace("Fermion", "Pauli");
            output_wrapper_type = quote::format_ident!("{}", output_wrapper_name);

            quote! {
                /// Transform the given fermionic object into a spin object using
                /// the Jordan Wigner mapping.
                pub fn jordan_wigner(&self) -> #output_wrapper_type {
                    #output_wrapper_type {
                        internal: self.internal.jordan_wigner()
                    }
                }
            }
        } else {
            if struct_name == "FermionProduct" {
                output_wrapper_type = quote::format_ident!("PauliOperatorWrapper");
            } else if struct_name == "HermitianFermionProduct" {
                output_wrapper_type = quote::format_ident!("PauliHamiltonianWrapper");
            } else {
                panic!("JordanWignerFermionToSpin can only be implemented for fermionic types!")
            };

            quote! {
                /// Transform the given fermionic object into a spin object using
                /// the Jordan Wigner mapping.
                pub fn jordan_wigner(&self) -> #output_wrapper_type {
                    #output_wrapper_type {
                        internal: self.internal.jordan_wigner()
                    }
                }
            }
        }
    } else {
        TokenStream::new()
    }
}<|MERGE_RESOLUTION|>--- conflicted
+++ resolved
@@ -60,11 +60,7 @@
             || struct_name == "PauliLindbladNoiseOperator"
             || struct_name == "PauliLindbladOpenSystem"
         {
-<<<<<<< HEAD
-            let mut output_wrapper_name = format!("{}Wrapper", struct_name);
-=======
             let mut output_wrapper_name = format!("{struct_name}Wrapper");
->>>>>>> 96e1278e
             output_wrapper_name = output_wrapper_name.replace("Pauli", "Fermion");
             output_wrapper_type = quote::format_ident!("{}", output_wrapper_name);
 
@@ -116,11 +112,7 @@
             || struct_name.contains("Hamiltonian")
             || struct_name.contains("System")
         {
-<<<<<<< HEAD
-            let mut output_wrapper_name = format!("{}Wrapper", struct_name);
-=======
             let mut output_wrapper_name = format!("{struct_name}Wrapper");
->>>>>>> 96e1278e
             output_wrapper_name = output_wrapper_name.replace("Fermion", "Pauli");
             output_wrapper_type = quote::format_ident!("{}", output_wrapper_name);
 
