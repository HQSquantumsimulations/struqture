--- conflicted
+++ resolved
@@ -180,33 +180,6 @@
                     key: (Py<PyAny>, Py<PyAny>),
                     value: &Bound<PyAny>,
                 ) -> PyResult<Option<CalculatorComplexWrapper>> {
-<<<<<<< HEAD
-                    let value = qoqo_calculator_pyo3::convert_into_calculator_complex(value)
-                        .map_err(|_| PyTypeError::new_err("Value is not CalculatorComplex"))?;
-                    let (converted_left, converted_right) = (
-                        #index_type::from_pyany(key.0).map_err(|err| {
-                            PyValueError::new_err(format!(
-                                "Product could not be constructed: {:?}",
-                                err
-                            ))
-                        })?,
-                        #index_type::from_pyany(key.1).map_err(|err| {
-                            PyValueError::new_err(format!(
-                                "Product could not be constructed: {:?}",
-                                err
-                            ))
-                        })?,
-                    );
-                    match self
-                        .internal
-                        .set((converted_left, converted_right), value)
-                        .map_err(|err| {
-                            PyValueError::new_err(format!("Error in set function of FermionOperator: {:?}", err))
-                        })? {
-                        Some(x) => Ok(Some(CalculatorComplexWrapper { internal: x })),
-                        None => Ok(None),
-                    }
-=======
                     Python::with_gil(|py| -> PyResult<Option<CalculatorComplexWrapper>> {
                         let value = qoqo_calculator_pyo3::convert_into_calculator_complex(value)
                             .map_err(|_| PyTypeError::new_err("Value is not CalculatorComplex"))?;
@@ -228,13 +201,12 @@
                             .internal
                             .set((converted_left, converted_right), value)
                             .map_err(|err| {
-                                PyValueError::new_err(format!("Error in set function of FermionSystem: {:?}", err))
+                                PyValueError::new_err(format!("Error in set function of FermionOperator: {:?}", err))
                             })? {
                             Some(x) => Ok(Some(CalculatorComplexWrapper { internal: x })),
                             None => Ok(None),
                         }
                     })
->>>>>>> 2de71f96
                 }
 
                 /// Adds a new (key object, CalculatorComplex) pair to existing entries.
@@ -253,33 +225,9 @@
                     key: (Py<PyAny>, Py<PyAny>),
                     value: &Bound<PyAny>,
                 ) -> PyResult<()> {
-                    let value = qoqo_calculator_pyo3::convert_into_calculator_complex(value)
-                        .map_err(|_| PyTypeError::new_err("Value is not CalculatorComplex"))?;
-<<<<<<< HEAD
-                    let (converted_left, converted_right) = (
-                        #index_type::from_pyany(key.0).map_err(|err| {
-                            PyValueError::new_err(format!(
-                                "Product could not be constructed: {:?}",
-                                err
-                            ))
-                        })?,
-                        #index_type::from_pyany(key.1).map_err(|err| {
-                            PyValueError::new_err(format!(
-                                "Product could not be constructed: {:?}",
-                                err
-                            ))
-                        })?,
-                    );
-                    self.internal
-                        .add_operator_product((converted_left, converted_right), value)
-                        .map_err(|err| {
-                            PyValueError::new_err(format!(
-                                "Error in add_operator_product function of Operator: {:?}",
-                                err
-                            ))
-                        })
-=======
                     Python::with_gil(|py| -> PyResult<()> {
+                        let value = qoqo_calculator_pyo3::convert_into_calculator_complex(value)
+                            .map_err(|_| PyTypeError::new_err("Value is not CalculatorComplex"))?;
                         let (converted_left, converted_right) = (
                             #index_type::from_pyany(key.0.bind(py)).map_err(|err| {
                                 PyValueError::new_err(format!(
@@ -298,13 +246,11 @@
                             .add_operator_product((converted_left, converted_right), value)
                             .map_err(|err| {
                                 PyValueError::new_err(format!(
-                                    "Error in add_operator_product function of System: {:?}",
+                                    "Error in add_operator_product function of Operator: {:?}",
                                     err
                                 ))
-                            })?;
-                        Ok(())
+                            })
                     })
->>>>>>> 2de71f96
                 }
 
                 /// Return unsorted keys in self.
@@ -335,6 +281,7 @@
                     system_values
                 }
 
+                /// Return unsorted keys in self.
                 /// Return number of entries in object.
                 ///
                 /// Returns:
@@ -436,7 +383,7 @@
             ///     int: Maximum index.
             pub fn number_spins(&self) -> usize {
                 Python::with_gil(|py| {
-                    py.run("import warnings; warnings.warn(\"The 'number_spins' method has been deprecated, as the total number of spins can no longer be set. Please use the 'current_number_spins' method instead. The 'number_spins' method will be removed in future.\", category=DeprecationWarning, stacklevel=2)", None, None).unwrap();
+                    py.run_bound("import warnings; warnings.warn(\"The 'number_spins' method has been deprecated, as the total number of spins can no longer be set. Please use the 'current_number_spins' method instead. The 'number_spins' method will be removed in future.\", category=DeprecationWarning, stacklevel=2)", None, None).unwrap();
                 });
                 self.internal.current_number_spins()
             }
@@ -509,11 +456,7 @@
                 /// Output the Lindblad entries in the form (left, right, rate) where left/right are the left and right lindblad operators, and rate is the lindblad rate respectively.
                 ///
                 /// Returns:
-<<<<<<< HEAD
                 ///     list[Tuple[Tuple[np.ndarray, Tuple[np.ndarray, np.ndarray]], Tuple[np.ndarray, Tuple[np.ndarray, np.ndarray], complex]]: The little endian matrix representation of the noise part of self.
-=======
-                ///     List[Tuple[Tuple[np.ndarray, Tuple[np.ndarray, np.ndarray]], Tuple[np.ndarray, Tuple[np.ndarray, np.ndarray]], complex]]: The matrix representation of the noise part of self.
->>>>>>> 2de71f96
                 ///
                 /// Raises:
                 ///     ValueError: CalculatorError.
@@ -566,7 +509,7 @@
                 ///     int: Maximum index.
                 pub fn number_spins(&self) -> Vec<usize> {
                     Python::with_gil(|py| {
-                        py.run("import warnings; warnings.warn(\"The 'number_spins' method has been deprecated, as the total number of spins can no longer be set. Please use the 'current_number_spins' method instead. The 'number_spins' method will be removed in future.\", category=DeprecationWarning, stacklevel=2)", None, None).unwrap();
+                        py.run_bound("import warnings; warnings.warn(\"The 'number_spins' method has been deprecated, as the total number of spins can no longer be set. Please use the 'current_number_spins' method instead. The 'number_spins' method will be removed in future.\", category=DeprecationWarning, stacklevel=2)", None, None).unwrap();
                     });
                     self.internal.current_number_spins()
                 }
@@ -574,19 +517,7 @@
                 /// Return the number of bosonic modes in each bosonic subsystem of self.
                 ///
                 /// Returns:
-<<<<<<< HEAD
                 ///     list[int]: The number of bosonic modes in each bosonic subsystem of self.
-=======
-                ///     List[int]: The number of bosonic modes in each bosonic subsystem of self.
-                pub fn number_bosonic_modes(&self) -> Vec<usize> {
-                    self.internal.number_bosonic_modes()
-                }
-
-                /// Return the number of bosonic modes each bosonic subsystem of self acts on.
-                ///
-                /// Returns:
-                ///     List[int]: Maximum bosonic mode index currently used in each bosonic subsystem of self.
->>>>>>> 2de71f96
                 pub fn current_number_bosonic_modes(&self) -> Vec<usize> {
                     self.internal.current_number_bosonic_modes()
                 }
@@ -594,19 +525,7 @@
                 /// Return the number of fermionic modes in each fermionic subsystem of self.
                 ///
                 /// Returns:
-<<<<<<< HEAD
                 ///     list[int]: The number of fermionic modes in each fermionic subsystem of self.
-=======
-                ///     List[int]: The number of fermionic modes in each fermionic subsystem of self.
-                pub fn number_fermionic_modes(&self) -> Vec<usize> {
-                    self.internal.number_fermionic_modes()
-                }
-
-                /// Return the number of fermionic modes each fermionic subsystem of self acts on.
-                ///
-                /// Returns:
-                ///     List[int]: Maximum fermionic mode index currently used in each fermionic subsystem of self.
->>>>>>> 2de71f96
                 pub fn current_number_fermionic_modes(&self) -> Vec<usize> {
                     self.internal.current_number_fermionic_modes()
                 }
@@ -1025,13 +944,12 @@
 
         impl #ident {
             /// Fallible conversion of generic python object..
-<<<<<<< HEAD
-            pub fn from_pyany(input: Py<PyAny>) -> PyResult<#struct_ident> {
+            pub fn from_pyany(input: &Bound<PyAny>) -> PyResult<#struct_ident> {
                 Python::with_gil(|py| -> PyResult<#struct_ident> {
-                    let source_serialisation_meta = input.call_method0(py, "_get_serialisation_meta").map_err(|_| {
+                    let source_serialisation_meta = input.call_method0("_get_serialisation_meta").map_err(|_| {
                         PyTypeError::new_err("Trying to use Python object as a struqture-py object that does not behave as struqture-py object. Are you sure you have the right type to all functions?".to_string())
                     })?;
-                    let source_serialisation_meta: String = source_serialisation_meta.extract(py).map_err(|_| {
+                    let source_serialisation_meta: String = source_serialisation_meta.extract().map_err(|_| {
                         PyTypeError::new_err("Trying to use Python object as a struqture-py object that does not behave as struqture-py object. Are you sure you have the right type to all functions?".to_string())
                     })?;
 
@@ -1045,7 +963,7 @@
                         PyTypeError::new_err(err.to_string())
                     })?;
 
-                    let input = input.as_ref(py);
+                    let input = input.as_ref();
                     if let Ok(try_downcast) = input.extract::<#ident>() {
                         return Ok(try_downcast.internal);
                     } else {
@@ -1067,9 +985,9 @@
 
             /// Fallible conversion of generic python object that is implemented in struqture 1.x.
             #[cfg(feature = "struqture_1_import")]
-            pub fn from_pyany_struqture_1(input: Py<PyAny>) -> PyResult<#struct_ident> {
+            pub fn from_pyany_struqture_1(input: &Bound<PyAny>) -> PyResult<#struct_ident> {
                 Python::with_gil(|py| -> PyResult<#struct_ident> {
-                    let input = input.as_ref(py);
+                    let input = input.as_ref();
                     let get_bytes = input
                         .call_method0("to_bincode")
                         .map_err(|_| PyTypeError::new_err("Serialisation failed".to_string()))?;
@@ -1088,7 +1006,7 @@
             /// Fallible conversion of generic python object that is implemented in struqture 1.x.
             #[cfg(feature = "struqture_1_export")]
             pub fn from_pyany_to_struqture_1(
-                input: Py<PyAny>,
+                input: &Bound<PyAny>,
             ) -> PyResult<struqture_1::#struqture_1_module::#struqture_1_ident> {
                 let res = #ident::from_pyany(input)?;
                 let one_export = #struct_ident::to_struqture_1(&res).map_err(
@@ -1097,28 +1015,6 @@
                 Ok(one_export)
             }
         }
-=======
-            pub fn from_pyany( input: &Bound<PyAny>
-            ) -> PyResult<#struct_ident> {
-                    if let Ok(try_downcast) = input.extract::<#ident>() {
-                        return Ok(try_downcast.internal);
-                    } else {
-                    let get_bytes = input.call_method0("to_bincode").map_err(|_| {
-                        PyTypeError::new_err("Serialisation failed".to_string())
-                    })?;
-                    let bytes = get_bytes.extract::<Vec<u8>>().map_err(|_| {
-                        PyTypeError::new_err("Deserialisation failed".to_string())
-                    })?;
-                    deserialize(&bytes[..]).map_err(|err| {
-                        PyTypeError::new_err(format!(
-                            "Type conversion failed: {}",
-                            err
-                        ))}
-                    )
-                    }
-                }
-    }
->>>>>>> 2de71f96
         #[pymethods]
         impl #ident {
 
@@ -1140,7 +1036,7 @@
             // take a pyany, implement from_pyany by hand (or use from_pyany_struqture_1 internally) and wrap the result in a struqture 2 spin operator wrapper
             #[cfg(feature = "struqture_1_import")]
             #[staticmethod]
-            pub fn from_struqture_1(input: Py<PyAny>) -> PyResult<#ident> {
+            pub fn from_struqture_1(input: &Bound<PyAny>) -> PyResult<#ident> {
                 let qubit_operator: #struct_ident =
                     #ident::from_pyany_struqture_1(input)?;
                 Ok(#ident {
@@ -1180,13 +1076,8 @@
             /// Return a deep copy .
             ///
             /// Returns:
-<<<<<<< HEAD
             ///     Operator: A deep copy of self.
             pub fn __deepcopy__(&self, _memodict: Py<PyAny>) -> #ident {
-=======
-            ///     System: A deep copy of self.
-            pub fn __deepcopy__(&self, _memodict: &Bound<PyAny>) -> #ident {
->>>>>>> 2de71f96
                 self.clone()
             }
 
